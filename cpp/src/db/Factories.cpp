////////////////////////////////////////////////////////////////////////////////
// Copyright 上海赜睿信息科技有限公司(Zilliz) - All Rights Reserved
// Unauthorized copying of this file, via any medium is strictly prohibited.
// Proprietary and confidential.
////////////////////////////////////////////////////////////////////////////////

#include "Factories.h"
#include "DBImpl.h"
#include "MemManager.h"
#include "NewMemManager.h"
#include "Exception.h"

#include <stdlib.h>
#include <time.h>
#include <sstream>
#include <iostream>
#include <vector>
#include <assert.h>
#include <easylogging++.h>
#include <regex>
#include <cstdlib>
#include <string>
#include <algorithm>

namespace zilliz {
namespace milvus {
namespace engine {

DBMetaOptions DBMetaOptionsFactory::Build(const std::string& path) {
    auto p = path;
    if(p == "") {
        srand(time(nullptr));
        std::stringstream ss;
        ss << "/tmp/" << rand();
        p = ss.str();
    }

    DBMetaOptions meta;
    meta.path = p;
    return meta;
}

Options OptionsFactory::Build() {
    auto meta = DBMetaOptionsFactory::Build();
    Options options;
    options.meta = meta;
    return options;
}

std::shared_ptr<meta::DBMetaImpl> DBMetaImplFactory::Build() {
    DBMetaOptions options = DBMetaOptionsFactory::Build();
    return std::shared_ptr<meta::DBMetaImpl>(new meta::DBMetaImpl(options));
}

std::shared_ptr<meta::Meta> DBMetaImplFactory::Build(const DBMetaOptions& metaOptions,
                                                     const int& mode) {

    std::string uri = metaOptions.backend_uri;

    std::string dialectRegex = "(.*)";
    std::string usernameRegex = "(.*)";
    std::string passwordRegex = "(.*)";
    std::string hostRegex = "(.*)";
    std::string portRegex = "(.*)";
    std::string dbNameRegex = "(.*)";
    std::string uriRegexStr = dialectRegex + "\\:\\/\\/" +
                              usernameRegex + "\\:" +
                              passwordRegex + "\\@" +
                              hostRegex + "\\:" +
                              portRegex + "\\/" +
                              dbNameRegex;
    std::regex uriRegex(uriRegexStr);
    std::smatch pieces_match;

    if (std::regex_match(uri, pieces_match, uriRegex)) {
        std::string dialect = pieces_match[1].str();
        std::transform(dialect.begin(), dialect.end(), dialect.begin(), ::tolower);
        if (dialect.find("mysql") != std::string::npos) {
            ENGINE_LOG_INFO << "Using MySQL";
            return std::make_shared<meta::MySQLMetaImpl>(meta::MySQLMetaImpl(metaOptions, mode));
<<<<<<< HEAD
        }
        else if (dialect.find("sqlite") != std::string::npos) {
            ENGINE_LOG_INFO << "Using SQLite";
            return std::make_shared<meta::DBMetaImpl>(meta::DBMetaImpl(metaOptions));
        }
        else {
            ENGINE_LOG_ERROR << "Invalid dialect in URI: dialect = " << dialect;
            throw InvalidArgumentException("URI dialect is not mysql / sqlite");
        }
    }
    else {
=======
        } else if (dialect.find("sqlite") != std::string::npos) {
            ENGINE_LOG_INFO << "Using SQLite";
            return std::make_shared<meta::DBMetaImpl>(meta::DBMetaImpl(metaOptions));
        } else {
            ENGINE_LOG_ERROR << "Invalid dialect in URI: dialect = " << dialect;
            throw InvalidArgumentException("URI dialect is not mysql / sqlite");
        }
    } else {
>>>>>>> beb7be41
        ENGINE_LOG_ERROR << "Wrong URI format: URI = " << uri;
        throw InvalidArgumentException("Wrong URI format ");
    }
}

std::shared_ptr<DB> DBFactory::Build() {
    auto options = OptionsFactory::Build();
    auto db = DBFactory::Build(options);
    return std::shared_ptr<DB>(db);
}

DB* DBFactory::Build(const Options& options) {
    return new DBImpl(options);
}

MemManagerAbstractPtr MemManagerFactory::Build(const std::shared_ptr<meta::Meta>& meta,
                                               const Options& options) {
    if (const char* env = getenv("MILVUS_USE_OLD_MEM_MANAGER")) {
        std::string env_str = env;
        std::transform(env_str.begin(), env_str.end(), env_str.begin(), ::toupper);
        if (env_str == "ON") {
            return std::make_shared<MemManager>(meta, options);
        }
        else {
            return std::make_shared<NewMemManager>(meta, options);
        }
    }
    return std::make_shared<NewMemManager>(meta, options);
}

} // namespace engine
} // namespace milvus
} // namespace zilliz<|MERGE_RESOLUTION|>--- conflicted
+++ resolved
@@ -78,19 +78,6 @@
         if (dialect.find("mysql") != std::string::npos) {
             ENGINE_LOG_INFO << "Using MySQL";
             return std::make_shared<meta::MySQLMetaImpl>(meta::MySQLMetaImpl(metaOptions, mode));
-<<<<<<< HEAD
-        }
-        else if (dialect.find("sqlite") != std::string::npos) {
-            ENGINE_LOG_INFO << "Using SQLite";
-            return std::make_shared<meta::DBMetaImpl>(meta::DBMetaImpl(metaOptions));
-        }
-        else {
-            ENGINE_LOG_ERROR << "Invalid dialect in URI: dialect = " << dialect;
-            throw InvalidArgumentException("URI dialect is not mysql / sqlite");
-        }
-    }
-    else {
-=======
         } else if (dialect.find("sqlite") != std::string::npos) {
             ENGINE_LOG_INFO << "Using SQLite";
             return std::make_shared<meta::DBMetaImpl>(meta::DBMetaImpl(metaOptions));
@@ -99,7 +86,6 @@
             throw InvalidArgumentException("URI dialect is not mysql / sqlite");
         }
     } else {
->>>>>>> beb7be41
         ENGINE_LOG_ERROR << "Wrong URI format: URI = " << uri;
         throw InvalidArgumentException("Wrong URI format ");
     }

# Changelog

Please mark all change in change log and use the ticket from JIRA.


# Milvus 0.3.1 (2019-07-10)

## Bug

- MS-148 - Disable cleanup if mode is read only
- MS-149 - Fixed searching only one index file issue in distributed mode
- MS-153 - fix c_str error when connecting to MySQL
- MS-157 - fix changelog
- MS-190 - use env variable to switch mem manager and fix cmake
<<<<<<< HEAD
- MS-217 - Fix SQ8 row count bug
=======
- MS-224 - Return AlreadyExist status in MySQLMetaImpl::CreateTable if table already exists
>>>>>>> 5f3533ba

## Improvement
- MS-156 - Add unittest for merge result functions
- MS-152 - Delete assert in MySQLMetaImpl and change MySQLConnectionPool impl
- MS-204 - Support multi db_path
- MS-206 - Support SQ8 index type
- MS-208 - Add buildinde interface for C++ SDK
- MS-212 - Support Inner product metric type

## New Feature
- MS-180 - Add new mem manager
- MS-195 - Add nlist and use_blas_threshold conf

## Task

- MS-125 - Create 0.3.1 release branch

# Milvus 0.3.0 (2019-06-30)

## Bug
- MS-104 - Fix unittest lcov execution error
- MS-102 - Fix build script file condition error
- MS-80 - Fix server hang issue
- MS-89 - Fix compile failed, libgpufaiss.a link missing
- MS-90 - Fix arch match incorrect on ARM
- MS-99 - Fix compilation bug
- MS-110 - Avoid huge file size

## Improvement
- MS-82 - Update server startup welcome message
- MS-83 - Update vecwise to Milvus
- MS-77 - Performance issue of post-search action
- MS-22 - Enhancement for MemVector size control 
- MS-92 - Unify behavior of debug and release build
- MS-98 - Install all unit test to installation directory
- MS-115 - Change is_startup of metric_config switch from true to on
- MS-122 - Archive criteria config 
- MS-124 - HasTable interface
- MS-126 - Add more error code
- MS-128 - Change default db path

## New Feature

- MS-57 - Implement index load/search pipeline
- MS-56 - Add version information when server is started
- MS-64 - Different table can have different index type
- MS-52 - Return search score
- MS-66 - Support time range query
- MS-68 - Remove rocksdb from third-party
- MS-70 - cmake: remove redundant libs in src
- MS-71 - cmake: fix faiss dependency
- MS-72 - cmake: change prometheus source to git
- MS-73 - cmake: delete civetweb
- MS-65 - Implement GetTableRowCount interface
- MS-45 - Implement DeleteTable interface
- MS-75 - cmake: change faiss version to 1.5.2; add CUDA gencode
- MS-81 - fix faiss ptx issue; change cuda gencode
- MS-84 - cmake: add arrow, jemalloc and jsoncons third party; default build option OFF
- MS-85 - add NetIO metric
- MS-96 - add new query interface for specified files
- MS-97 - Add S3 SDK for MinIO Storage
- MS-105 - Add MySQL
- MS-130 - Add prometheus_test
- MS-144 - Add nprobe config
- MS-147 - Enable IVF

- MS-130 - Add prometheus_test
## Task
- MS-74 - Change README.md in cpp
- MS-88 - Add support for arm architecture

# Milvus 0.2.0 (2019-05-31)

## Bug

- MS-32 - Fix thrift error
- MS-34 - Fix prometheus-cpp thirdparty
- MS-67 - Fix license check bug
- MS-76 - Fix pipeline crash bug
- MS-100 - cmake: fix AWS build issue
- MS-101 - change AWS build type to Release

## Improvement

- MS-20 - Clean Code Part 1

## New Feature

- MS-5 - Implement Auto Archive Feature
- MS-6 - Implement SDK interface part 1
- MS-16 - Implement metrics without prometheus
- MS-21 - Implement SDK interface part 2
- MS-26 - cmake. Add thirdparty packages
- MS-31 - cmake: add prometheus
- MS-33 - cmake: add -j4 to make third party packages build faster
- MS-27 - support gpu config and disable license build config in cmake
- MS-47 - Add query vps metrics
- MS-37 - Add query, cache usage, disk write speed and file data size metrics
- MS-30 - Use faiss v1.5.2
- MS-54 - cmake: Change Thrift third party URL to github.com
- MS-69 - prometheus: add all proposed metrics

## Task

- MS-1 - Add CHANGELOG.md
- MS-4 - Refactor the vecwise_engine code structure
- MS-62 - Search range to all if no date specified<|MERGE_RESOLUTION|>--- conflicted
+++ resolved
@@ -12,11 +12,8 @@
 - MS-153 - fix c_str error when connecting to MySQL
 - MS-157 - fix changelog
 - MS-190 - use env variable to switch mem manager and fix cmake
-<<<<<<< HEAD
 - MS-217 - Fix SQ8 row count bug
-=======
 - MS-224 - Return AlreadyExist status in MySQLMetaImpl::CreateTable if table already exists
->>>>>>> 5f3533ba
 
 ## Improvement
 - MS-156 - Add unittest for merge result functions

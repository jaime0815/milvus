--- conflicted
+++ resolved
@@ -22,13 +22,10 @@
 - MS-644 - Search crashed with index-type: flat
 - MS-647 - grafana display average cpu-temp
 - MS-652 - IVFSQH quantization double free
-<<<<<<< HEAD
 - MS-650 - SQ8H index create issue
-=======
 - MS-653 - When config check fail, Milvus close without message
 - MS-654 - Describe index timeout when building index
 - MS-658 - Fix SQ8 Hybrid can't search
->>>>>>> b95f3f6d
 
 ## Improvement
 - MS-552 - Add and change the easylogging library

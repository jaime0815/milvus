// Licensed to the LF AI & Data foundation under one
// or more contributor license agreements. See the NOTICE file
// distributed with this work for additional information
// regarding copyright ownership. The ASF licenses this file
// to you under the Apache License, Version 2.0 (the
// "License"); you may not use this file except in compliance
// with the License. You may obtain a copy of the License at
//
//     http://www.apache.org/licenses/LICENSE-2.0
//
// Unless required by applicable law or agreed to in writing, software
// distributed under the License is distributed on an "AS IS" BASIS,
// WITHOUT WARRANTIES OR CONDITIONS OF ANY KIND, either express or implied.
// See the License for the specific language governing permissions and
// limitations under the License.

package rootcoord

import (
	"context"
	"fmt"
	"strconv"

	"github.com/golang/protobuf/proto"
	"github.com/milvus-io/milvus/internal/common"
	"github.com/milvus-io/milvus/internal/log"
	model "github.com/milvus-io/milvus/internal/metastore/model"
	"github.com/milvus-io/milvus/internal/proto/commonpb"
	"github.com/milvus-io/milvus/internal/proto/etcdpb"
	"github.com/milvus-io/milvus/internal/proto/internalpb"
	"github.com/milvus-io/milvus/internal/proto/milvuspb"
	"github.com/milvus-io/milvus/internal/proto/rootcoordpb"
	"github.com/milvus-io/milvus/internal/proto/schemapb"
	"github.com/milvus-io/milvus/internal/util/funcutil"
	"github.com/milvus-io/milvus/internal/util/tsoutil"
	"github.com/milvus-io/milvus/internal/util/typeutil"
	"go.uber.org/zap"
)

type reqTask interface {
	Ctx() context.Context
	Type() commonpb.MsgType
	Execute(ctx context.Context) error
	Core() *Core
}

type baseReqTask struct {
	ctx  context.Context
	core *Core
}

func (b *baseReqTask) Core() *Core {
	return b.core
}

func (b *baseReqTask) Ctx() context.Context {
	return b.ctx
}

func executeTask(t reqTask) error {
	errChan := make(chan error)

	go func() {
		err := t.Execute(t.Ctx())
		errChan <- err
	}()
	select {
	case <-t.Core().ctx.Done():
		return fmt.Errorf("context canceled")
	case <-t.Ctx().Done():
		return fmt.Errorf("context canceled")
	case err := <-errChan:
		if t.Core().ctx.Err() != nil || t.Ctx().Err() != nil {
			return fmt.Errorf("context canceled")
		}
		return err
	}
}

// CreateCollectionReqTask create collection request task
type CreateCollectionReqTask struct {
	baseReqTask
	Req *milvuspb.CreateCollectionRequest
}

// Type return msg type
func (t *CreateCollectionReqTask) Type() commonpb.MsgType {
	return t.Req.Base.MsgType
}

// Execute task execution
func (t *CreateCollectionReqTask) Execute(ctx context.Context) error {
	if t.Type() != commonpb.MsgType_CreateCollection {
		return fmt.Errorf("create collection, msg type = %s", commonpb.MsgType_name[int32(t.Type())])
	}
	var schema schemapb.CollectionSchema
	err := proto.Unmarshal(t.Req.Schema, &schema)
	if err != nil {
		return fmt.Errorf("unmarshal schema error= %w", err)
	}

	if t.Req.CollectionName != schema.Name {
		return fmt.Errorf("collection name = %s, schema.Name=%s", t.Req.CollectionName, schema.Name)
	}
	if t.Req.ShardsNum <= 0 {
		t.Req.ShardsNum = common.DefaultShardsNum
	}
	log.Debug("CreateCollectionReqTask Execute", zap.Any("CollectionName", t.Req.CollectionName),
		zap.Int32("ShardsNum", t.Req.ShardsNum),
		zap.String("ConsistencyLevel", t.Req.ConsistencyLevel.String()))

	for idx, field := range schema.Fields {
		field.FieldID = int64(idx + StartOfUserFieldID)
	}
	rowIDField := &schemapb.FieldSchema{
		FieldID:      int64(RowIDField),
		Name:         RowIDFieldName,
		IsPrimaryKey: false,
		Description:  "row id",
		DataType:     schemapb.DataType_Int64,
	}
	timeStampField := &schemapb.FieldSchema{
		FieldID:      int64(TimeStampField),
		Name:         TimeStampFieldName,
		IsPrimaryKey: false,
		Description:  "time stamp",
		DataType:     schemapb.DataType_Int64,
	}
	schema.Fields = append(schema.Fields, rowIDField, timeStampField)

	collID, _, err := t.core.IDAllocator(1)
	if err != nil {
		return fmt.Errorf("alloc collection id error = %w", err)
	}
	partID, _, err := t.core.IDAllocator(1)
	if err != nil {
		return fmt.Errorf("alloc partition id error = %w", err)
	}

	log.Debug("collection name -> id",
		zap.String("collection name", t.Req.CollectionName),
		zap.Int64("collection_id", collID),
		zap.Int64("default partition id", partID))

	vchanNames := make([]string, t.Req.ShardsNum)
	chanNames := make([]string, t.Req.ShardsNum)
	deltaChanNames := make([]string, t.Req.ShardsNum)
	for i := int32(0); i < t.Req.ShardsNum; i++ {
		vchanNames[i] = fmt.Sprintf("%s_%dv%d", t.core.chanTimeTick.getDmlChannelName(), collID, i)
		chanNames[i] = funcutil.ToPhysicalChannel(vchanNames[i])

		deltaChanNames[i] = t.core.chanTimeTick.getDeltaChannelName()
		deltaChanName, err1 := funcutil.ConvertChannelName(chanNames[i], Params.CommonCfg.RootCoordDml, Params.CommonCfg.RootCoordDelta)
		if err1 != nil || deltaChanName != deltaChanNames[i] {
			return fmt.Errorf("dmlChanName %s and deltaChanName %s mis-match", chanNames[i], deltaChanNames[i])
		}
	}

	// schema is modified (add RowIDField and TimestampField),
	// so need Marshal again
	schemaBytes, err := proto.Marshal(&schema)
	if err != nil {
		return fmt.Errorf("marshal schema error = %w", err)
	}

	ddCollReq := internalpb.CreateCollectionRequest{
		Base:                 t.Req.Base,
		DbName:               t.Req.DbName,
		CollectionName:       t.Req.CollectionName,
		PartitionName:        Params.CommonCfg.DefaultPartitionName,
		DbID:                 0, //TODO,not used
		CollectionID:         collID,
		PartitionID:          partID,
		Schema:               schemaBytes,
		VirtualChannelNames:  vchanNames,
		PhysicalChannelNames: chanNames,
	}

	reason := fmt.Sprintf("create collection %d", collID)
	ts, err := t.core.TSOAllocator(1)
	if err != nil {
		return fmt.Errorf("tso alloc fail, error = %w", err)
	}

	// build DdOperation and save it into etcd, when ddmsg send fail,
	// system can restore ddmsg from etcd and re-send
	ddCollReq.Base.Timestamp = ts
	ddOpStr, err := EncodeDdOperation(&ddCollReq, CreateCollectionDDType)
	if err != nil {
		return fmt.Errorf("encodeDdOperation fail, error = %w", err)
	}

	collInfo := model.Collection{
		CollectionID:         collID,
		Name:                 schema.Name,
		Description:          schema.Description,
		AutoID:               schema.AutoID,
		Fields:               model.BatchConvertFieldPBToModel(schema.Fields),
		VirtualChannelNames:  vchanNames,
		PhysicalChannelNames: chanNames,
		ShardsNum:            t.Req.ShardsNum,
		ConsistencyLevel:     t.Req.ConsistencyLevel,
		FieldIndexes:         make([]*model.Index, 0, 16),
		CreateTime:           ts,
		Partitions: []*model.Partition{
			{
				PartitionID:               partID,
				PartitionName:             Params.CommonCfg.DefaultPartitionName,
				PartitionCreatedTimestamp: ts,
			},
		},
	}

	// use lambda function here to guarantee all resources to be released
	createCollectionFn := func() error {
		// lock for ddl operation
		t.core.ddlLock.Lock()
		defer t.core.ddlLock.Unlock()

		t.core.chanTimeTick.addDdlTimeTick(ts, reason)
		// clear ddl timetick in all conditions
		defer t.core.chanTimeTick.removeDdlTimeTick(ts, reason)

		// add dml channel before send dd msg
		t.core.chanTimeTick.addDmlChannels(chanNames...)

		// also add delta channels
		t.core.chanTimeTick.addDeltaChannels(deltaChanNames...)

		ids, err := t.core.SendDdCreateCollectionReq(ctx, &ddCollReq, chanNames)
		if err != nil {
			return fmt.Errorf("send dd create collection req failed, error = %w", err)
		}
		for _, pchan := range collInfo.PhysicalChannelNames {
			collInfo.StartPositions = append(collInfo.StartPositions, &commonpb.KeyDataPair{
				Key:  pchan,
				Data: ids[pchan],
			})
		}

		// update meta table after send dd operation
		if err = t.core.MetaTable.AddCollection(&collInfo, ts, ddOpStr); err != nil {
			t.core.chanTimeTick.removeDmlChannels(chanNames...)
			t.core.chanTimeTick.removeDeltaChannels(deltaChanNames...)
			// it's ok just to leave create collection message sent, datanode and querynode does't process CreateCollection logic
			return fmt.Errorf("meta table add collection failed,error = %w", err)
		}

		// use addDdlTimeTick and removeDdlTimeTick to mark DDL operation in process
		t.core.chanTimeTick.removeDdlTimeTick(ts, reason)
		errTimeTick := t.core.SendTimeTick(ts, reason)
		if errTimeTick != nil {
			log.Warn("Failed to send timetick", zap.Error(errTimeTick))
		}
		return nil
	}

	if err = createCollectionFn(); err != nil {
		return err
	}

	if err = t.core.CallWatchChannels(ctx, collID, vchanNames); err != nil {
		return err
	}

	// Update DDOperation in etcd
	return t.core.MetaTable.txn.Save(DDMsgSendPrefix, strconv.FormatBool(true))
}

// DropCollectionReqTask drop collection request task
type DropCollectionReqTask struct {
	baseReqTask
	Req *milvuspb.DropCollectionRequest
}

// Type return msg type
func (t *DropCollectionReqTask) Type() commonpb.MsgType {
	return t.Req.Base.MsgType
}

// Execute task execution
func (t *DropCollectionReqTask) Execute(ctx context.Context) error {
	if t.Type() != commonpb.MsgType_DropCollection {
		return fmt.Errorf("drop collection, msg type = %s", commonpb.MsgType_name[int32(t.Type())])
	}
	if t.core.MetaTable.IsAlias(t.Req.CollectionName) {
		return fmt.Errorf("cannot drop the collection via alias = %s", t.Req.CollectionName)
	}

	collMeta, err := t.core.MetaTable.GetCollectionByName(t.Req.CollectionName, 0)
	if err != nil {
		return err
	}

	ddReq := internalpb.DropCollectionRequest{
		Base:           t.Req.Base,
		DbName:         t.Req.DbName,
		CollectionName: t.Req.CollectionName,
		DbID:           0, //not used
		CollectionID:   collMeta.CollectionID,
	}

	reason := fmt.Sprintf("drop collection %d", collMeta.CollectionID)
	ts, err := t.core.TSOAllocator(1)
	if err != nil {
		return fmt.Errorf("TSO alloc fail, error = %w", err)
	}

	//notify query service to release collection
	if err = t.core.CallReleaseCollectionService(t.core.ctx, ts, 0, collMeta.CollectionID); err != nil {
		log.Error("Failed to CallReleaseCollectionService", zap.Error(err))
		return err
	}

	// drop all indices
	if err = t.core.RemoveIndex(ctx, t.Req.CollectionName, ""); err != nil {
		return err
	}

	// Allocate a new ts to make sure the channel timetick is consistent.
	ts, err = t.core.TSOAllocator(1)
	if err != nil {
		return fmt.Errorf("TSO alloc fail, error = %w", err)
	}

	// build DdOperation and save it into etcd, when ddmsg send fail,
	// system can restore ddmsg from etcd and re-send
	ddReq.Base.Timestamp = ts
	ddOpStr, err := EncodeDdOperation(&ddReq, DropCollectionDDType)
	if err != nil {
		return fmt.Errorf("encodeDdOperation fail, error = %w", err)
	}

	// use lambda function here to guarantee all resources to be released
	dropCollectionFn := func() error {
		// lock for ddl operation
		t.core.ddlLock.Lock()
		defer t.core.ddlLock.Unlock()

		t.core.chanTimeTick.addDdlTimeTick(ts, reason)
		// clear ddl timetick in all conditions
		defer t.core.chanTimeTick.removeDdlTimeTick(ts, reason)

		if err = t.core.SendDdDropCollectionReq(ctx, &ddReq, collMeta.PhysicalChannelNames); err != nil {
			return err
		}

		// update meta table after send dd operation
		if err = t.core.MetaTable.DeleteCollection(collMeta.CollectionID, ts, ddOpStr); err != nil {
			return err
		}

		// use addDdlTimeTick and removeDdlTimeTick to mark DDL operation in process
		t.core.chanTimeTick.removeDdlTimeTick(ts, reason)
		errTimeTick := t.core.SendTimeTick(ts, reason)
		if errTimeTick != nil {
			log.Warn("Failed to send timetick", zap.Error(errTimeTick))
		}
		// send tt into deleted channels to tell data_node to clear flowgragh
		err := t.core.chanTimeTick.sendTimeTickToChannel(collMeta.PhysicalChannelNames, ts)
		if err != nil {
			log.Warn("failed to send time tick to channel", zap.Any("physical names", collMeta.PhysicalChannelNames), zap.Error(err))
		}
		// remove dml channel after send dd msg
		t.core.chanTimeTick.removeDmlChannels(collMeta.PhysicalChannelNames...)

		// remove delta channels
		deltaChanNames := make([]string, len(collMeta.PhysicalChannelNames))
		for i, chanName := range collMeta.PhysicalChannelNames {
			if deltaChanNames[i], err = funcutil.ConvertChannelName(chanName, Params.CommonCfg.RootCoordDml, Params.CommonCfg.RootCoordDelta); err != nil {
				return err
			}
		}
		t.core.chanTimeTick.removeDeltaChannels(deltaChanNames...)
		return nil
	}

	if err = dropCollectionFn(); err != nil {
		return err
	}

	// invalidate all the collection meta cache with the specified collectionID
	err = t.core.ExpireMetaCache(ctx, nil, collMeta.CollectionID, ts)
	if err != nil {
		return err
	}

	// Update DDOperation in etcd
	return t.core.MetaTable.txn.Save(DDMsgSendPrefix, strconv.FormatBool(true))
}

// HasCollectionReqTask has collection request task
type HasCollectionReqTask struct {
	baseReqTask
	Req           *milvuspb.HasCollectionRequest
	HasCollection bool
}

// Type return msg type
func (t *HasCollectionReqTask) Type() commonpb.MsgType {
	return t.Req.Base.MsgType
}

// Execute task execution
func (t *HasCollectionReqTask) Execute(ctx context.Context) error {
	if t.Type() != commonpb.MsgType_HasCollection {
		return fmt.Errorf("has collection, msg type = %s", commonpb.MsgType_name[int32(t.Type())])
	}
	_, err := t.core.MetaTable.GetCollectionByName(t.Req.CollectionName, t.Req.TimeStamp)
	if err == nil {
		t.HasCollection = true
	} else {
		t.HasCollection = false
	}
	return nil
}

// DescribeCollectionReqTask describe collection request task
type DescribeCollectionReqTask struct {
	baseReqTask
	Req *milvuspb.DescribeCollectionRequest
	Rsp *milvuspb.DescribeCollectionResponse
}

// Type return msg type
func (t *DescribeCollectionReqTask) Type() commonpb.MsgType {
	return t.Req.Base.MsgType
}

// Execute task execution
func (t *DescribeCollectionReqTask) Execute(ctx context.Context) error {
	if t.Type() != commonpb.MsgType_DescribeCollection {
		return fmt.Errorf("describe collection, msg type = %s", commonpb.MsgType_name[int32(t.Type())])
	}
	var collInfo *model.Collection
	var err error

	if t.Req.CollectionName != "" {
		collInfo, err = t.core.MetaTable.GetCollectionByName(t.Req.CollectionName, t.Req.TimeStamp)
		if err != nil {
			return err
		}
	} else {
		collInfo, err = t.core.MetaTable.GetCollectionByID(t.Req.CollectionID, t.Req.TimeStamp)
		if err != nil {
			return err
		}
	}

	t.Rsp.Schema = &schemapb.CollectionSchema{
		Name:        collInfo.Name,
		Description: collInfo.Description,
		AutoID:      collInfo.AutoID,
		Fields:      model.BatchConvertToFieldSchemaPB(collInfo.Fields),
	}
	t.Rsp.CollectionID = collInfo.CollectionID
	t.Rsp.VirtualChannelNames = collInfo.VirtualChannelNames
	t.Rsp.PhysicalChannelNames = collInfo.PhysicalChannelNames
	if collInfo.ShardsNum == 0 {
		collInfo.ShardsNum = int32(len(collInfo.VirtualChannelNames))
	}
	t.Rsp.ShardsNum = collInfo.ShardsNum
	t.Rsp.ConsistencyLevel = collInfo.ConsistencyLevel

	t.Rsp.CreatedTimestamp = collInfo.CreateTime
	createdPhysicalTime, _ := tsoutil.ParseHybridTs(collInfo.CreateTime)
	t.Rsp.CreatedUtcTimestamp = uint64(createdPhysicalTime)
	t.Rsp.Aliases = t.core.MetaTable.ListAliases(collInfo.CollectionID)
	t.Rsp.StartPositions = collInfo.StartPositions
	t.Rsp.CollectionName = t.Rsp.Schema.Name
	return nil
}

// ShowCollectionReqTask show collection request task
type ShowCollectionReqTask struct {
	baseReqTask
	Req *milvuspb.ShowCollectionsRequest
	Rsp *milvuspb.ShowCollectionsResponse
}

// Type return msg type
func (t *ShowCollectionReqTask) Type() commonpb.MsgType {
	return t.Req.Base.MsgType
}

// Execute task execution
func (t *ShowCollectionReqTask) Execute(ctx context.Context) error {
	if t.Type() != commonpb.MsgType_ShowCollections {
		return fmt.Errorf("show collection, msg type = %s", commonpb.MsgType_name[int32(t.Type())])
	}
	coll, err := t.core.MetaTable.ListCollections(t.Req.TimeStamp)
	if err != nil {
		return err
	}
	for name, meta := range coll {
		t.Rsp.CollectionNames = append(t.Rsp.CollectionNames, name)
		t.Rsp.CollectionIds = append(t.Rsp.CollectionIds, meta.CollectionID)
		t.Rsp.CreatedTimestamps = append(t.Rsp.CreatedTimestamps, meta.CreateTime)
		physical, _ := tsoutil.ParseHybridTs(meta.CreateTime)
		t.Rsp.CreatedUtcTimestamps = append(t.Rsp.CreatedUtcTimestamps, uint64(physical))
	}
	return nil
}

// CreatePartitionReqTask create partition request task
type CreatePartitionReqTask struct {
	baseReqTask
	Req *milvuspb.CreatePartitionRequest
}

// Type return msg type
func (t *CreatePartitionReqTask) Type() commonpb.MsgType {
	return t.Req.Base.MsgType
}

// Execute task execution
func (t *CreatePartitionReqTask) Execute(ctx context.Context) error {
	if t.Type() != commonpb.MsgType_CreatePartition {
		return fmt.Errorf("create partition, msg type = %s", commonpb.MsgType_name[int32(t.Type())])
	}
	collMeta, err := t.core.MetaTable.GetCollectionByName(t.Req.CollectionName, 0)
	if err != nil {
		return err
	}
	partID, _, err := t.core.IDAllocator(1)
	if err != nil {
		return err
	}

	ddReq := internalpb.CreatePartitionRequest{
		Base:           t.Req.Base,
		DbName:         t.Req.DbName,
		CollectionName: t.Req.CollectionName,
		PartitionName:  t.Req.PartitionName,
		DbID:           0, // todo, not used
		CollectionID:   collMeta.CollectionID,
		PartitionID:    partID,
	}

	reason := fmt.Sprintf("create partition %s", t.Req.PartitionName)
	ts, err := t.core.TSOAllocator(1)
	if err != nil {
		return fmt.Errorf("TSO alloc fail, error = %w", err)
	}

	// build DdOperation and save it into etcd, when ddmsg send fail,
	// system can restore ddmsg from etcd and re-send
	ddReq.Base.Timestamp = ts
	ddOpStr, err := EncodeDdOperation(&ddReq, CreatePartitionDDType)
	if err != nil {
		return fmt.Errorf("encodeDdOperation fail, error = %w", err)
	}

	// use lambda function here to guarantee all resources to be released
	createPartitionFn := func() error {
		// lock for ddl operation
		t.core.ddlLock.Lock()
		defer t.core.ddlLock.Unlock()

		t.core.chanTimeTick.addDdlTimeTick(ts, reason)
		// clear ddl timetick in all conditions
		defer t.core.chanTimeTick.removeDdlTimeTick(ts, reason)

		if err = t.core.SendDdCreatePartitionReq(ctx, &ddReq, collMeta.PhysicalChannelNames); err != nil {
			return err
		}

		// update meta table after send dd operation
		if err = t.core.MetaTable.AddPartition(collMeta.CollectionID, t.Req.PartitionName, partID, ts, ddOpStr); err != nil {
			return err
		}

		// use addDdlTimeTick and removeDdlTimeTick to mark DDL operation in process
		t.core.chanTimeTick.removeDdlTimeTick(ts, reason)
		errTimeTick := t.core.SendTimeTick(ts, reason)
		if errTimeTick != nil {
			log.Warn("Failed to send timetick", zap.Error(errTimeTick))
		}
		return nil
	}

	if err = createPartitionFn(); err != nil {
		return err
	}

	// invalidate all the collection meta cache with the specified collectionID
	err = t.core.ExpireMetaCache(ctx, nil, collMeta.CollectionID, ts)
	if err != nil {
		return err
	}

	// Update DDOperation in etcd
	return t.core.MetaTable.txn.Save(DDMsgSendPrefix, strconv.FormatBool(true))
}

// DropPartitionReqTask drop partition request task
type DropPartitionReqTask struct {
	baseReqTask
	Req *milvuspb.DropPartitionRequest
}

// Type return msg type
func (t *DropPartitionReqTask) Type() commonpb.MsgType {
	return t.Req.Base.MsgType
}

// Execute task execution
func (t *DropPartitionReqTask) Execute(ctx context.Context) error {
	if t.Type() != commonpb.MsgType_DropPartition {
		return fmt.Errorf("drop partition, msg type = %s", commonpb.MsgType_name[int32(t.Type())])
	}
	collInfo, err := t.core.MetaTable.GetCollectionByName(t.Req.CollectionName, 0)
	if err != nil {
		return err
	}
	partID, err := t.core.MetaTable.GetPartitionByName(collInfo.CollectionID, t.Req.PartitionName, 0)
	if err != nil {
		return err
	}

	ddReq := internalpb.DropPartitionRequest{
		Base:           t.Req.Base,
		DbName:         t.Req.DbName,
		CollectionName: t.Req.CollectionName,
		PartitionName:  t.Req.PartitionName,
		DbID:           0, //todo,not used
		CollectionID:   collInfo.CollectionID,
		PartitionID:    partID,
	}

	reason := fmt.Sprintf("drop partition %s", t.Req.PartitionName)
	ts, err := t.core.TSOAllocator(1)
	if err != nil {
		return fmt.Errorf("TSO alloc fail, error = %w", err)
	}

	// build DdOperation and save it into etcd, when ddmsg send fail,
	// system can restore ddmsg from etcd and re-send
	ddReq.Base.Timestamp = ts
	ddOpStr, err := EncodeDdOperation(&ddReq, DropPartitionDDType)
	if err != nil {
		return fmt.Errorf("encodeDdOperation fail, error = %w", err)
	}

	// use lambda function here to guarantee all resources to be released
	dropPartitionFn := func() error {
		// lock for ddl operation
		t.core.ddlLock.Lock()
		defer t.core.ddlLock.Unlock()

		t.core.chanTimeTick.addDdlTimeTick(ts, reason)
		// clear ddl timetick in all conditions
		defer t.core.chanTimeTick.removeDdlTimeTick(ts, reason)

		if err = t.core.SendDdDropPartitionReq(ctx, &ddReq, collInfo.PhysicalChannelNames); err != nil {
			return err
		}

		// update meta table after send dd operation
		if _, err = t.core.MetaTable.DeletePartition(collInfo.CollectionID, t.Req.PartitionName, ts, ddOpStr); err != nil {
			return err
		}

		// use addDdlTimeTick and removeDdlTimeTick to mark DDL operation in process
		t.core.chanTimeTick.removeDdlTimeTick(ts, reason)
		errTimeTick := t.core.SendTimeTick(ts, reason)
		if errTimeTick != nil {
			log.Warn("Failed to send timetick", zap.Error(errTimeTick))
		}
		return nil
	}

	if err = dropPartitionFn(); err != nil {
		return err
	}

	// invalidate all the collection meta cache with the specified collectionID
	err = t.core.ExpireMetaCache(ctx, nil, collInfo.CollectionID, ts)
	if err != nil {
		return err
	}

	//notify query service to release partition
	// TODO::xige-16, reOpen when queryCoord support release partitions after load collection
	//if err = t.core.CallReleasePartitionService(t.core.ctx, ts, 0, collInfo.ID, []typeutil.UniqueID{partID}); err != nil {
	//	log.Error("Failed to CallReleaseCollectionService", zap.Error(err))
	//	return err
	//}

	// Update DDOperation in etcd
	return t.core.MetaTable.txn.Save(DDMsgSendPrefix, strconv.FormatBool(true))
}

// HasPartitionReqTask has partition request task
type HasPartitionReqTask struct {
	baseReqTask
	Req          *milvuspb.HasPartitionRequest
	HasPartition bool
}

// Type return msg type
func (t *HasPartitionReqTask) Type() commonpb.MsgType {
	return t.Req.Base.MsgType
}

// Execute task execution
func (t *HasPartitionReqTask) Execute(ctx context.Context) error {
	if t.Type() != commonpb.MsgType_HasPartition {
		return fmt.Errorf("has partition, msg type = %s", commonpb.MsgType_name[int32(t.Type())])
	}
	coll, err := t.core.MetaTable.GetCollectionByName(t.Req.CollectionName, 0)
	if err != nil {
		return err
	}
	t.HasPartition = t.core.MetaTable.HasPartition(coll.CollectionID, t.Req.PartitionName, 0)
	return nil
}

// ShowPartitionReqTask show partition request task
type ShowPartitionReqTask struct {
	baseReqTask
	Req *milvuspb.ShowPartitionsRequest
	Rsp *milvuspb.ShowPartitionsResponse
}

// Type return msg type
func (t *ShowPartitionReqTask) Type() commonpb.MsgType {
	return t.Req.Base.MsgType
}

// Execute task execution
func (t *ShowPartitionReqTask) Execute(ctx context.Context) error {
	if t.Type() != commonpb.MsgType_ShowPartitions {
		return fmt.Errorf("show partition, msg type = %s", commonpb.MsgType_name[int32(t.Type())])
	}
	var coll *model.Collection
	var err error
	if t.Req.CollectionName == "" {
		coll, err = t.core.MetaTable.GetCollectionByID(t.Req.CollectionID, 0)
	} else {
		coll, err = t.core.MetaTable.GetCollectionByName(t.Req.CollectionName, 0)
	}
	if err != nil {
		return err
	}

	for _, part := range coll.Partitions {
		t.Rsp.PartitionIDs = append(t.Rsp.PartitionIDs, part.PartitionID)
		t.Rsp.PartitionNames = append(t.Rsp.PartitionNames, part.PartitionName)
		t.Rsp.CreatedTimestamps = append(t.Rsp.CreatedTimestamps, part.PartitionCreatedTimestamp)

		physical, _ := tsoutil.ParseHybridTs(part.PartitionCreatedTimestamp)
		t.Rsp.CreatedUtcTimestamps = append(t.Rsp.CreatedUtcTimestamps, uint64(physical))
	}

	return nil
}

// DescribeSegmentReqTask describe segment request task
type DescribeSegmentReqTask struct {
	baseReqTask
	Req *milvuspb.DescribeSegmentRequest
	Rsp *milvuspb.DescribeSegmentResponse //TODO,return repeated segment id in the future
}

// Type return msg type
func (t *DescribeSegmentReqTask) Type() commonpb.MsgType {
	return t.Req.Base.MsgType
}

// Execute task execution
func (t *DescribeSegmentReqTask) Execute(ctx context.Context) error {
	if t.Type() != commonpb.MsgType_DescribeSegment {
		return fmt.Errorf("describe segment, msg type = %s", commonpb.MsgType_name[int32(t.Type())])
	}
	coll, err := t.core.MetaTable.GetCollectionByID(t.Req.CollectionID, 0)
	if err != nil {
		return err
	}

	segIDs, err := t.core.CallGetFlushedSegmentsService(ctx, t.Req.CollectionID, -1)
	if err != nil {
		log.Debug("Get flushed segment from data coord failed", zap.String("collection_name", coll.Name), zap.Error(err))
		return err
	}

	// check if segment id exists
	exist := false
	for _, id := range segIDs {
		if id == t.Req.SegmentID {
			exist = true
			break
		}
	}
	if !exist {
		return fmt.Errorf("segment id %d not belong to collection id %d", t.Req.SegmentID, t.Req.CollectionID)
	}
	//TODO, get filed_id and index_name from request
	index, err := t.core.MetaTable.GetSegmentIndexInfoByID(t.Req.SegmentID, -1, "")
	log.Debug("RootCoord DescribeSegmentReqTask, MetaTable.GetSegmentIndexInfoByID", zap.Any("SegmentID", t.Req.SegmentID),
		zap.Any("index", index), zap.Error(err))
	if err != nil {
		return err
	}
	t.Rsp.IndexID = index.IndexID
	t.Rsp.BuildID = index.SegmentIndexes[t.Req.SegmentID].BuildID
	t.Rsp.EnableIndex = index.SegmentIndexes[t.Req.SegmentID].EnableIndex
	t.Rsp.FieldID = index.FieldID
	return nil
}

// ShowSegmentReqTask show segment request task
type ShowSegmentReqTask struct {
	baseReqTask
	Req *milvuspb.ShowSegmentsRequest
	Rsp *milvuspb.ShowSegmentsResponse
}

// Type return msg type
func (t *ShowSegmentReqTask) Type() commonpb.MsgType {
	return t.Req.Base.MsgType
}

// Execute task execution
func (t *ShowSegmentReqTask) Execute(ctx context.Context) error {
	if t.Type() != commonpb.MsgType_ShowSegments {
		return fmt.Errorf("show segments, msg type = %s", commonpb.MsgType_name[int32(t.Type())])
	}
	coll, err := t.core.MetaTable.GetCollectionByID(t.Req.CollectionID, 0)
	if err != nil {
		return err
	}
	exist := false
	for _, partition := range coll.Partitions {
		if partition.PartitionID == t.Req.PartitionID {
			exist = true
			break
		}
	}
	if !exist {
		return fmt.Errorf("partition id = %d not belong to collection id = %d", t.Req.PartitionID, t.Req.CollectionID)
	}
	segIDs, err := t.core.CallGetFlushedSegmentsService(ctx, t.Req.CollectionID, t.Req.PartitionID)
	if err != nil {
		log.Debug("Get flushed segments from data coord failed", zap.String("collection name", coll.Name), zap.Int64("partition id", t.Req.PartitionID), zap.Error(err))
		return err
	}

	t.Rsp.SegmentIDs = append(t.Rsp.SegmentIDs, segIDs...)
	return nil
}

type DescribeSegmentsReqTask struct {
	baseReqTask
	Req *rootcoordpb.DescribeSegmentsRequest
	Rsp *rootcoordpb.DescribeSegmentsResponse
}

func (t *DescribeSegmentsReqTask) Type() commonpb.MsgType {
	return t.Req.GetBase().GetMsgType()
}

func (t *DescribeSegmentsReqTask) Execute(ctx context.Context) error {
	collectionID := t.Req.GetCollectionID()
	segIDs, err := t.core.CallGetFlushedSegmentsService(ctx, collectionID, -1)
	if err != nil {
		log.Error("failed to get flushed segments",
			zap.Error(err),
			zap.Int64("collection", collectionID))
		return err
	}

	t.Rsp.CollectionID = collectionID
	t.Rsp.SegmentInfos = make(map[typeutil.UniqueID]*rootcoordpb.SegmentInfos)

	segIDsMap := make(map[typeutil.UniqueID]struct{})
	for _, segID := range segIDs {
		segIDsMap[segID] = struct{}{}
	}

	for _, segID := range t.Req.SegmentIDs {
		if _, ok := segIDsMap[segID]; !ok {
			log.Warn("requested segment not found",
				zap.Int64("collection", collectionID),
				zap.Int64("segment", segID))
			return fmt.Errorf("segment not found, collection: %d, segment: %d",
				collectionID, segID)
		}

		if _, ok := t.Rsp.SegmentInfos[segID]; !ok {
			t.Rsp.SegmentInfos[segID] = &rootcoordpb.SegmentInfos{
				BaseInfo: &rootcoordpb.SegmentBaseInfo{
					CollectionID: collectionID,
					PartitionID:  0, // TODO: change this after MetaTable.partID2SegID been fixed.
					SegmentID:    segID,
				},
				IndexInfos:      nil,
				ExtraIndexInfos: make(map[typeutil.UniqueID]*etcdpb.IndexInfo),
			}
		}

		index, err := t.core.MetaTable.GetSegmentIndexInfos(segID)
		if err != nil {
			continue
		}

		for indexID, indexInfo := range index {
			for _, segmentIndex := range indexInfo.SegmentIndexes {
				t.Rsp.SegmentInfos[segID].IndexInfos =
					append(t.Rsp.SegmentInfos[segID].IndexInfos,
						&etcdpb.SegmentIndexInfo{
							CollectionID: indexInfo.CollectionID,
							PartitionID:  segmentIndex.Segment.PartitionID,
							SegmentID:    segmentIndex.Segment.SegmentID,
							FieldID:      indexInfo.FieldID,
							IndexID:      indexInfo.IndexID,
							BuildID:      segmentIndex.BuildID,
							EnableIndex:  segmentIndex.EnableIndex,
						})
			}

			extraIndexInfo, err := t.core.MetaTable.GetIndexByID(indexID)
			if err != nil {
				log.Error("index not found in meta table",
					zap.Error(err),
					zap.Int64("indexID", indexID),
					zap.Int64("collection", collectionID),
					zap.Int64("segment", segID))
				return err
			}
			t.Rsp.SegmentInfos[segID].ExtraIndexInfos[indexID] = model.ConvertToIndexPB(extraIndexInfo)
		}
	}

	return nil
}

// CreateIndexReqTask create index request task
type CreateIndexReqTask struct {
	baseReqTask
	Req *milvuspb.CreateIndexRequest
}

// Type return msg type
func (t *CreateIndexReqTask) Type() commonpb.MsgType {
	return t.Req.Base.MsgType
}

// Execute task execution
func (t *CreateIndexReqTask) Execute(ctx context.Context) error {
	if t.Type() != commonpb.MsgType_CreateIndex {
		return fmt.Errorf("create index, msg type = %s", commonpb.MsgType_name[int32(t.Type())])
	}
	indexName := t.Req.GetIndexName()
	if len(indexName) <= 0 {
		indexName = Params.CommonCfg.DefaultIndexName //TODO, get name from request
	}
	indexID, _, err := t.core.IDAllocator(1)
	log.Debug("RootCoord CreateIndexReqTask", zap.Any("indexID", indexID), zap.Error(err))
	if err != nil {
		return err
	}
	idxInfo := &model.Index{
		IndexName:   indexName,
		IndexID:     indexID,
		IndexParams: t.Req.ExtraParams,
	}
	log.Info("create index for collection",
		zap.String("collection", t.Req.GetCollectionName()),
		zap.String("field", t.Req.GetFieldName()),
		zap.String("index", indexName),
		zap.Int64("index_id", indexID),
		zap.Any("params", t.Req.GetExtraParams()))
	collMeta, err := t.core.MetaTable.GetCollectionByName(t.Req.CollectionName, 0)
	if err != nil {
		return err
	}
<<<<<<< HEAD
	segID2PartID, err := t.core.getSegments(ctx, collMeta.CollectionID)
=======
	segID2PartID, segID2Binlog, err := t.core.getSegments(ctx, collMeta.ID)
>>>>>>> 04011a7e
	flushedSegs := make([]typeutil.UniqueID, 0, len(segID2PartID))
	for k := range segID2PartID {
		flushedSegs = append(flushedSegs, k)
	}
	if err != nil {
		log.Debug("get flushed segments from data coord failed", zap.String("collection_name", collMeta.Name), zap.Error(err))
		return err
	}

	segIDs, field, err := t.core.MetaTable.GetNotIndexedSegments(t.Req.CollectionName, t.Req.FieldName, idxInfo, flushedSegs)
	if err != nil {
		log.Debug("get not indexed segments failed", zap.Int64("collection_id", collMeta.CollectionID), zap.Error(err))
		return err
	}

	if err := t.core.MetaTable.AddIndex(t.Req.CollectionName, t.Req.FieldName, idxInfo, segIDs); err != nil {
		log.Debug("add index into metastore failed", zap.Int64("collection_id", collMeta.CollectionID), zap.Int64("index_id", idxInfo.IndexID), zap.Error(err))
		return err
	}

	for _, segID := range segIDs {
		segmentIndex := model.SegmentIndex{
			Segment: model.Segment{
				SegmentID:   segID,
				PartitionID: segID2PartID[segID],
			},
			EnableIndex: false,
		}
<<<<<<< HEAD

		segmentIndex.BuildID, err = t.core.BuildIndex(ctx, segID, &field, idxInfo, false)
=======
		info.BuildID, err = t.core.BuildIndex(ctx, segID, segID2Binlog[segID].GetNumOfRows(), segID2Binlog[segID].GetFieldBinlogs(), &field, idxInfo, false)
>>>>>>> 04011a7e
		if err != nil {
			return err
		}
		if segmentIndex.BuildID != 0 {
			segmentIndex.EnableIndex = true
		}

		index := &model.Index{
			CollectionID:   collMeta.CollectionID,
			FieldID:        field.FieldID,
			IndexID:        idxInfo.IndexID,
			SegmentIndexes: map[int64]model.SegmentIndex{segID: segmentIndex},
		}

		if err := t.core.MetaTable.AlterIndex(index); err != nil {
			log.Debug("alter index into meta table failed", zap.Int64("collection_id", collMeta.CollectionID), zap.Int64("index_id", index.IndexID), zap.Int64("build_id", segmentIndex.BuildID), zap.Error(err))
		}
	}

	return nil
}

// DescribeIndexReqTask describe index request task
type DescribeIndexReqTask struct {
	baseReqTask
	Req *milvuspb.DescribeIndexRequest
	Rsp *milvuspb.DescribeIndexResponse
}

// Type return msg type
func (t *DescribeIndexReqTask) Type() commonpb.MsgType {
	return t.Req.Base.MsgType
}

// Execute task execution
func (t *DescribeIndexReqTask) Execute(ctx context.Context) error {
	if t.Type() != commonpb.MsgType_DescribeIndex {
		return fmt.Errorf("describe index, msg type = %s", commonpb.MsgType_name[int32(t.Type())])
	}
	coll, idx, err := t.core.MetaTable.GetIndexByName(t.Req.CollectionName, t.Req.IndexName)
	if err != nil {
		return err
	}
	for _, i := range idx {
		f, err := GetFieldSchemaByIndexID(&coll, typeutil.UniqueID(i.IndexID))
		if err != nil {
			log.Warn("Get field schema by index id failed", zap.String("collection name", t.Req.CollectionName), zap.String("index name", t.Req.IndexName), zap.Error(err))
			continue
		}
		desc := &milvuspb.IndexDescription{
			IndexName: i.IndexName,
			Params:    i.IndexParams,
			IndexID:   i.IndexID,
			FieldName: f.Name,
		}
		t.Rsp.IndexDescriptions = append(t.Rsp.IndexDescriptions, desc)
	}
	return nil
}

// DropIndexReqTask drop index request task
type DropIndexReqTask struct {
	baseReqTask
	Req *milvuspb.DropIndexRequest
}

// Type return msg type
func (t *DropIndexReqTask) Type() commonpb.MsgType {
	return t.Req.Base.MsgType
}

// Execute task execution
func (t *DropIndexReqTask) Execute(ctx context.Context) error {
	if t.Type() != commonpb.MsgType_DropIndex {
		return fmt.Errorf("drop index, msg type = %s", commonpb.MsgType_name[int32(t.Type())])
	}
	if err := t.core.RemoveIndex(ctx, t.Req.CollectionName, t.Req.IndexName); err != nil {
		return err
	}
	_, _, err := t.core.MetaTable.DropIndex(t.Req.CollectionName, t.Req.FieldName, t.Req.IndexName)
	return err
}

// CreateAliasReqTask create alias request task
type CreateAliasReqTask struct {
	baseReqTask
	Req *milvuspb.CreateAliasRequest
}

// Type return msg type
func (t *CreateAliasReqTask) Type() commonpb.MsgType {
	return t.Req.Base.MsgType
}

// Execute task execution
func (t *CreateAliasReqTask) Execute(ctx context.Context) error {
	if t.Type() != commonpb.MsgType_CreateAlias {
		return fmt.Errorf("create alias, msg type = %s", commonpb.MsgType_name[int32(t.Type())])
	}

	ts, err := t.core.TSOAllocator(1)
	if err != nil {
		return fmt.Errorf("TSO alloc fail, error = %w", err)
	}
	err = t.core.MetaTable.AddAlias(t.Req.Alias, t.Req.CollectionName, ts)
	if err != nil {
		return fmt.Errorf("meta table add alias failed, error = %w", err)
	}

	return nil
}

// DropAliasReqTask drop alias request task
type DropAliasReqTask struct {
	baseReqTask
	Req *milvuspb.DropAliasRequest
}

// Type return msg type
func (t *DropAliasReqTask) Type() commonpb.MsgType {
	return t.Req.Base.MsgType
}

// Execute task execution
func (t *DropAliasReqTask) Execute(ctx context.Context) error {
	if t.Type() != commonpb.MsgType_DropAlias {
		return fmt.Errorf("create alias, msg type = %s", commonpb.MsgType_name[int32(t.Type())])
	}

	ts, err := t.core.TSOAllocator(1)
	if err != nil {
		return fmt.Errorf("TSO alloc fail, error = %w", err)
	}
	err = t.core.MetaTable.DropAlias(t.Req.Alias, ts)
	if err != nil {
		return fmt.Errorf("meta table drop alias failed, error = %w", err)
	}

	return t.core.ExpireMetaCache(ctx, []string{t.Req.Alias}, InvalidCollectionID, ts)
}

// AlterAliasReqTask alter alias request task
type AlterAliasReqTask struct {
	baseReqTask
	Req *milvuspb.AlterAliasRequest
}

// Type return msg type
func (t *AlterAliasReqTask) Type() commonpb.MsgType {
	return t.Req.Base.MsgType
}

// Execute task execution
func (t *AlterAliasReqTask) Execute(ctx context.Context) error {
	if t.Type() != commonpb.MsgType_AlterAlias {
		return fmt.Errorf("alter alias, msg type = %s", commonpb.MsgType_name[int32(t.Type())])
	}

	ts, err := t.core.TSOAllocator(1)
	if err != nil {
		return fmt.Errorf("TSO alloc fail, error = %w", err)
	}
	err = t.core.MetaTable.AlterAlias(t.Req.Alias, t.Req.CollectionName, ts)
	if err != nil {
		return fmt.Errorf("meta table alter alias failed, error = %w", err)
	}

	return t.core.ExpireMetaCache(ctx, []string{t.Req.Alias}, InvalidCollectionID, ts)
}<|MERGE_RESOLUTION|>--- conflicted
+++ resolved
@@ -975,11 +975,7 @@
 	if err != nil {
 		return err
 	}
-<<<<<<< HEAD
-	segID2PartID, err := t.core.getSegments(ctx, collMeta.CollectionID)
-=======
-	segID2PartID, segID2Binlog, err := t.core.getSegments(ctx, collMeta.ID)
->>>>>>> 04011a7e
+	segID2PartID, segID2Binlog, err := t.core.getSegments(ctx, collMeta.CollectionID)
 	flushedSegs := make([]typeutil.UniqueID, 0, len(segID2PartID))
 	for k := range segID2PartID {
 		flushedSegs = append(flushedSegs, k)
@@ -1008,12 +1004,8 @@
 			},
 			EnableIndex: false,
 		}
-<<<<<<< HEAD
-
-		segmentIndex.BuildID, err = t.core.BuildIndex(ctx, segID, &field, idxInfo, false)
-=======
-		info.BuildID, err = t.core.BuildIndex(ctx, segID, segID2Binlog[segID].GetNumOfRows(), segID2Binlog[segID].GetFieldBinlogs(), &field, idxInfo, false)
->>>>>>> 04011a7e
+
+		segmentIndex.BuildID, err = t.core.BuildIndex(ctx, segID, segID2Binlog[segID].GetNumOfRows(), segID2Binlog[segID].GetFieldBinlogs(), &field, idxInfo, false)
 		if err != nil {
 			return err
 		}

--- conflicted
+++ resolved
@@ -104,70 +104,8 @@
 	return m.remove(key)
 }
 
-<<<<<<< HEAD
-func Test_MockKV(t *testing.T) {
-	k1 := &mockTestKV{}
-	kt := &mockTestTxnKV{}
-	prefix := make(map[string][]string)
-	k1.loadWithPrefix = func(key string, ts typeutil.Timestamp) ([]string, []string, error) {
-		if val, ok := prefix[key]; ok {
-			return nil, val, nil
-		}
-		return nil, nil, fmt.Errorf("load prefix error")
-	}
-	kt.loadWithPrefix = func(key string) ([]string, []string, error) {
-		if val, ok := prefix[key]; ok {
-			return nil, val, nil
-		}
-		return nil, nil, fmt.Errorf("load prefix error")
-	}
-
-	_, err := NewMetaTable(context.TODO(), kt, k1)
-	assert.NotNil(t, err)
-	assert.EqualError(t, err, "load prefix error")
-
-	// collection
-	prefix[kvmetestore.CollectionMetaPrefix] = []string{"collection-meta"}
-	_, err = NewMetaTable(context.TODO(), kt, k1)
-	assert.NotNil(t, err)
-
-	value, err := proto.Marshal(&pb.CollectionInfo{Schema: &schemapb.CollectionSchema{}})
-	assert.Nil(t, err)
-	prefix[kvmetestore.CollectionMetaPrefix] = []string{string(value)}
-	_, err = NewMetaTable(context.TODO(), kt, k1)
-	assert.NotNil(t, err)
-
-	// segment index
-	prefix[kvmetestore.SegmentIndexMetaPrefix] = []string{"segment-index-meta"}
-	_, err = NewMetaTable(context.TODO(), kt, k1)
-	assert.NotNil(t, err)
-
-	value, err = proto.Marshal(&pb.SegmentIndexInfo{})
-	assert.Nil(t, err)
-	prefix[kvmetestore.SegmentIndexMetaPrefix] = []string{string(value)}
-	_, err = NewMetaTable(context.TODO(), kt, k1)
-	assert.NotNil(t, err)
-
-	prefix[kvmetestore.SegmentIndexMetaPrefix] = []string{string(value), string(value)}
-	_, err = NewMetaTable(context.TODO(), kt, k1)
-	assert.NotNil(t, err)
-	assert.EqualError(t, err, "load prefix error")
-
-	// index
-	prefix[kvmetestore.IndexMetaPrefix] = []string{"index-meta"}
-	_, err = NewMetaTable(context.TODO(), kt, k1)
-	assert.NotNil(t, err)
-
-	value, err = proto.Marshal(&pb.IndexInfo{})
-	assert.Nil(t, err)
-	prefix[kvmetestore.IndexMetaPrefix] = []string{string(value)}
-	_, err = NewMetaTable(context.TODO(), kt, k1)
-	assert.NotNil(t, err)
-	assert.EqualError(t, err, "load prefix error")
-=======
 func (m *mockTestTxnKV) MultiRemove(keys []string) error {
 	return m.multiRemove(keys)
->>>>>>> c1857475
 }
 
 func TestMetaTable(t *testing.T) {
@@ -797,11 +735,7 @@
 		mt.collID2Meta = make(map[int64]model.Collection)
 		err = mt.AlterIndex(segIdxInfo)
 		assert.NotNil(t, err)
-<<<<<<< HEAD
-		assert.EqualError(t, err, fmt.Sprintf("collection id = %d not found", collInfo.CollectionID))
-=======
 		assert.EqualError(t, err, fmt.Sprintf("index id = %d not found", segIdxInfo.IndexID))
->>>>>>> c1857475
 
 		err = mt.reloadFromKV()
 		assert.Nil(t, err)
@@ -960,22 +894,13 @@
 		err = mt.AddCollection(collInfo, ts, "")
 		assert.Nil(t, err)
 
-<<<<<<< HEAD
-		mt.collID2Meta = make(map[int64]model.Collection)
-		_, err = mt.unlockGetFieldSchema(collInfo.Name, collInfo.Fields[0].Name)
-=======
 		mt.collID2Meta = make(map[int64]pb.CollectionInfo)
-		_, err = mt.getFieldSchemaInternal(collInfo.Schema.Name, collInfo.Schema.Fields[0].Name)
->>>>>>> c1857475
+		_, err = mt.getFieldSchemaInternal(collInfo.Name, collInfo.Fields[0].Name)
 		assert.NotNil(t, err)
 		assert.EqualError(t, err, fmt.Sprintf("collection %s not found", collInfo.Name))
 
 		mt.collName2ID = make(map[string]int64)
-<<<<<<< HEAD
-		_, err = mt.unlockGetFieldSchema(collInfo.Name, collInfo.Fields[0].Name)
-=======
-		_, err = mt.getFieldSchemaInternal(collInfo.Schema.Name, collInfo.Schema.Fields[0].Name)
->>>>>>> c1857475
+		_, err = mt.getFieldSchemaInternal(collInfo.Name, collInfo.Fields[0].Name)
 		assert.NotNil(t, err)
 		assert.EqualError(t, err, fmt.Sprintf("collection %s not found", collInfo.Name))
 	})
@@ -1307,13 +1232,8 @@
 	//txnKV := etcdkv.NewEtcdKVWithClient(etcdCli, rootPath)
 	txnKV := memkv.NewMemoryKV()
 	// compose rc7 legace tombstone cases
-<<<<<<< HEAD
-	txnKV.Save(path.Join(kvmetestore.SegmentIndexMetaPrefix, "2"), string(kvmetestore.SuffixSnapshotTombstone))
-	txnKV.Save(path.Join(kvmetestore.IndexMetaPrefix, "3"), string(kvmetestore.SuffixSnapshotTombstone))
-=======
 	txnKV.Save(path.Join(SegmentIndexMetaPrefix, "2"), string(suffixSnapshotTombstone))
 	txnKV.Save(path.Join(IndexMetaPrefix, "3"), string(suffixSnapshotTombstone))
->>>>>>> c1857475
 
 	_, err = NewMetaTable(context.TODO(), txnKV, skv)
 	assert.Nil(t, err)
@@ -1515,7 +1435,309 @@
 	})
 }
 
-<<<<<<< HEAD
+func TestMetaTable_GetInitBuildIDs(t *testing.T) {
+	var (
+		collName  = "GetInitBuildID-Coll"
+		indexName = "GetInitBuildID-Index"
+	)
+	mt := &MetaTable{
+		collID2Meta: map[typeutil.UniqueID]pb.CollectionInfo{
+			1: {
+				FieldIndexes: []*pb.FieldIndexInfo{
+					{
+						FiledID: 1,
+						IndexID: 1,
+					},
+					{
+						FiledID: 2,
+						IndexID: 2,
+					},
+					{
+						FiledID: 3,
+						IndexID: 3,
+					},
+				},
+			},
+		},
+		collName2ID: map[string]typeutil.UniqueID{
+			"GetInitBuildID-Coll-1": 2,
+		},
+		indexID2Meta: map[typeutil.UniqueID]pb.IndexInfo{
+			1: {
+				IndexName: "GetInitBuildID-Index-1",
+				IndexID:   1,
+			},
+			2: {
+				IndexName: "GetInitBuildID-Index-2",
+				IndexID:   2,
+			},
+		},
+	}
+	t.Run("coll not exist", func(t *testing.T) {
+		buildIDs, err := mt.GetInitBuildIDs("collName", indexName)
+		assert.Error(t, err)
+		assert.Nil(t, buildIDs)
+	})
+
+	mt.collName2ID[collName] = 1
+
+	t.Run("index not exist", func(t *testing.T) {
+		buildIDs, err := mt.GetInitBuildIDs(collName, indexName)
+		assert.Error(t, err)
+		assert.Nil(t, buildIDs)
+	})
+
+	mt.indexID2Meta[3] = pb.IndexInfo{
+		IndexName: indexName,
+		IndexID:   3,
+	}
+
+	mt.segID2IndexMeta = map[typeutil.UniqueID]map[typeutil.UniqueID]pb.SegmentIndexInfo{
+		4: {
+			1: {
+				IndexID:     1,
+				EnableIndex: true,
+			},
+		},
+		5: {
+			3: {
+				IndexID:     3,
+				EnableIndex: true,
+				ByAutoFlush: false,
+			},
+		},
+	}
+
+	t.Run("success", func(t *testing.T) {
+		buildIDs, err := mt.GetInitBuildIDs(collName, indexName)
+		assert.NoError(t, err)
+		assert.Equal(t, 1, len(buildIDs))
+	})
+}
+
+func TestMetaTable_GetDroppedIndex(t *testing.T) {
+	mt := &MetaTable{
+		collID2Meta: map[typeutil.UniqueID]pb.CollectionInfo{
+			1: {
+				FieldIndexes: []*pb.FieldIndexInfo{
+					{
+						FiledID: 1,
+						IndexID: 1,
+					},
+					{
+						FiledID: 2,
+						IndexID: 2,
+					},
+					{
+						FiledID: 3,
+						IndexID: 3,
+					},
+				},
+			},
+		},
+		indexID2Meta: map[typeutil.UniqueID]pb.IndexInfo{
+			1: {
+				IndexName: "GetInitBuildID-Index-1",
+				IndexID:   1,
+				Deleted:   true,
+			},
+			2: {
+				IndexName: "GetInitBuildID-Index-2",
+				IndexID:   2,
+				Deleted:   false,
+			},
+		},
+	}
+
+	droppedIndexID := mt.GetDroppedIndex()
+	indexInfo, ok := droppedIndexID[1]
+	assert.True(t, ok)
+	assert.Equal(t, 1, len(indexInfo))
+}
+
+func TestMetaTable_AlignSegmentsMeta(t *testing.T) {
+	var (
+		indexName = "GetDroppedIndex-Index"
+		collID    = UniqueID(1)
+		partID    = UniqueID(10)
+		indexID   = UniqueID(1000)
+	)
+	mt := &MetaTable{
+		txn: &mockTestTxnKV{
+			multiRemove: func(keys []string) error {
+				return nil
+			},
+		},
+		collID2Meta: map[typeutil.UniqueID]pb.CollectionInfo{
+			collID: {
+				FieldIndexes: []*pb.FieldIndexInfo{
+					{
+						FiledID: 1,
+						IndexID: 1,
+					},
+				},
+			},
+		},
+		partID2SegID: map[typeutil.UniqueID]map[typeutil.UniqueID]bool{
+			partID: {
+				100: true,
+				101: true,
+				102: true,
+			},
+		},
+		indexID2Meta: map[typeutil.UniqueID]pb.IndexInfo{
+			indexID: {
+				IndexName: indexName,
+				IndexID:   1,
+				Deleted:   true,
+			},
+		},
+	}
+	t.Run("success", func(t *testing.T) {
+		mt.AlignSegmentsMeta(collID, partID, map[UniqueID]struct{}{101: {}, 102: {}, 103: {}})
+	})
+
+	t.Run("txn error", func(t *testing.T) {
+		txn := &mockTestTxnKV{
+			multiRemove: func(keys []string) error {
+				return fmt.Errorf("error occurred")
+			},
+		}
+		mt.txn = txn
+		mt.AlignSegmentsMeta(collID, partID, map[UniqueID]struct{}{103: {}, 104: {}, 105: {}})
+	})
+}
+
+func TestMetaTable_MarkIndexDeleted(t *testing.T) {
+	var (
+		collName  = "MarkIndexDeleted-Coll"
+		fieldName = "MarkIndexDeleted-Field"
+		indexName = "MarkIndexDeleted-Index"
+		collID    = UniqueID(1)
+		partID    = UniqueID(10)
+		fieldID   = UniqueID(100)
+		indexID   = UniqueID(1000)
+	)
+	mt := &MetaTable{
+		txn: &mockTestTxnKV{
+			multiRemove: func(keys []string) error {
+				return nil
+			},
+			save: func(key, value string) error {
+				return nil
+			},
+		},
+		collID2Meta: map[typeutil.UniqueID]pb.CollectionInfo{
+			collID: {
+				FieldIndexes: []*pb.FieldIndexInfo{
+					{
+						FiledID: 101,
+						IndexID: 1001,
+					},
+				},
+				Schema: &schemapb.CollectionSchema{
+					Fields: []*schemapb.FieldSchema{
+						{
+							FieldID: fieldID,
+							Name:    fieldName,
+						},
+					},
+				},
+			},
+		},
+		collName2ID: map[string]typeutil.UniqueID{
+			collName: collID,
+		},
+		partID2SegID: map[typeutil.UniqueID]map[typeutil.UniqueID]bool{
+			partID: {
+				100: true,
+				101: true,
+				102: true,
+			},
+		},
+		indexID2Meta: map[typeutil.UniqueID]pb.IndexInfo{
+			1001: {
+				IndexName: indexName,
+				IndexID:   indexID,
+				Deleted:   true,
+			},
+		},
+	}
+
+	t.Run("get collection meta failed", func(t *testing.T) {
+		err := mt.MarkIndexDeleted("collName", fieldName, indexName)
+		assert.Error(t, err)
+	})
+
+	t.Run("get field meta failed", func(t *testing.T) {
+		err := mt.MarkIndexDeleted(collName, "fieldName", indexName)
+		assert.Error(t, err)
+
+		err = mt.MarkIndexDeleted(collName, fieldName, indexName)
+		assert.NoError(t, err)
+	})
+
+	t.Run("indexMeta error", func(t *testing.T) {
+		collMeta := pb.CollectionInfo{
+			FieldIndexes: []*pb.FieldIndexInfo{
+				{
+					FiledID: fieldID,
+					IndexID: indexID,
+				},
+			},
+			Schema: &schemapb.CollectionSchema{
+				Fields: []*schemapb.FieldSchema{
+					{
+						FieldID: fieldID,
+						Name:    fieldName,
+					},
+				},
+			},
+		}
+		mt.collID2Meta[collID] = collMeta
+
+		err := mt.MarkIndexDeleted(collName, fieldName, indexName)
+		assert.Error(t, err)
+
+		mt.indexID2Meta[indexID] = pb.IndexInfo{
+			IndexName: "indexName",
+			IndexID:   indexID,
+		}
+
+		err = mt.MarkIndexDeleted(collName, fieldName, indexName)
+		assert.NoError(t, err)
+	})
+
+	t.Run("txn save failed", func(t *testing.T) {
+		mt.indexID2Meta[indexID] = pb.IndexInfo{
+			IndexName: indexName,
+			IndexID:   indexID,
+		}
+
+		txn := &mockTestTxnKV{
+			save: func(key, value string) error {
+				return fmt.Errorf("error occurred")
+			},
+		}
+		mt.txn = txn
+		err := mt.MarkIndexDeleted(collName, fieldName, indexName)
+		assert.Error(t, err)
+
+		txn = &mockTestTxnKV{
+			save: func(key, value string) error {
+				return nil
+			},
+		}
+		mt.txn = txn
+
+		err = mt.MarkIndexDeleted(collName, fieldName, indexName)
+		assert.NoError(t, err)
+
+		err = mt.MarkIndexDeleted(collName, fieldName, indexName)
+		assert.NoError(t, err)
+	})
+}
+
 type MockedCatalog struct {
 	mock.Mock
 	metastore.Catalog
@@ -1637,307 +1859,4 @@
 	meta, ok := mt.indexID2Meta[1]
 	assert.True(t, ok)
 	assert.Equal(t, indexes[0], meta)
-=======
-func TestMetaTable_GetInitBuildIDs(t *testing.T) {
-	var (
-		collName  = "GetInitBuildID-Coll"
-		indexName = "GetInitBuildID-Index"
-	)
-	mt := &MetaTable{
-		collID2Meta: map[typeutil.UniqueID]pb.CollectionInfo{
-			1: {
-				FieldIndexes: []*pb.FieldIndexInfo{
-					{
-						FiledID: 1,
-						IndexID: 1,
-					},
-					{
-						FiledID: 2,
-						IndexID: 2,
-					},
-					{
-						FiledID: 3,
-						IndexID: 3,
-					},
-				},
-			},
-		},
-		collName2ID: map[string]typeutil.UniqueID{
-			"GetInitBuildID-Coll-1": 2,
-		},
-		indexID2Meta: map[typeutil.UniqueID]pb.IndexInfo{
-			1: {
-				IndexName: "GetInitBuildID-Index-1",
-				IndexID:   1,
-			},
-			2: {
-				IndexName: "GetInitBuildID-Index-2",
-				IndexID:   2,
-			},
-		},
-	}
-	t.Run("coll not exist", func(t *testing.T) {
-		buildIDs, err := mt.GetInitBuildIDs("collName", indexName)
-		assert.Error(t, err)
-		assert.Nil(t, buildIDs)
-	})
-
-	mt.collName2ID[collName] = 1
-
-	t.Run("index not exist", func(t *testing.T) {
-		buildIDs, err := mt.GetInitBuildIDs(collName, indexName)
-		assert.Error(t, err)
-		assert.Nil(t, buildIDs)
-	})
-
-	mt.indexID2Meta[3] = pb.IndexInfo{
-		IndexName: indexName,
-		IndexID:   3,
-	}
-
-	mt.segID2IndexMeta = map[typeutil.UniqueID]map[typeutil.UniqueID]pb.SegmentIndexInfo{
-		4: {
-			1: {
-				IndexID:     1,
-				EnableIndex: true,
-			},
-		},
-		5: {
-			3: {
-				IndexID:     3,
-				EnableIndex: true,
-				ByAutoFlush: false,
-			},
-		},
-	}
-
-	t.Run("success", func(t *testing.T) {
-		buildIDs, err := mt.GetInitBuildIDs(collName, indexName)
-		assert.NoError(t, err)
-		assert.Equal(t, 1, len(buildIDs))
-	})
-}
-
-func TestMetaTable_GetDroppedIndex(t *testing.T) {
-	mt := &MetaTable{
-		collID2Meta: map[typeutil.UniqueID]pb.CollectionInfo{
-			1: {
-				FieldIndexes: []*pb.FieldIndexInfo{
-					{
-						FiledID: 1,
-						IndexID: 1,
-					},
-					{
-						FiledID: 2,
-						IndexID: 2,
-					},
-					{
-						FiledID: 3,
-						IndexID: 3,
-					},
-				},
-			},
-		},
-		indexID2Meta: map[typeutil.UniqueID]pb.IndexInfo{
-			1: {
-				IndexName: "GetInitBuildID-Index-1",
-				IndexID:   1,
-				Deleted:   true,
-			},
-			2: {
-				IndexName: "GetInitBuildID-Index-2",
-				IndexID:   2,
-				Deleted:   false,
-			},
-		},
-	}
-
-	droppedIndexID := mt.GetDroppedIndex()
-	indexInfo, ok := droppedIndexID[1]
-	assert.True(t, ok)
-	assert.Equal(t, 1, len(indexInfo))
-}
-
-func TestMetaTable_AlignSegmentsMeta(t *testing.T) {
-	var (
-		indexName = "GetDroppedIndex-Index"
-		collID    = UniqueID(1)
-		partID    = UniqueID(10)
-		indexID   = UniqueID(1000)
-	)
-	mt := &MetaTable{
-		txn: &mockTestTxnKV{
-			multiRemove: func(keys []string) error {
-				return nil
-			},
-		},
-		collID2Meta: map[typeutil.UniqueID]pb.CollectionInfo{
-			collID: {
-				FieldIndexes: []*pb.FieldIndexInfo{
-					{
-						FiledID: 1,
-						IndexID: 1,
-					},
-				},
-			},
-		},
-		partID2SegID: map[typeutil.UniqueID]map[typeutil.UniqueID]bool{
-			partID: {
-				100: true,
-				101: true,
-				102: true,
-			},
-		},
-		indexID2Meta: map[typeutil.UniqueID]pb.IndexInfo{
-			indexID: {
-				IndexName: indexName,
-				IndexID:   1,
-				Deleted:   true,
-			},
-		},
-	}
-	t.Run("success", func(t *testing.T) {
-		mt.AlignSegmentsMeta(collID, partID, map[UniqueID]struct{}{101: {}, 102: {}, 103: {}})
-	})
-
-	t.Run("txn error", func(t *testing.T) {
-		txn := &mockTestTxnKV{
-			multiRemove: func(keys []string) error {
-				return fmt.Errorf("error occurred")
-			},
-		}
-		mt.txn = txn
-		mt.AlignSegmentsMeta(collID, partID, map[UniqueID]struct{}{103: {}, 104: {}, 105: {}})
-	})
-}
-
-func TestMetaTable_MarkIndexDeleted(t *testing.T) {
-	var (
-		collName  = "MarkIndexDeleted-Coll"
-		fieldName = "MarkIndexDeleted-Field"
-		indexName = "MarkIndexDeleted-Index"
-		collID    = UniqueID(1)
-		partID    = UniqueID(10)
-		fieldID   = UniqueID(100)
-		indexID   = UniqueID(1000)
-	)
-	mt := &MetaTable{
-		txn: &mockTestTxnKV{
-			multiRemove: func(keys []string) error {
-				return nil
-			},
-			save: func(key, value string) error {
-				return nil
-			},
-		},
-		collID2Meta: map[typeutil.UniqueID]pb.CollectionInfo{
-			collID: {
-				FieldIndexes: []*pb.FieldIndexInfo{
-					{
-						FiledID: 101,
-						IndexID: 1001,
-					},
-				},
-				Schema: &schemapb.CollectionSchema{
-					Fields: []*schemapb.FieldSchema{
-						{
-							FieldID: fieldID,
-							Name:    fieldName,
-						},
-					},
-				},
-			},
-		},
-		collName2ID: map[string]typeutil.UniqueID{
-			collName: collID,
-		},
-		partID2SegID: map[typeutil.UniqueID]map[typeutil.UniqueID]bool{
-			partID: {
-				100: true,
-				101: true,
-				102: true,
-			},
-		},
-		indexID2Meta: map[typeutil.UniqueID]pb.IndexInfo{
-			1001: {
-				IndexName: indexName,
-				IndexID:   indexID,
-				Deleted:   true,
-			},
-		},
-	}
-
-	t.Run("get collection meta failed", func(t *testing.T) {
-		err := mt.MarkIndexDeleted("collName", fieldName, indexName)
-		assert.Error(t, err)
-	})
-
-	t.Run("get field meta failed", func(t *testing.T) {
-		err := mt.MarkIndexDeleted(collName, "fieldName", indexName)
-		assert.Error(t, err)
-
-		err = mt.MarkIndexDeleted(collName, fieldName, indexName)
-		assert.NoError(t, err)
-	})
-
-	t.Run("indexMeta error", func(t *testing.T) {
-		collMeta := pb.CollectionInfo{
-			FieldIndexes: []*pb.FieldIndexInfo{
-				{
-					FiledID: fieldID,
-					IndexID: indexID,
-				},
-			},
-			Schema: &schemapb.CollectionSchema{
-				Fields: []*schemapb.FieldSchema{
-					{
-						FieldID: fieldID,
-						Name:    fieldName,
-					},
-				},
-			},
-		}
-		mt.collID2Meta[collID] = collMeta
-
-		err := mt.MarkIndexDeleted(collName, fieldName, indexName)
-		assert.Error(t, err)
-
-		mt.indexID2Meta[indexID] = pb.IndexInfo{
-			IndexName: "indexName",
-			IndexID:   indexID,
-		}
-
-		err = mt.MarkIndexDeleted(collName, fieldName, indexName)
-		assert.NoError(t, err)
-	})
-
-	t.Run("txn save failed", func(t *testing.T) {
-		mt.indexID2Meta[indexID] = pb.IndexInfo{
-			IndexName: indexName,
-			IndexID:   indexID,
-		}
-
-		txn := &mockTestTxnKV{
-			save: func(key, value string) error {
-				return fmt.Errorf("error occurred")
-			},
-		}
-		mt.txn = txn
-		err := mt.MarkIndexDeleted(collName, fieldName, indexName)
-		assert.Error(t, err)
-
-		txn = &mockTestTxnKV{
-			save: func(key, value string) error {
-				return nil
-			},
-		}
-		mt.txn = txn
-
-		err = mt.MarkIndexDeleted(collName, fieldName, indexName)
-		assert.NoError(t, err)
-
-		err = mt.MarkIndexDeleted(collName, fieldName, indexName)
-		assert.NoError(t, err)
-	})
->>>>>>> c1857475
 }
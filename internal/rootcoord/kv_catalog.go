package rootcoord

import (
	"context"
	"encoding/json"
	"fmt"
	"path"
	"strconv"

	"github.com/golang/protobuf/proto"
	"github.com/milvus-io/milvus/internal/kv"
	"github.com/milvus-io/milvus/internal/log"
	"github.com/milvus-io/milvus/internal/metastore/model"
	"github.com/milvus-io/milvus/internal/proto/etcdpb"
	pb "github.com/milvus-io/milvus/internal/proto/etcdpb"
	"github.com/milvus-io/milvus/internal/proto/internalpb"
	"github.com/milvus-io/milvus/internal/proto/schemapb"
	"github.com/milvus-io/milvus/internal/util/typeutil"
	"go.uber.org/zap"
)

type KVCatalog struct {
	txn      kv.TxnKV
	snapshot kv.SnapShotKV
}

func (kc *KVCatalog) CreateCollection(ctx context.Context, coll *model.Collection, ts typeutil.Timestamp) error {
	k1 := fmt.Sprintf("%s/%d", CollectionMetaPrefix, coll.CollectionID)
	collInfo := model.ConvertToCollectionPB(coll)
	v1, err := proto.Marshal(collInfo)
	if err != nil {
		log.Error("marshal fail", zap.String("key", k1), zap.Error(err))
		return fmt.Errorf("marshal fail key:%s, err:%w", k1, err)
	}

	// save ddOpStr into etcd
	kvs := map[string]string{k1: string(v1)}
	for k, v := range coll.Extra {
		kvs[k] = v
	}

	err = kc.snapshot.MultiSave(kvs, ts)
	if err != nil {
		log.Error("SnapShotKV MultiSave fail", zap.Error(err))
		panic("SnapShotKV MultiSave fail")
	}

	return nil
}

func (kc *KVCatalog) CreatePartition(ctx context.Context, coll *model.Collection, partition *model.Partition, ts typeutil.Timestamp) error {
	kc.CreateCollection(ctx, coll, ts)

	err := kc.txn.MultiSave(partition.Extra)
	if err != nil {
		// will not panic, missing create msg
		log.Warn("TxnKV MultiSave fail", zap.Error(err))
	}

	return nil
}

func (kc *KVCatalog) CreateIndex(ctx context.Context, segIndex *model.SegmentIndex) error {
	k := fmt.Sprintf("%s/%d/%d/%d/%d", SegmentIndexMetaPrefix, segIndex.CollectionID, segIndex.IndexID, segIndex.PartitionID, segIndex.SegmentID)
	segIdxInfo := model.ConvertToSegmentIndexPB(segIndex)
	v, err := proto.Marshal(segIdxInfo)
	if err != nil {
		log.Error("marshal segIdxInfo fail", zap.String("key", k), zap.Error(err))
		return fmt.Errorf("marshal segIdxInfo fail key:%s, err:%w", k, err)
	}

	err = kc.txn.Save(k, string(v))
	if err != nil {
		log.Error("TxnKV Save fail", zap.Error(err))
		panic("TxnKV Save fail")
	}

	return nil
}

func (kc *KVCatalog) CreateAlias(ctx context.Context, collAlias *model.CollectionAlias, ts typeutil.Timestamp) error {
	k := fmt.Sprintf("%s/%s", CollectionAliasMetaPrefix, collAlias.Alias)
	v, err := proto.Marshal(&pb.CollectionInfo{ID: collAlias.CollectionID, Schema: &schemapb.CollectionSchema{Name: collAlias.Alias}})
	if err != nil {
		log.Error("marshal CollectionInfo fail", zap.String("key", k), zap.Error(err))
		return fmt.Errorf("marshal CollectionInfo fail key:%s, err:%w", k, err)
	}

	err = kc.snapshot.Save(k, string(v), ts)
	if err != nil {
		log.Error("SnapShotKV Save fail", zap.Error(err))
		panic("SnapShotKV Save fail")
	}

	return nil
}

func (kc *KVCatalog) CreateCredential(ctx context.Context, credential *model.Credential) error {
	k := fmt.Sprintf("%s/%s", CredentialPrefix, credential.Username)
	v, err := json.Marshal(&internalpb.CredentialInfo{EncryptedPassword: credential.EncryptedPassword})
	if err != nil {
		log.Error("marshal credential info fail", zap.String("key", k), zap.Error(err))
		return fmt.Errorf("marshal credential info fail key:%s, err:%w", k, err)
	}
	err = kc.txn.Save(k, string(v))
	if err != nil {
		log.Error("TxnKV save fail", zap.Error(err))
		return fmt.Errorf("TxnKV save fail key:%s, err:%w", credential.Username, err)
	}

	return nil
}

func (kc *KVCatalog) GetCollectionByID(ctx context.Context, collectionID typeutil.UniqueID, ts typeutil.Timestamp) (*pb.CollectionInfo, error) {
	collKey := fmt.Sprintf("%s/%d", CollectionMetaPrefix, collectionID)
	collVal, err := kc.snapshot.Load(collKey, ts)
	if err != nil {
		log.Error("SnapShotKV Load fail", zap.Error(err))
		return nil, err
	}
	collMeta := &pb.CollectionInfo{}
	err = proto.Unmarshal([]byte(collVal), collMeta)
	if err != nil {
		log.Error("unmarshal collection info fail", zap.String("key", collKey), zap.Error(err))
		return nil, err
	}
	return collMeta, nil
}

func (kc *KVCatalog) CollectionExists(ctx context.Context, collectionID typeutil.UniqueID, ts typeutil.Timestamp) bool {
	_, err := kc.GetCollectionByID(ctx, collectionID, ts)
	return err == nil
}

func (kc *KVCatalog) GetCredential(ctx context.Context, username string) (*model.Credential, error) {
	k := fmt.Sprintf("%s/%s", CredentialPrefix, username)
	v, err := kc.txn.Load(k)
	if err != nil {
		log.Warn("TxnKV load fail", zap.String("key", k), zap.Error(err))
		return nil, err
	}

	credentialInfo := internalpb.CredentialInfo{}
	err = json.Unmarshal([]byte(v), &credentialInfo)
	if err != nil {
		return nil, fmt.Errorf("unmarshal credential info err:%w", err)
	}
	return &model.Credential{Username: username, EncryptedPassword: credentialInfo.EncryptedPassword}, nil
}

func (kc *KVCatalog) AlterAlias(ctx context.Context, collAlias *model.CollectionAlias, ts typeutil.Timestamp) error {
	return kc.CreateAlias(ctx, collAlias, ts)
}

func (kc *KVCatalog) DropCollection(ctx context.Context, collectionInfo *model.Collection, ts typeutil.Timestamp) error {
	delMetakeysSnap := []string{
		fmt.Sprintf("%s/%d", CollectionMetaPrefix, collectionInfo.CollectionID),
	}
	for _, alias := range collectionInfo.Aliases {
		delMetakeysSnap = append(delMetakeysSnap,
			fmt.Sprintf("%s/%s", CollectionAliasMetaPrefix, alias),
		)
	}

	err := kc.snapshot.MultiSaveAndRemoveWithPrefix(map[string]string{}, delMetakeysSnap, ts)
	if err != nil {
		log.Error("SnapshotKV save and remove failed", zap.Error(err))
		panic("save etcd failed")
	}

	// txn operation
	kvs := map[string]string{}
	for k, v := range collectionInfo.Extra {
		kvs[k] = v
	}

	delMetaKeysTxn := []string{
		fmt.Sprintf("%s/%d", SegmentIndexMetaPrefix, collectionInfo.CollectionID),
		fmt.Sprintf("%s/%d", IndexMetaPrefix, collectionInfo.CollectionID),
	}

	err = kc.txn.MultiSaveAndRemoveWithPrefix(kvs, delMetaKeysTxn)
	if err != nil {
		log.Warn("TxnKV save and remove failed", zap.Error(err))
	}

	return nil
}

func (kc *KVCatalog) DropPartition(ctx context.Context, collectionInfo *model.Collection, partitionID typeutil.UniqueID, ts typeutil.Timestamp) error {
	collMeta := model.ConvertToCollectionPB(collectionInfo)

	k := path.Join(CollectionMetaPrefix, strconv.FormatInt(collectionInfo.CollectionID, 10))
	v, err := proto.Marshal(collMeta)
	if err != nil {
		log.Error("MetaTable DeletePartition Marshal collectionMeta fail",
			zap.String("key", k), zap.Error(err))
		return fmt.Errorf("metaTable DeletePartition Marshal collectionMeta fail key:%s, err:%w", k, err)
	}

	err = kc.snapshot.Save(k, string(v), ts)
	if err != nil {
		log.Error("SnapShotKV MultiSaveAndRemoveWithPrefix fail", zap.Error(err))
		panic("SnapShotKV MultiSaveAndRemoveWithPrefix fail")
	}

	var delMetaKeys []string
	for _, idxInfo := range collMeta.FieldIndexes {
		k := fmt.Sprintf("%s/%d/%d/%d", SegmentIndexMetaPrefix, collMeta.ID, idxInfo.IndexID, partitionID)
		delMetaKeys = append(delMetaKeys, k)
	}

	// txn operation
	metaTxn := map[string]string{}
	for k, v := range collectionInfo.Extra {
		metaTxn[k] = v
	}
	err = kc.txn.MultiSaveAndRemoveWithPrefix(metaTxn, delMetaKeys)
	if err != nil {
		log.Warn("TxnKV MultiSaveAndRemoveWithPrefix fail", zap.Error(err))
		// will not panic, failed txn shall be treated by garbage related logic
	}

	return nil
}

func (kc *KVCatalog) DropIndex(ctx context.Context, collectionInfo *model.Collection, dropIdxID typeutil.UniqueID, ts typeutil.Timestamp) error {
	collMeta := model.ConvertToCollectionPB(collectionInfo)

	k := path.Join(CollectionMetaPrefix, strconv.FormatInt(collectionInfo.CollectionID, 10))
	v, err := proto.Marshal(collMeta)
	if err != nil {
		log.Error("MetaTable DropIndex Marshal collMeta fail",
			zap.String("key", k), zap.Error(err))
		return fmt.Errorf("metaTable DropIndex Marshal collMeta fail key:%s, err:%w", k, err)
	}
	saveMeta := map[string]string{k: string(v)}

	delMeta := []string{
		fmt.Sprintf("%s/%d/%d", SegmentIndexMetaPrefix, collectionInfo.CollectionID, dropIdxID),
		fmt.Sprintf("%s/%d/%d", IndexMetaPrefix, collectionInfo.CollectionID, dropIdxID),
	}

	err = kc.txn.MultiSaveAndRemoveWithPrefix(saveMeta, delMeta)
	if err != nil {
		log.Error("TxnKV MultiSaveAndRemoveWithPrefix fail", zap.Error(err))
		panic("TxnKV MultiSaveAndRemoveWithPrefix fail")
	}

	return nil
}

func (kc *KVCatalog) DropCredential(ctx context.Context, username string) error {
	k := fmt.Sprintf("%s/%s", CredentialPrefix, username)

	err := kc.txn.Remove(k)
	if err != nil {
		log.Error("MetaTable remove fail", zap.Error(err))
		return fmt.Errorf("remove credential fail key:%s, err:%w", username, err)
	}
	return nil
}

func (kc *KVCatalog) DropAlias(ctx context.Context, collectionID typeutil.UniqueID, alias string, ts typeutil.Timestamp) error {
	delMetakeys := []string{
		fmt.Sprintf("%s/%s", CollectionAliasMetaPrefix, alias),
	}

	meta := make(map[string]string)
	err := kc.snapshot.MultiSaveAndRemoveWithPrefix(meta, delMetakeys, ts)
	if err != nil {
		log.Error("SnapShotKV MultiSaveAndRemoveWithPrefix fail", zap.Error(err))
		panic("SnapShotKV MultiSaveAndRemoveWithPrefix fail")
	}

	return nil
}

<<<<<<< HEAD
func (kc *KVCatalog) GetCollectionByName(ctx context.Context, collectionName string, ts typeutil.Timestamp) (*model.Collection, error) {
	_, vals, err := kc.snapshot.LoadWithPrefix(CollectionMetaPrefix, ts)
	if err != nil {
		log.Warn("failed to load table from meta snapshot", zap.Error(err))
		return nil, err
	}
	for _, val := range vals {
		colMeta := pb.CollectionInfo{}
		err = proto.Unmarshal([]byte(val), &colMeta)
=======
func (kc *KVCatalog) ListCollections(ctx context.Context, ts typeutil.Timestamp) (map[string]*etcdpb.CollectionInfo, error) {
	_, vals, err := kc.snapshot.LoadWithPrefix(CollectionMetaPrefix, ts)
	if err != nil {
		log.Error("load with prefix error", zap.Uint64("timestamp", ts), zap.Error(err))
		return nil, err
	}
	colls := make(map[string]*pb.CollectionInfo)
	for _, val := range vals {
		collMeta := pb.CollectionInfo{}
		err := proto.Unmarshal([]byte(val), &collMeta)
>>>>>>> f9e465f6
		if err != nil {
			log.Warn("unmarshal collection info failed", zap.Error(err))
			continue
		}
<<<<<<< HEAD
		if colMeta.Schema.Name == collectionName {
			return model.ConvertCollectionPBToModel(&colMeta, map[string]string{}), nil
		}
	}
	return nil, fmt.Errorf("can't find collection: %s, at timestamp = %d", collectionName, ts)
}

func (kc *KVCatalog) GetCollectionWithVersion(ctx context.Context, collectionID typeutil.UniqueID, ts typeutil.Timestamp) (*model.Collection, error) {
	key := fmt.Sprintf("%s/%d", CollectionMetaPrefix, collectionID)
	val, err := kc.snapshot.Load(key, ts)
	if err != nil {
		return nil, err
	}
	colMeta := pb.CollectionInfo{}
	err = proto.Unmarshal([]byte(val), &colMeta)
	if err != nil {
		return nil, err
	}

	return model.ConvertCollectionPBToModel(&colMeta, map[string]string{}), nil
}

func (kc *KVCatalog) GetPartition(ctx context.Context, collectionName string, partitionName string) (*model.Partition, error) {
	panic("implement me")
}

func (kc *KVCatalog) GetPartitionWithVersion(ctx context.Context, collectionName string, partitionName string, version int) (model.Partition, error) {
	panic("implement me")
}

func (kc *KVCatalog) Close() {
	panic("implement me")
=======
		colls[collMeta.Schema.Name] = &collMeta
	}
	return colls, nil
}

func (kc *KVCatalog) ListCredentials(ctx context.Context) ([]string, error) {
	keys, _, err := kc.txn.LoadWithPrefix(CredentialPrefix)
	if err != nil {
		log.Error("MetaTable list all credential usernames fail", zap.Error(err))
		return nil, err
	}

	var usernames []string
	for _, path := range keys {
		username := typeutil.After(path, UserSubPrefix+"/")
		if len(username) == 0 {
			log.Warn("no username extract from path:", zap.String("path", path))
			continue
		}
		usernames = append(usernames, username)
	}
	return usernames, nil
>>>>>>> f9e465f6
}<|MERGE_RESOLUTION|>--- conflicted
+++ resolved
@@ -11,7 +11,6 @@
 	"github.com/milvus-io/milvus/internal/kv"
 	"github.com/milvus-io/milvus/internal/log"
 	"github.com/milvus-io/milvus/internal/metastore/model"
-	"github.com/milvus-io/milvus/internal/proto/etcdpb"
 	pb "github.com/milvus-io/milvus/internal/proto/etcdpb"
 	"github.com/milvus-io/milvus/internal/proto/internalpb"
 	"github.com/milvus-io/milvus/internal/proto/schemapb"
@@ -276,7 +275,6 @@
 	return nil
 }
 
-<<<<<<< HEAD
 func (kc *KVCatalog) GetCollectionByName(ctx context.Context, collectionName string, ts typeutil.Timestamp) (*model.Collection, error) {
 	_, vals, err := kc.snapshot.LoadWithPrefix(CollectionMetaPrefix, ts)
 	if err != nil {
@@ -286,23 +284,10 @@
 	for _, val := range vals {
 		colMeta := pb.CollectionInfo{}
 		err = proto.Unmarshal([]byte(val), &colMeta)
-=======
-func (kc *KVCatalog) ListCollections(ctx context.Context, ts typeutil.Timestamp) (map[string]*etcdpb.CollectionInfo, error) {
-	_, vals, err := kc.snapshot.LoadWithPrefix(CollectionMetaPrefix, ts)
-	if err != nil {
-		log.Error("load with prefix error", zap.Uint64("timestamp", ts), zap.Error(err))
-		return nil, err
-	}
-	colls := make(map[string]*pb.CollectionInfo)
-	for _, val := range vals {
-		collMeta := pb.CollectionInfo{}
-		err := proto.Unmarshal([]byte(val), &collMeta)
->>>>>>> f9e465f6
 		if err != nil {
 			log.Warn("unmarshal collection info failed", zap.Error(err))
 			continue
 		}
-<<<<<<< HEAD
 		if colMeta.Schema.Name == collectionName {
 			return model.ConvertCollectionPBToModel(&colMeta, map[string]string{}), nil
 		}
@@ -325,18 +310,21 @@
 	return model.ConvertCollectionPBToModel(&colMeta, map[string]string{}), nil
 }
 
-func (kc *KVCatalog) GetPartition(ctx context.Context, collectionName string, partitionName string) (*model.Partition, error) {
-	panic("implement me")
-}
-
-func (kc *KVCatalog) GetPartitionWithVersion(ctx context.Context, collectionName string, partitionName string, version int) (model.Partition, error) {
-	panic("implement me")
-}
-
-func (kc *KVCatalog) Close() {
-	panic("implement me")
-=======
-		colls[collMeta.Schema.Name] = &collMeta
+func (kc *KVCatalog) ListCollections(ctx context.Context, ts typeutil.Timestamp) (map[string]*model.Collection, error) {
+	_, vals, err := kc.snapshot.LoadWithPrefix(CollectionMetaPrefix, ts)
+	if err != nil {
+		log.Error("load with prefix error", zap.Uint64("timestamp", ts), zap.Error(err))
+		return nil, err
+	}
+	colls := make(map[string]*model.Collection)
+	for _, val := range vals {
+		collMeta := pb.CollectionInfo{}
+		err := proto.Unmarshal([]byte(val), &collMeta)
+		if err != nil {
+			log.Warn("unmarshal collection info failed", zap.Error(err))
+			continue
+		}
+		colls[collMeta.Schema.Name] = model.ConvertCollectionPBToModel(&collMeta, map[string]string{})
 	}
 	return colls, nil
 }
@@ -358,5 +346,16 @@
 		usernames = append(usernames, username)
 	}
 	return usernames, nil
->>>>>>> f9e465f6
+}
+
+func (kc *KVCatalog) GetPartition(ctx context.Context, collectionName string, partitionName string) (*model.Partition, error) {
+	panic("implement me")
+}
+
+func (kc *KVCatalog) GetPartitionWithVersion(ctx context.Context, collectionName string, partitionName string, version int) (model.Partition, error) {
+	panic("implement me")
+}
+
+func (kc *KVCatalog) Close() {
+	panic("implement me")
 }
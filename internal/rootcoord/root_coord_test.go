// Licensed to the LF AI & Data foundation under one
// or more contributor license agreements. See the NOTICE file
// distributed with this work for additional information
// regarding copyright ownership. The ASF licenses this file
// to you under the Apache License, Version 2.0 (the
// "License"); you may not use this file except in compliance
// with the License. You may obtain a copy of the License at
//
//     http://www.apache.org/licenses/LICENSE-2.0
//
// Unless required by applicable law or agreed to in writing, software
// distributed under the License is distributed on an "AS IS" BASIS,
// WITHOUT WARRANTIES OR CONDITIONS OF ANY KIND, either express or implied.
// See the License for the specific language governing permissions and
// limitations under the License.

package rootcoord

import (
	"context"
	"encoding/json"
	"errors"
	"fmt"
	"math/rand"
	"path"
	"sync"
	"testing"
	"time"

	"github.com/golang/protobuf/proto"
	"github.com/milvus-io/milvus/internal/common"
	"github.com/milvus-io/milvus/internal/kv"
	etcdkv "github.com/milvus-io/milvus/internal/kv/etcd"
	memkv "github.com/milvus-io/milvus/internal/kv/mem"
	"github.com/milvus-io/milvus/internal/log"
	kvmetestore "github.com/milvus-io/milvus/internal/metastore/kv"
	"github.com/milvus-io/milvus/internal/metastore/model"
	"github.com/milvus-io/milvus/internal/mq/msgstream"
	"github.com/milvus-io/milvus/internal/proto/commonpb"
	"github.com/milvus-io/milvus/internal/proto/datapb"
	"github.com/milvus-io/milvus/internal/proto/indexpb"
	"github.com/milvus-io/milvus/internal/proto/internalpb"
	"github.com/milvus-io/milvus/internal/proto/milvuspb"
	"github.com/milvus-io/milvus/internal/proto/proxypb"
	"github.com/milvus-io/milvus/internal/proto/querypb"
	"github.com/milvus-io/milvus/internal/proto/rootcoordpb"
	"github.com/milvus-io/milvus/internal/proto/schemapb"
	"github.com/milvus-io/milvus/internal/types"
	"github.com/milvus-io/milvus/internal/util"
	"github.com/milvus-io/milvus/internal/util/dependency"
	"github.com/milvus-io/milvus/internal/util/etcd"
	"github.com/milvus-io/milvus/internal/util/funcutil"
	"github.com/milvus-io/milvus/internal/util/metricsinfo"
	"github.com/milvus-io/milvus/internal/util/retry"
	"github.com/milvus-io/milvus/internal/util/sessionutil"
	"github.com/milvus-io/milvus/internal/util/typeutil"
	"github.com/stretchr/testify/assert"
	"github.com/stretchr/testify/require"
	clientv3 "go.etcd.io/etcd/client/v3"
)

const (
	TestDMLChannelNum        = 32
	returnError              = "ReturnError"
	returnUnsuccessfulStatus = "ReturnUnsuccessfulStatus"
)

var disabledIndexBuildID []int64

type ctxKey struct{}

type proxyMock struct {
	types.Proxy
	collArray []string
	collIDs   []UniqueID
	mutex     sync.Mutex

	returnError     bool
	returnGrpcError bool
}

func (p *proxyMock) Stop() error {
	return nil
}

func (p *proxyMock) InvalidateCollectionMetaCache(ctx context.Context, request *proxypb.InvalidateCollMetaCacheRequest) (*commonpb.Status, error) {
	p.mutex.Lock()
	defer p.mutex.Unlock()
	if p.returnError {
		return &commonpb.Status{
			ErrorCode: commonpb.ErrorCode_UnexpectedError,
		}, nil
	}
	if p.returnGrpcError {
		return nil, fmt.Errorf("grpc error")
	}
	p.collArray = append(p.collArray, request.CollectionName)
	p.collIDs = append(p.collIDs, request.CollectionID)
	return &commonpb.Status{
		ErrorCode: commonpb.ErrorCode_Success,
	}, nil
}

func (p *proxyMock) GetCollArray() []string {
	p.mutex.Lock()
	defer p.mutex.Unlock()
	ret := make([]string, 0, len(p.collArray))
	ret = append(ret, p.collArray...)
	return ret
}

func (p *proxyMock) GetCollIDs() []UniqueID {
	p.mutex.Lock()
	defer p.mutex.Unlock()
	ret := p.collIDs
	return ret
}

func (p *proxyMock) ReleaseDQLMessageStream(ctx context.Context, request *proxypb.ReleaseDQLMessageStreamRequest) (*commonpb.Status, error) {
	if p.returnError {
		return &commonpb.Status{
			ErrorCode: commonpb.ErrorCode_UnexpectedError,
		}, nil
	}
	if p.returnGrpcError {
		return nil, fmt.Errorf("grpc error")
	}
	return &commonpb.Status{
		ErrorCode: commonpb.ErrorCode_Success,
		Reason:    "",
	}, nil
}

func (p *proxyMock) InvalidateCredentialCache(ctx context.Context, request *proxypb.InvalidateCredCacheRequest) (*commonpb.Status, error) {
	if p.returnError {
		return &commonpb.Status{
			ErrorCode: commonpb.ErrorCode_UnexpectedError,
		}, nil
	}
	if p.returnGrpcError {
		return nil, fmt.Errorf("grpc error")
	}
	return &commonpb.Status{
		ErrorCode: commonpb.ErrorCode_Success,
		Reason:    "",
	}, nil
}

type dataMock struct {
	types.DataCoord
	randVal int
	mu      sync.Mutex
	segs    []typeutil.UniqueID
}

func (d *dataMock) Init() error {
	return nil
}

func (d *dataMock) Start() error {
	return nil
}

func (d *dataMock) GetInsertBinlogPaths(ctx context.Context, req *datapb.GetInsertBinlogPathsRequest) (*datapb.GetInsertBinlogPathsResponse, error) {
	rst := &datapb.GetInsertBinlogPathsResponse{
		FieldIDs: []int64{},
		Paths:    []*internalpb.StringList{},
		Status: &commonpb.Status{
			ErrorCode: commonpb.ErrorCode_Success,
			Reason:    "",
		},
	}
	for i := 0; i < 200; i++ {
		rst.FieldIDs = append(rst.FieldIDs, int64(i))
		path := &internalpb.StringList{
			Values: []string{fmt.Sprintf("file0-%d", i), fmt.Sprintf("file1-%d", i), fmt.Sprintf("file2-%d", i)},
			Status: &commonpb.Status{
				ErrorCode: commonpb.ErrorCode_Success,
				Reason:    "",
			},
		}
		rst.Paths = append(rst.Paths, path)
	}
	return rst, nil
}

func (d *dataMock) GetSegmentInfo(ctx context.Context, req *datapb.GetSegmentInfoRequest) (*datapb.GetSegmentInfoResponse, error) {
	return &datapb.GetSegmentInfoResponse{
		Status: &commonpb.Status{
			ErrorCode: commonpb.ErrorCode_Success,
			Reason:    "",
		},
		Infos: []*datapb.SegmentInfo{
			{
				NumOfRows: Params.RootCoordCfg.MinSegmentSizeToEnableIndex,
				State:     commonpb.SegmentState_Flushed,
			},
		},
	}, nil
}

func (d *dataMock) GetRecoveryInfo(ctx context.Context, req *datapb.GetRecoveryInfoRequest) (*datapb.GetRecoveryInfoResponse, error) {
	var fieldBinlog []*datapb.FieldBinlog
	for i := 0; i < 200; i++ {
		binlog := &datapb.FieldBinlog{
			FieldID: int64(i),
			Binlogs: []*datapb.Binlog{
				{
					LogPath: fmt.Sprintf("file0-%d", i),
				},
				{
					LogPath: fmt.Sprintf("file1-%d", i),
				},
				{
					LogPath: fmt.Sprintf("file2-%d", i),
				},
			},
		}
		fieldBinlog = append(fieldBinlog, binlog)
	}

	d.mu.Lock()
	segmentBinlogs := make([]*datapb.SegmentBinlogs, 0, len(d.segs))
	for _, segID := range d.segs {
		segmentBinlog := &datapb.SegmentBinlogs{
			SegmentID:    segID,
			NumOfRows:    Params.RootCoordCfg.MinSegmentSizeToEnableIndex,
			FieldBinlogs: fieldBinlog,
		}
		segmentBinlogs = append(segmentBinlogs, segmentBinlog)
	}
	d.mu.Unlock()

	return &datapb.GetRecoveryInfoResponse{
		Status: &commonpb.Status{
			ErrorCode: commonpb.ErrorCode_Success,
			Reason:    "",
		},
		Binlogs: segmentBinlogs,
	}, nil
}

func (d *dataMock) GetFlushedSegments(ctx context.Context, req *datapb.GetFlushedSegmentsRequest) (*datapb.GetFlushedSegmentsResponse, error) {
	d.mu.Lock()
	defer d.mu.Unlock()

	rsp := &datapb.GetFlushedSegmentsResponse{
		Status: &commonpb.Status{
			ErrorCode: commonpb.ErrorCode_Success,
			Reason:    "",
		},
	}
	rsp.Segments = append(rsp.Segments, d.segs...)
	return rsp, nil
}

func (d *dataMock) WatchChannels(ctx context.Context, req *datapb.WatchChannelsRequest) (*datapb.WatchChannelsResponse, error) {
	return &datapb.WatchChannelsResponse{
		Status: &commonpb.Status{
			ErrorCode: commonpb.ErrorCode_Success,
		}}, nil
}

func (d *dataMock) SetSegmentState(ctx context.Context, req *datapb.SetSegmentStateRequest) (*datapb.SetSegmentStateResponse, error) {
	if req.GetSegmentId() == 999 /* intended failure seg ID */ {
		return &datapb.SetSegmentStateResponse{
			Status: &commonpb.Status{
				ErrorCode: commonpb.ErrorCode_UnexpectedError,
			},
		}, nil
	}
	return &datapb.SetSegmentStateResponse{
		Status: &commonpb.Status{
			ErrorCode: commonpb.ErrorCode_Success,
		},
	}, nil
}

func (d *dataMock) Import(ctx context.Context, req *datapb.ImportTaskRequest) (*datapb.ImportTaskResponse, error) {
	return &datapb.ImportTaskResponse{
		Status: &commonpb.Status{
			ErrorCode: commonpb.ErrorCode_Success,
			Reason:    "",
		},
	}, nil
}

func (d *dataMock) Flush(ctx context.Context, req *datapb.FlushRequest) (*datapb.FlushResponse, error) {
	return &datapb.FlushResponse{
		Status: &commonpb.Status{
			ErrorCode: commonpb.ErrorCode_Success,
			Reason:    "",
		},
	}, nil
}

func (d *dataMock) AcquireSegmentLock(context.Context, *datapb.AcquireSegmentLockRequest) (*commonpb.Status, error) {
	return &commonpb.Status{
		ErrorCode: commonpb.ErrorCode_Success,
		Reason:    "",
	}, nil
}

func (d *dataMock) ReleaseSegmentLock(context.Context, *datapb.ReleaseSegmentLockRequest) (*commonpb.Status, error) {
	return &commonpb.Status{
		ErrorCode: commonpb.ErrorCode_Success,
		Reason:    "",
	}, nil
}

type queryMock struct {
	types.QueryCoord
	collID []typeutil.UniqueID
	mutex  sync.Mutex
}

func (q *queryMock) Init() error {
	return nil
}

func (q *queryMock) Start() error {
	return nil
}

func (q *queryMock) ReleaseCollection(ctx context.Context, req *querypb.ReleaseCollectionRequest) (*commonpb.Status, error) {
	q.mutex.Lock()
	defer q.mutex.Unlock()
	q.collID = append(q.collID, req.CollectionID)
	return &commonpb.Status{
		ErrorCode: commonpb.ErrorCode_Success,
		Reason:    "",
	}, nil
}

func (q *queryMock) ReleasePartitions(ctx context.Context, req *querypb.ReleasePartitionsRequest) (*commonpb.Status, error) {
	return &commonpb.Status{
		ErrorCode: commonpb.ErrorCode_Success,
		Reason:    "",
	}, nil
}

type indexMock struct {
	types.IndexCoord
	fileArray  []string
	idxBuildID []int64
	idxID      []int64
	idxDropID  []int64
	mutex      sync.Mutex
}

func (idx *indexMock) Init() error {
	return nil
}

func (idx *indexMock) Start() error {
	return nil
}

func (idx *indexMock) BuildIndex(ctx context.Context, req *indexpb.BuildIndexRequest) (*indexpb.BuildIndexResponse, error) {
	idx.mutex.Lock()
	defer idx.mutex.Unlock()
	idx.fileArray = append(idx.fileArray, req.DataPaths...)
	idx.idxBuildID = append(idx.idxBuildID, rand.Int63())
	idx.idxID = append(idx.idxID, req.IndexID)
	return &indexpb.BuildIndexResponse{
		Status: &commonpb.Status{
			ErrorCode: commonpb.ErrorCode_Success,
			Reason:    "",
		},
		IndexBuildID: idx.idxBuildID[len(idx.idxBuildID)-1],
	}, nil
}

func (idx *indexMock) DropIndex(ctx context.Context, req *indexpb.DropIndexRequest) (*commonpb.Status, error) {
	idx.mutex.Lock()
	defer idx.mutex.Unlock()
	idx.idxDropID = append(idx.idxDropID, req.IndexID)
	return &commonpb.Status{
		ErrorCode: commonpb.ErrorCode_Success,
		Reason:    "",
	}, nil
}

func (idx *indexMock) RemoveIndex(ctx context.Context, req *indexpb.RemoveIndexRequest) (*commonpb.Status, error) {
	idx.mutex.Lock()
	defer idx.mutex.Unlock()
	return &commonpb.Status{
		ErrorCode: commonpb.ErrorCode_Success,
		Reason:    "",
	}, nil
}

func (idx *indexMock) getFileArray() []string {
	idx.mutex.Lock()
	defer idx.mutex.Unlock()

	ret := make([]string, 0, len(idx.fileArray))
	ret = append(ret, idx.fileArray...)
	return ret
}

func (idx *indexMock) GetIndexStates(ctx context.Context, req *indexpb.GetIndexStatesRequest) (*indexpb.GetIndexStatesResponse, error) {
	v := ctx.Value(ctxKey{}).(string)
	if v == returnError {
		log.Debug("(testing) simulating injected error")
		return nil, fmt.Errorf("injected error")
	} else if v == returnUnsuccessfulStatus {
		log.Debug("(testing) simulating unsuccessful status")
		return &indexpb.GetIndexStatesResponse{
			Status: &commonpb.Status{
				ErrorCode: 100,
				Reason:    "not so good",
			},
		}, nil
	}
	resp := &indexpb.GetIndexStatesResponse{
		Status: &commonpb.Status{
			ErrorCode: 0,
			Reason:    "all good",
		},
	}
	log.Debug(fmt.Sprint("(testing) getting index state for index build IDs:", req.IndexBuildIDs))
	log.Debug(fmt.Sprint("(testing) banned index build IDs:", disabledIndexBuildID))
	for _, id := range req.IndexBuildIDs {
		ban := false
		for _, disabled := range disabledIndexBuildID {
			if disabled == id {
				ban = true
				resp.States = append(resp.States, &indexpb.IndexInfo{
					State: commonpb.IndexState_InProgress,
				})
			}
		}
		if !ban {
			resp.States = append(resp.States, &indexpb.IndexInfo{
				State: commonpb.IndexState_Finished,
			})
		}
	}
	return resp, nil
}

func clearMsgChan(timeout time.Duration, targetChan <-chan *msgstream.MsgPack) {
	ch := time.After(timeout)
	for {
		select {
		case <-ch:
			return
		case <-targetChan:

		}
	}
}

func getNotTtMsg(ctx context.Context, n int, ch <-chan *msgstream.MsgPack) []msgstream.TsMsg {
	ret := make([]msgstream.TsMsg, 0, n)
	for {
		select {
		case <-ctx.Done():
			return nil
		case msg, ok := <-ch:
			if ok {
				for _, v := range msg.Msgs {
					if _, ok := v.(*msgstream.TimeTickMsg); !ok {
						ret = append(ret, v)
					}
				}
				if len(ret) >= n {
					return ret
				}
			}
		}
	}
}

func createCollectionInMeta(dbName, collName string, core *Core, shardsNum int32, modifyFunc func(collection *model.Collection)) error {
	schema := schemapb.CollectionSchema{
		Name: collName,
	}

	sbf, err := proto.Marshal(&schema)
	if err != nil {
		return err
	}

	t := &milvuspb.CreateCollectionRequest{
		Base: &commonpb.MsgBase{
			MsgType:   commonpb.MsgType_CreateCollection,
			Timestamp: 100,
		},
		DbName:         dbName,
		CollectionName: collName,
		Schema:         sbf,
		ShardsNum:      shardsNum,
	}

	err = proto.Unmarshal(t.Schema, &schema)
	if err != nil {
		return fmt.Errorf("unmarshal schema error= %w", err)
	}

	for idx, field := range schema.Fields {
		field.FieldID = int64(idx + StartOfUserFieldID)
	}
	rowIDField := &schemapb.FieldSchema{
		FieldID:      int64(RowIDField),
		Name:         RowIDFieldName,
		IsPrimaryKey: false,
		Description:  "row id",
		DataType:     schemapb.DataType_Int64,
	}
	timeStampField := &schemapb.FieldSchema{
		FieldID:      int64(TimeStampField),
		Name:         TimeStampFieldName,
		IsPrimaryKey: false,
		Description:  "time stamp",
		DataType:     schemapb.DataType_Int64,
	}
	schema.Fields = append(schema.Fields, rowIDField, timeStampField)

	collID, _, err := core.IDAllocator(1)
	if err != nil {
		return fmt.Errorf("alloc collection id error = %w", err)
	}
	partID, _, err := core.IDAllocator(1)
	if err != nil {
		return fmt.Errorf("alloc partition id error = %w", err)
	}

	vchanNames := make([]string, t.ShardsNum)
	chanNames := make([]string, t.ShardsNum)
	for i := int32(0); i < t.ShardsNum; i++ {
		vchanNames[i] = fmt.Sprintf("%s_%dv%d", core.chanTimeTick.getDmlChannelName(), collID, i)
		chanNames[i] = funcutil.ToPhysicalChannel(vchanNames[i])
	}

	collInfo := model.Collection{
		CollectionID:         collID,
		Name:                 schema.Name,
		Description:          schema.Description,
		AutoID:               schema.AutoID,
		Fields:               model.BatchConvertFieldPBToModel(schema.Fields),
		FieldIDToIndexID:     make([]common.Int64Tuple, 0, 16),
		VirtualChannelNames:  vchanNames,
		PhysicalChannelNames: chanNames,
		ShardsNum:            0, // intend to set zero
		Partitions: []*model.Partition{
			{
				PartitionID:               partID,
				PartitionName:             Params.CommonCfg.DefaultPartitionName,
				PartitionCreatedTimestamp: 0,
			},
		},
	}

	if modifyFunc != nil {
		modifyFunc(&collInfo)
	}

	// schema is modified (add RowIDField and TimestampField),
	// so need Marshal again
	schemaBytes, err := proto.Marshal(&schema)
	if err != nil {
		return fmt.Errorf("marshal schema error = %w", err)
	}

	ddCollReq := internalpb.CreateCollectionRequest{
		Base:                 t.Base,
		DbName:               t.DbName,
		CollectionName:       t.CollectionName,
		PartitionName:        Params.CommonCfg.DefaultPartitionName,
		DbID:                 0, //TODO,not used
		CollectionID:         collID,
		PartitionID:          partID,
		Schema:               schemaBytes,
		VirtualChannelNames:  vchanNames,
		PhysicalChannelNames: chanNames,
	}

	reason := fmt.Sprintf("create collection %d", collID)
	ts, err := core.TSOAllocator(1)
	if err != nil {
		return fmt.Errorf("tso alloc fail, error = %w", err)
	}

	// build DdOperation and save it into etcd, when ddmsg send fail,
	// system can restore ddmsg from etcd and re-send
	ddCollReq.Base.Timestamp = ts
	ddOpStr, err := EncodeDdOperation(&ddCollReq, CreateCollectionDDType)
	if err != nil {
		return fmt.Errorf("encodeDdOperation fail, error = %w", err)
	}

	// use lambda function here to guarantee all resources to be released
	createCollectionFn := func() error {
		// lock for ddl operation
		core.ddlLock.Lock()
		defer core.ddlLock.Unlock()

		core.chanTimeTick.addDdlTimeTick(ts, reason)
		// clear ddl timetick in all conditions
		defer core.chanTimeTick.removeDdlTimeTick(ts, reason)

		err = core.MetaTable.AddCollection(&collInfo, ts, ddOpStr)
		if err != nil {
			return fmt.Errorf("meta table add collection failed,error = %w", err)
		}
		return nil
	}

	err = createCollectionFn()
	if err != nil {
		return err
	}
	return nil
}

// a mock kv that always fail when LoadWithPrefix
type loadPrefixFailKV struct {
	kv.TxnKV
}

// LoadWithPrefix override behavior
func (kv *loadPrefixFailKV) LoadWithPrefix(key string) ([]string, []string, error) {
	return []string{}, []string{}, retry.Unrecoverable(errors.New("mocked fail"))
}

func TestRootCoordInit(t *testing.T) {
	ctx, cancel := context.WithCancel(context.Background())
	defer cancel()

	coreFactory := dependency.NewDefaultFactory(true)
	Params.Init()
	Params.RootCoordCfg.DmlChannelNum = TestDMLChannelNum

	etcdCli, err := etcd.GetEtcdClient(&Params.EtcdCfg)
	assert.NoError(t, err)
	defer etcdCli.Close()

	core, err := NewCore(ctx, coreFactory)
	require.Nil(t, err)
	assert.NoError(t, err)
	core.SetEtcdClient(etcdCli)
	randVal := rand.Int()

	Params.EtcdCfg.MetaRootPath = fmt.Sprintf("/%d/%s", randVal, Params.EtcdCfg.MetaRootPath)
	Params.EtcdCfg.KvRootPath = fmt.Sprintf("/%d/%s", randVal, Params.EtcdCfg.KvRootPath)

	err = core.Init()
	assert.NoError(t, err)
	core.session.TriggerKill = false
	err = core.Register()
	assert.NoError(t, err)

	// inject kvBaseCreate fail
	core, err = NewCore(ctx, coreFactory)
	core.SetEtcdClient(etcdCli)
	require.Nil(t, err)
	assert.NoError(t, err)
	randVal = rand.Int()

	Params.EtcdCfg.MetaRootPath = fmt.Sprintf("/%d/%s", randVal, Params.EtcdCfg.MetaRootPath)
	Params.EtcdCfg.KvRootPath = fmt.Sprintf("/%d/%s", randVal, Params.EtcdCfg.KvRootPath)

	core.kvBaseCreate = func(string) (kv.TxnKV, error) {
		return nil, retry.Unrecoverable(errors.New("injected"))
	}
	core.metaKVCreate = func(root string) (kv.MetaKv, error) {
		return nil, retry.Unrecoverable(errors.New("injected"))
	}
	err = core.Init()
	assert.Error(t, err)

	core.session.TriggerKill = false
	err = core.Register()
	assert.NoError(t, err)

	// inject metaKV create fail
	core, err = NewCore(ctx, coreFactory)
	core.SetEtcdClient(etcdCli)
	require.Nil(t, err)
	assert.NoError(t, err)
	randVal = rand.Int()

	Params.EtcdCfg.MetaRootPath = fmt.Sprintf("/%d/%s", randVal, Params.EtcdCfg.MetaRootPath)
	Params.EtcdCfg.KvRootPath = fmt.Sprintf("/%d/%s", randVal, Params.EtcdCfg.KvRootPath)

	core.kvBaseCreate = func(root string) (kv.TxnKV, error) {
		if root == Params.EtcdCfg.MetaRootPath {
			return nil, retry.Unrecoverable(errors.New("injected"))
		}
		return memkv.NewMemoryKV(), nil
	}
	core.metaKVCreate = func(root string) (kv.MetaKv, error) {
		return nil, nil
	}
	err = core.Init()
	assert.Error(t, err)

	core.session.TriggerKill = false
	err = core.Register()
	assert.NoError(t, err)

	// inject newSuffixSnapshot failure
	core, err = NewCore(ctx, coreFactory)
	core.SetEtcdClient(etcdCli)
	require.Nil(t, err)
	assert.NoError(t, err)
	randVal = rand.Int()

	Params.EtcdCfg.MetaRootPath = fmt.Sprintf("/%d/%s", randVal, Params.EtcdCfg.MetaRootPath)
	Params.EtcdCfg.KvRootPath = fmt.Sprintf("/%d/%s", randVal, Params.EtcdCfg.KvRootPath)

	core.kvBaseCreate = func(string) (kv.TxnKV, error) {
		return nil, nil
	}
	core.metaKVCreate = func(root string) (kv.MetaKv, error) {
		return nil, nil
	}
	err = core.Init()
	assert.Error(t, err)

	core.session.TriggerKill = false
	err = core.Register()
	assert.NoError(t, err)

	// inject newMetaTable failure
	core, err = NewCore(ctx, coreFactory)
	core.SetEtcdClient(etcdCli)
	require.Nil(t, err)
	assert.NoError(t, err)
	randVal = rand.Int()

	Params.EtcdCfg.MetaRootPath = fmt.Sprintf("/%d/%s", randVal, Params.EtcdCfg.MetaRootPath)
	Params.EtcdCfg.KvRootPath = fmt.Sprintf("/%d/%s", randVal, Params.EtcdCfg.KvRootPath)

	core.kvBaseCreate = func(string) (kv.TxnKV, error) {
		kv := memkv.NewMemoryKV()
		return &loadPrefixFailKV{TxnKV: kv}, nil
	}
	core.metaKVCreate = func(root string) (kv.MetaKv, error) {
		return nil, nil
	}
	err = core.Init()
	assert.Error(t, err)

	core.session.TriggerKill = false
	err = core.Register()
	assert.NoError(t, err)
}

func TestRootCoordInitData(t *testing.T) {
	ctx, cancel := context.WithCancel(context.Background())
	defer cancel()

	coreFactory := dependency.NewDefaultFactory(true)
	Params.Init()
	Params.RootCoordCfg.DmlChannelNum = TestDMLChannelNum

	etcdCli, err := etcd.GetEtcdClient(&Params.EtcdCfg)
	assert.NoError(t, err)
	defer etcdCli.Close()

	core, err := NewCore(ctx, coreFactory)
	assert.NoError(t, err)
	core.SetEtcdClient(etcdCli)

	randVal := rand.Int()
	Params.EtcdCfg.MetaRootPath = fmt.Sprintf("/%d/%s", randVal, Params.EtcdCfg.MetaRootPath)
	Params.EtcdCfg.KvRootPath = fmt.Sprintf("/%d/%s", randVal, Params.EtcdCfg.KvRootPath)

	// 1. normal init
	err = core.Init()
	assert.NoError(t, err)

	// 2. mock init data error
	// firstly delete data
	err = core.MetaTable.DeleteCredential(util.UserRoot)
	assert.NoError(t, err)

	snapshotKV, err := kvmetestore.NewMetaSnapshot(etcdCli, Params.EtcdCfg.MetaRootPath, TimestampPrefix, 7)
	assert.NotNil(t, snapshotKV)
	assert.NoError(t, err)
	txnKV := etcdkv.NewEtcdKV(etcdCli, Params.EtcdCfg.MetaRootPath)
	mt, err := NewMetaTable(context.TODO(), txnKV, snapshotKV)
	assert.NoError(t, err)
	mockTxnKV := &mockTestTxnKV{
		TxnKV: mt.txn,
		save: func(key, value string) error {
			return fmt.Errorf("save error")
		},
		remove: func(key string) error { return txnKV.Remove(key) },
	}
	//mt.txn = mockTxnKV
	mt.catalog = &kvmetestore.Catalog{Txn: mockTxnKV, Snapshot: snapshotKV}
	core.MetaTable = mt
	err = core.initData()
	assert.Error(t, err)
}

func TestRootCoord_Base(t *testing.T) {
	const (
		dbName    = "testDb"
		collName  = "testColl"
		collName2 = "testColl2"
		aliasName = "alias1"
		partName  = "testPartition"
		segID     = 1001
	)

	ctx, cancel := context.WithCancel(context.Background())
	defer cancel()

	coreFactory := dependency.NewDefaultFactory(true)
	Params.Init()
	Params.RootCoordCfg.DmlChannelNum = TestDMLChannelNum
	Params.RootCoordCfg.ImportIndexCheckInterval = 0.1
	Params.RootCoordCfg.ImportIndexWaitLimit = 0.2
	Params.RootCoordCfg.ImportSegmentStateCheckInterval = 0.1
	Params.RootCoordCfg.ImportSegmentStateWaitLimit = 0.2
	core, err := NewCore(context.WithValue(ctx, ctxKey{}, ""), coreFactory)
	assert.NoError(t, err)
	randVal := rand.Int()
	Params.CommonCfg.RootCoordTimeTick = fmt.Sprintf("rootcoord-time-tick-%d", randVal)
	Params.CommonCfg.RootCoordStatistics = fmt.Sprintf("rootcoord-statistics-%d", randVal)
	Params.EtcdCfg.MetaRootPath = fmt.Sprintf("/%d/%s", randVal, Params.EtcdCfg.MetaRootPath)
	Params.EtcdCfg.KvRootPath = fmt.Sprintf("/%d/%s", randVal, Params.EtcdCfg.KvRootPath)
	Params.CommonCfg.RootCoordSubName = fmt.Sprintf("subname-%d", randVal)
	Params.CommonCfg.RootCoordDml = fmt.Sprintf("rootcoord-dml-test-%d", randVal)
	Params.CommonCfg.RootCoordDelta = fmt.Sprintf("rootcoord-delta-test-%d", randVal)

	etcdCli, err := etcd.GetEtcdClient(&Params.EtcdCfg)
	assert.NoError(t, err)
	defer etcdCli.Close()

	sessKey := path.Join(Params.EtcdCfg.MetaRootPath, sessionutil.DefaultServiceRoot)
	_, err = etcdCli.Delete(ctx, sessKey, clientv3.WithPrefix())
	assert.NoError(t, err)
	defer func() {
		_, _ = etcdCli.Delete(ctx, sessKey, clientv3.WithPrefix())
	}()

	pnb, err := json.Marshal(
		&sessionutil.Session{
			ServerID: 100,
		},
	)
	assert.NoError(t, err)
	_, err = etcdCli.Put(ctx, path.Join(sessKey, typeutil.ProxyRole+"-100"), string(pnb))
	assert.NoError(t, err)

	pnm := &proxyMock{
		collArray: make([]string, 0, 16),
		mutex:     sync.Mutex{},
	}
	core.NewProxyClient = func(*sessionutil.Session) (types.Proxy, error) {
		return pnm, nil
	}

	dm := &dataMock{randVal: randVal}
	err = core.SetDataCoord(ctx, dm)
	assert.NoError(t, err)

	im := &indexMock{
		fileArray:  []string{},
		idxBuildID: []int64{},
		idxID:      []int64{},
		idxDropID:  []int64{},
		mutex:      sync.Mutex{},
	}
	err = core.SetIndexCoord(im)
	assert.NoError(t, err)

	qm := &queryMock{
		collID: nil,
		mutex:  sync.Mutex{},
	}
	err = core.SetQueryCoord(qm)
	assert.NoError(t, err)

	tmpFactory := dependency.NewDefaultFactory(true)

	dmlStream, _ := tmpFactory.NewMsgStream(ctx)
	defer dmlStream.Close()

	core.SetEtcdClient(etcdCli)

	err = core.Init()
	assert.NoError(t, err)

	var localTSO uint64
	localTSOLock := sync.RWMutex{}
	core.TSOAllocator = func(c uint32) (uint64, error) {
		localTSOLock.Lock()
		defer localTSOLock.Unlock()
		localTSO += uint64(c)
		return localTSO, nil
	}

	expireOldTasksInterval = 500
	err = core.Start()
	assert.NoError(t, err)

	core.session.TriggerKill = false
	err = core.Register()
	assert.NoError(t, err)

	time.Sleep(100 * time.Millisecond)
	shardsNum := int32(8)

	var wg sync.WaitGroup

	wg.Add(1)
	t.Run("create collection", func(t *testing.T) {
		defer wg.Done()
		schema := schemapb.CollectionSchema{
			Name:   collName,
			AutoID: true,
			Fields: []*schemapb.FieldSchema{
				{
					FieldID:      100,
					Name:         "vector",
					IsPrimaryKey: false,
					Description:  "vector",
					DataType:     schemapb.DataType_FloatVector,
					TypeParams:   nil,
					IndexParams: []*commonpb.KeyValuePair{
						{
							Key:   "ik1",
							Value: "iv1",
						},
					},
				},
			},
		}
		sbf, err := proto.Marshal(&schema)
		assert.NoError(t, err)
		req := &milvuspb.CreateCollectionRequest{
			Base: &commonpb.MsgBase{
				MsgType:   commonpb.MsgType_CreateCollection,
				MsgID:     100,
				Timestamp: 100,
				SourceID:  100,
			},
			DbName:         dbName,
			CollectionName: collName,
			Schema:         sbf,
			ShardsNum:      shardsNum,
		}
		status, err := core.CreateCollection(ctx, req)
		assert.NoError(t, err)
		assert.Equal(t, commonpb.ErrorCode_Success, status.ErrorCode)

		assert.Equal(t, shardsNum, int32(core.chanTimeTick.getDmlChannelNum()))

		createMeta, err := core.MetaTable.GetCollectionByName(collName, 0)
		assert.NoError(t, err)
		dmlStream.AsConsumer([]string{createMeta.PhysicalChannelNames[0]}, Params.CommonCfg.RootCoordSubName)
		dmlStream.Start()

		pChanMap := core.MetaTable.ListCollectionPhysicalChannels()
		assert.Greater(t, len(pChanMap[createMeta.CollectionID]), 0)
		vChanMap := core.MetaTable.ListCollectionVirtualChannels()
		assert.Greater(t, len(vChanMap[createMeta.CollectionID]), 0)

		// get CreateCollectionMsg
		msgs := getNotTtMsg(ctx, 1, dmlStream.Chan())
		assert.Equal(t, 1, len(msgs))
		createMsg, ok := (msgs[0]).(*msgstream.CreateCollectionMsg)
		assert.True(t, ok)
		assert.Equal(t, createMeta.CollectionID, createMsg.CollectionID)
		assert.Equal(t, 1, len(createMeta.Partitions))
		assert.Equal(t, createMeta.Partitions[0].PartitionID, createMsg.PartitionID)
		assert.Equal(t, createMeta.Partitions[0].PartitionName, createMsg.PartitionName)
		assert.Equal(t, shardsNum, int32(len(createMeta.VirtualChannelNames)))
		assert.Equal(t, shardsNum, int32(len(createMeta.PhysicalChannelNames)))
		assert.Equal(t, shardsNum, createMeta.ShardsNum)

		vChanName := createMeta.VirtualChannelNames[0]
		assert.Equal(t, createMeta.PhysicalChannelNames[0], funcutil.ToPhysicalChannel(vChanName))

		// get TimeTickMsg
		//msgPack, ok = <-dmlStream.Chan()
		//assert.True(t, ok)
		//assert.Equal(t, 1, len(msgPack.Msgs))
		//ddm, ok := (msgPack.Msgs[0]).(*msgstream.TimeTickMsg)
		//assert.True(t, ok)
		//assert.Greater(t, ddm.Base.Timestamp, uint64(0))
		core.chanTimeTick.lock.Lock()
		assert.Equal(t, len(core.chanTimeTick.sess2ChanTsMap), 2)
		pt, ok := core.chanTimeTick.sess2ChanTsMap[core.session.ServerID]
		assert.True(t, ok)
		assert.Equal(t, shardsNum, int32(len(pt.chanTsMap)))
		for chanName, ts := range pt.chanTsMap {
			assert.Contains(t, createMeta.PhysicalChannelNames, chanName)
			assert.Equal(t, pt.defaultTs, ts)
		}
		core.chanTimeTick.lock.Unlock()

		// check DD operation info
		flag, err := core.MetaTable.txn.Load(DDMsgSendPrefix)
		assert.NoError(t, err)
		assert.Equal(t, "true", flag)
		ddOpStr, err := core.MetaTable.txn.Load(DDOperationPrefix)
		assert.NoError(t, err)
		var ddOp DdOperation
		err = DecodeDdOperation(ddOpStr, &ddOp)
		assert.NoError(t, err)
		assert.Equal(t, CreateCollectionDDType, ddOp.Type)

		var ddCollReq = internalpb.CreateCollectionRequest{}
		err = proto.Unmarshal(ddOp.Body, &ddCollReq)
		assert.NoError(t, err)
		assert.Equal(t, createMeta.CollectionID, ddCollReq.CollectionID)
		assert.Equal(t, createMeta.Partitions[0].PartitionID, ddCollReq.PartitionID)

		// check invalid operation
		req.Base.MsgID = 101
		req.Base.Timestamp = 101
		req.Base.SourceID = 101
		status, err = core.CreateCollection(ctx, req)
		assert.NoError(t, err)
		assert.Equal(t, commonpb.ErrorCode_UnexpectedError, status.ErrorCode)

		req.Base.MsgID = 102
		req.Base.Timestamp = 102
		req.Base.SourceID = 102
		req.CollectionName = "testColl-again"
		status, err = core.CreateCollection(ctx, req)
		assert.NoError(t, err)
		assert.Equal(t, commonpb.ErrorCode_UnexpectedError, status.ErrorCode)

		schema.Name = req.CollectionName
		sbf, err = proto.Marshal(&schema)
		assert.NoError(t, err)
		req.Schema = sbf
		req.Base.MsgID = 103
		req.Base.Timestamp = 103
		req.Base.SourceID = 103
		status, err = core.CreateCollection(ctx, req)
		assert.NoError(t, err)
		assert.Equal(t, commonpb.ErrorCode_Success, status.ErrorCode)

		err = core.reSendDdMsg(core.ctx, true)
		assert.NoError(t, err)
	})

	wg.Add(1)
	t.Run("has collection", func(t *testing.T) {
		defer wg.Done()
		req := &milvuspb.HasCollectionRequest{
			Base: &commonpb.MsgBase{
				MsgType:   commonpb.MsgType_HasCollection,
				MsgID:     110,
				Timestamp: 110,
				SourceID:  110,
			},
			DbName:         dbName,
			CollectionName: collName,
		}
		rsp, err := core.HasCollection(ctx, req)
		assert.NoError(t, err)
		assert.Equal(t, commonpb.ErrorCode_Success, rsp.Status.ErrorCode)
		assert.Equal(t, true, rsp.Value)

		req = &milvuspb.HasCollectionRequest{
			Base: &commonpb.MsgBase{
				MsgType:   commonpb.MsgType_HasCollection,
				MsgID:     111,
				Timestamp: 111,
				SourceID:  111,
			},
			DbName:         dbName,
			CollectionName: "testColl2",
		}
		rsp, err = core.HasCollection(ctx, req)
		assert.NoError(t, err)
		assert.Equal(t, commonpb.ErrorCode_Success, rsp.Status.ErrorCode)
		assert.Equal(t, false, rsp.Value)

		// test time stamp go back
		req = &milvuspb.HasCollectionRequest{
			Base: &commonpb.MsgBase{
				MsgType:   commonpb.MsgType_HasCollection,
				MsgID:     111,
				Timestamp: 111,
				SourceID:  111,
			},
			DbName:         dbName,
			CollectionName: collName,
		}
		rsp, err = core.HasCollection(ctx, req)
		assert.NoError(t, err)
		assert.Equal(t, commonpb.ErrorCode_Success, rsp.Status.ErrorCode)
		assert.Equal(t, true, rsp.Value)
	})

	wg.Add(1)
	t.Run("describe collection", func(t *testing.T) {
		defer wg.Done()
		collMeta, err := core.MetaTable.GetCollectionByName(collName, 0)
		assert.NoError(t, err)
		req := &milvuspb.DescribeCollectionRequest{
			Base: &commonpb.MsgBase{
				MsgType:   commonpb.MsgType_DescribeCollection,
				MsgID:     120,
				Timestamp: 120,
				SourceID:  120,
			},
			DbName:         dbName,
			CollectionName: collName,
		}
		rsp, err := core.DescribeCollection(ctx, req)
		assert.NoError(t, err)
		assert.Equal(t, commonpb.ErrorCode_Success, rsp.Status.ErrorCode)
		assert.Equal(t, collName, rsp.Schema.Name)
		assert.Equal(t, collMeta.CollectionID, rsp.CollectionID)
		assert.Equal(t, shardsNum, int32(len(rsp.VirtualChannelNames)))
		assert.Equal(t, shardsNum, int32(len(rsp.PhysicalChannelNames)))
		assert.Equal(t, shardsNum, rsp.ShardsNum)
	})

	wg.Add(1)
	t.Run("show collection", func(t *testing.T) {
		defer wg.Done()
		req := &milvuspb.ShowCollectionsRequest{
			Base: &commonpb.MsgBase{
				MsgType:   commonpb.MsgType_ShowCollections,
				MsgID:     130,
				Timestamp: 130,
				SourceID:  130,
			},
			DbName: dbName,
		}
		rsp, err := core.ShowCollections(ctx, req)
		assert.NoError(t, err)
		assert.Equal(t, commonpb.ErrorCode_Success, rsp.Status.ErrorCode)
		assert.ElementsMatch(t, rsp.CollectionNames, []string{collName, "testColl-again"})
		assert.Equal(t, len(rsp.CollectionNames), 2)
	})

	wg.Add(1)
	t.Run("create partition", func(t *testing.T) {
		defer wg.Done()
		req := &milvuspb.CreatePartitionRequest{
			Base: &commonpb.MsgBase{
				MsgType:   commonpb.MsgType_CreatePartition,
				MsgID:     140,
				Timestamp: 140,
				SourceID:  140,
			},
			DbName:         dbName,
			CollectionName: collName,
			PartitionName:  partName,
		}
		clearMsgChan(10*time.Millisecond, dmlStream.Chan())
		status, err := core.CreatePartition(ctx, req)
		assert.NoError(t, err)
		t.Log(status.Reason)
		assert.Equal(t, commonpb.ErrorCode_Success, status.ErrorCode)
		collMeta, err := core.MetaTable.GetCollectionByName(collName, 0)
		assert.NoError(t, err)
		assert.Equal(t, 2, len(collMeta.Partitions))
		partNameIdx1, err := core.MetaTable.GetPartitionNameByID(collMeta.CollectionID, collMeta.Partitions[1].PartitionID, 0)
		assert.NoError(t, err)
		assert.Equal(t, partName, partNameIdx1)

		msgs := getNotTtMsg(ctx, 1, dmlStream.Chan())
		assert.Equal(t, 1, len(msgs))
		partMsg, ok := (msgs[0]).(*msgstream.CreatePartitionMsg)
		assert.True(t, ok)
		assert.Equal(t, collMeta.CollectionID, partMsg.CollectionID)
		assert.Equal(t, collMeta.Partitions[1].PartitionID, partMsg.PartitionID)

		assert.Equal(t, 1, len(pnm.GetCollIDs()))
		assert.Equal(t, collMeta.CollectionID, pnm.GetCollIDs()[0])

		// check DD operation info
		flag, err := core.MetaTable.txn.Load(DDMsgSendPrefix)
		assert.NoError(t, err)
		assert.Equal(t, "true", flag)
		ddOpStr, err := core.MetaTable.txn.Load(DDOperationPrefix)
		assert.NoError(t, err)
		var ddOp DdOperation
		err = DecodeDdOperation(ddOpStr, &ddOp)
		assert.NoError(t, err)
		assert.Equal(t, CreatePartitionDDType, ddOp.Type)

		var ddReq = internalpb.CreatePartitionRequest{}
		err = proto.Unmarshal(ddOp.Body, &ddReq)
		assert.NoError(t, err)
		assert.Equal(t, collMeta.CollectionID, ddReq.CollectionID)
		assert.Equal(t, collMeta.Partitions[1].PartitionID, ddReq.PartitionID)

		err = core.reSendDdMsg(core.ctx, true)
		assert.NoError(t, err)
	})

	wg.Add(1)
	t.Run("has partition", func(t *testing.T) {
		defer wg.Done()
		req := &milvuspb.HasPartitionRequest{
			Base: &commonpb.MsgBase{
				MsgType:   commonpb.MsgType_HasPartition,
				MsgID:     150,
				Timestamp: 150,
				SourceID:  150,
			},
			DbName:         dbName,
			CollectionName: collName,
			PartitionName:  partName,
		}
		rsp, err := core.HasPartition(ctx, req)
		assert.NoError(t, err)
		assert.Equal(t, commonpb.ErrorCode_Success, rsp.Status.ErrorCode)
		assert.Equal(t, true, rsp.Value)
	})

	wg.Add(1)
	t.Run("show partition", func(t *testing.T) {
		defer wg.Done()
		coll, err := core.MetaTable.GetCollectionByName(collName, 0)
		assert.NoError(t, err)
		req := &milvuspb.ShowPartitionsRequest{
			Base: &commonpb.MsgBase{
				MsgType:   commonpb.MsgType_ShowPartitions,
				MsgID:     160,
				Timestamp: 160,
				SourceID:  160,
			},
			DbName:         dbName,
			CollectionName: collName,
			CollectionID:   coll.CollectionID,
		}
		rsp, err := core.ShowPartitions(ctx, req)
		assert.NoError(t, err)
		assert.Equal(t, commonpb.ErrorCode_Success, rsp.Status.ErrorCode)
		assert.Equal(t, 2, len(rsp.PartitionNames))
		assert.Equal(t, 2, len(rsp.PartitionIDs))
	})

	wg.Add(1)
	t.Run("show segment", func(t *testing.T) {
		defer wg.Done()
		coll, err := core.MetaTable.GetCollectionByName(collName, 0)
		assert.NoError(t, err)
		partID := coll.Partitions[1].PartitionID
		dm.mu.Lock()
		dm.segs = []typeutil.UniqueID{1000, 1001, 1002, 1003, 1004, 1005}
		dm.mu.Unlock()

		req := &milvuspb.ShowSegmentsRequest{
			Base: &commonpb.MsgBase{
				MsgType:   commonpb.MsgType_ShowSegments,
				MsgID:     170,
				Timestamp: 170,
				SourceID:  170,
			},
			CollectionID: coll.CollectionID,
			PartitionID:  partID,
		}
		rsp, err := core.ShowSegments(ctx, req)
		assert.NoError(t, err)
		assert.Equal(t, commonpb.ErrorCode_Success, rsp.Status.ErrorCode)
		assert.Equal(t, int64(1000), rsp.SegmentIDs[0])
		assert.Equal(t, int64(1001), rsp.SegmentIDs[1])
		assert.Equal(t, int64(1002), rsp.SegmentIDs[2])
		assert.Equal(t, int64(1003), rsp.SegmentIDs[3])
		assert.Equal(t, int64(1004), rsp.SegmentIDs[4])
		assert.Equal(t, int64(1005), rsp.SegmentIDs[5])
		assert.Equal(t, 6, len(rsp.SegmentIDs))
	})

	wg.Add(1)
	t.Run("create index", func(t *testing.T) {
		defer wg.Done()
		req := &milvuspb.CreateIndexRequest{
			Base: &commonpb.MsgBase{
				MsgType:   commonpb.MsgType_CreateIndex,
				MsgID:     180,
				Timestamp: 180,
				SourceID:  180,
			},
			DbName:         "",
			CollectionName: collName,
			FieldName:      "vector",
			ExtraParams: []*commonpb.KeyValuePair{
				{
					Key:   "ik2",
					Value: "iv2",
				},
			},
		}
		collMeta, err := core.MetaTable.GetCollectionByName(collName, 0)
		assert.NoError(t, err)
		assert.Equal(t, 0, len(collMeta.FieldIDToIndexID))

		rsp, err := core.CreateIndex(ctx, req)
		assert.NoError(t, err)
		assert.Equal(t, commonpb.ErrorCode_Success, rsp.ErrorCode)
		time.Sleep(100 * time.Millisecond)
		files := im.getFileArray()
		assert.Equal(t, 6*3, len(files))
		assert.ElementsMatch(t, files,
			[]string{"file0-100", "file1-100", "file2-100",
				"file0-100", "file1-100", "file2-100",
				"file0-100", "file1-100", "file2-100",
				"file0-100", "file1-100", "file2-100",
				"file0-100", "file1-100", "file2-100",
				"file0-100", "file1-100", "file2-100"})
		collMeta, err = core.MetaTable.GetCollectionByName(collName, 0)
		assert.NoError(t, err)
		assert.Equal(t, 1, len(collMeta.FieldIDToIndexID))
		idxMeta, err := core.MetaTable.GetIndexByID(collMeta.FieldIDToIndexID[0].Value)
		assert.NoError(t, err)
		assert.Equal(t, Params.CommonCfg.DefaultIndexName, idxMeta.IndexName)

		req.FieldName = "no field"
		rsp, err = core.CreateIndex(ctx, req)
		assert.NoError(t, err)
		assert.NotEqual(t, commonpb.ErrorCode_Success, rsp.ErrorCode)
	})

	wg.Add(1)
	t.Run("describe segment", func(t *testing.T) {
		defer wg.Done()
		coll, err := core.MetaTable.GetCollectionByName(collName, 0)
		assert.NoError(t, err)

		req := &milvuspb.DescribeSegmentRequest{
			Base: &commonpb.MsgBase{
				MsgType:   commonpb.MsgType_DescribeSegment,
				MsgID:     190,
				Timestamp: 190,
				SourceID:  190,
			},
			CollectionID: coll.CollectionID,
			SegmentID:    1000,
		}
		rsp, err := core.DescribeSegment(ctx, req)
		assert.NoError(t, err)
		assert.Equal(t, commonpb.ErrorCode_Success, rsp.Status.ErrorCode)
		t.Logf("index id = %d", rsp.IndexID)
	})

	wg.Add(1)
	t.Run("describe index", func(t *testing.T) {
		defer wg.Done()
		req := &milvuspb.DescribeIndexRequest{
			Base: &commonpb.MsgBase{
				MsgType:   commonpb.MsgType_DescribeIndex,
				MsgID:     200,
				Timestamp: 200,
				SourceID:  200,
			},
			DbName:         "",
			CollectionName: collName,
			FieldName:      "vector",
			IndexName:      "",
		}
		rsp, err := core.DescribeIndex(ctx, req)
		assert.NoError(t, err)
		assert.Equal(t, commonpb.ErrorCode_Success, rsp.Status.ErrorCode)
		assert.Equal(t, 1, len(rsp.IndexDescriptions))
		assert.Equal(t, Params.CommonCfg.DefaultIndexName, rsp.IndexDescriptions[0].IndexName)
		assert.Equal(t, "vector", rsp.IndexDescriptions[0].FieldName)
	})

	wg.Add(1)
	t.Run("describe index not exist", func(t *testing.T) {
		defer wg.Done()
		req := &milvuspb.DescribeIndexRequest{
			Base: &commonpb.MsgBase{
				MsgType:   commonpb.MsgType_DescribeIndex,
				MsgID:     200,
				Timestamp: 200,
				SourceID:  200,
			},
			DbName:         "",
			CollectionName: collName,
			FieldName:      "vector",
			IndexName:      "not-exist-index",
		}
		rsp, err := core.DescribeIndex(ctx, req)
		assert.NoError(t, err)
		assert.Equal(t, commonpb.ErrorCode_IndexNotExist, rsp.Status.ErrorCode)
		assert.Equal(t, 0, len(rsp.IndexDescriptions))
	})

	wg.Add(1)
	t.Run("count complete index", func(t *testing.T) {
		defer wg.Done()
		coll, err := core.MetaTable.GetCollectionByName(collName, 0)
		assert.NoError(t, err)
		// Normal case.
<<<<<<< HEAD
		count, err := core.CountCompleteIndex(context.WithValue(ctx, ctxKey{}, ""),
			collName, coll.CollectionID, []UniqueID{1000, 1001, 1002})
=======
		done, err := core.CountCompleteIndex(context.WithValue(ctx, ctxKey{}, ""),
			collName, coll.ID, []UniqueID{1000, 1001, 1002})
>>>>>>> c1857475
		assert.NoError(t, err)
		assert.Equal(t, true, done)
		// Case with an empty result.
<<<<<<< HEAD
		count, err = core.CountCompleteIndex(ctx, collName, coll.CollectionID, []UniqueID{})
=======
		done, err = core.CountCompleteIndex(ctx, collName, coll.ID, []UniqueID{})
>>>>>>> c1857475
		assert.NoError(t, err)
		assert.Equal(t, true, done)
		// Case where GetIndexStates failed with error.
		_, err = core.CountCompleteIndex(context.WithValue(ctx, ctxKey{}, returnError),
			collName, coll.CollectionID, []UniqueID{1000, 1001, 1002})
		assert.Error(t, err)
		// Case where GetIndexStates failed with bad status.
		_, err = core.CountCompleteIndex(context.WithValue(ctx, ctxKey{}, returnUnsuccessfulStatus),
			collName, coll.CollectionID, []UniqueID{1000, 1001, 1002})
		assert.Error(t, err)
		// Case where describing segment fails, which is not considered as an error.
		_, err = core.CountCompleteIndex(context.WithValue(ctx, ctxKey{}, ""),
			collName, coll.ID, []UniqueID{9000, 9001, 9002})
		assert.NoError(t, err)
	})

	wg.Add(1)
	t.Run("flush segment", func(t *testing.T) {
		defer wg.Done()
		coll, err := core.MetaTable.GetCollectionByName(collName, 0)
		assert.NoError(t, err)
		partID := coll.Partitions[1].PartitionID

		flushMsg := datapb.SegmentFlushCompletedMsg{
			Base: &commonpb.MsgBase{
				MsgType: commonpb.MsgType_SegmentFlushDone,
			},
			Segment: &datapb.SegmentInfo{
				ID:           segID,
				CollectionID: coll.CollectionID,
				PartitionID:  partID,
			},
		}
		st, err := core.SegmentFlushCompleted(ctx, &flushMsg)
		assert.NoError(t, err)
		assert.Equal(t, st.ErrorCode, commonpb.ErrorCode_Success)

		req := &milvuspb.DescribeIndexRequest{
			Base: &commonpb.MsgBase{
				MsgType:   commonpb.MsgType_DescribeIndex,
				MsgID:     210,
				Timestamp: 210,
				SourceID:  210,
			},
			DbName:         "",
			CollectionName: collName,
			FieldName:      "vector",
			IndexName:      "",
		}
		rsp, err := core.DescribeIndex(ctx, req)
		assert.NoError(t, err)
		assert.Equal(t, commonpb.ErrorCode_Success, rsp.Status.ErrorCode)
		assert.Equal(t, 1, len(rsp.IndexDescriptions))
		assert.Equal(t, Params.CommonCfg.DefaultIndexName, rsp.IndexDescriptions[0].IndexName)
	})

	t.Run("flush segment from compaction", func(t *testing.T) {
		coll, err := core.MetaTable.GetCollectionByName(collName, 0)
		assert.NoError(t, err)
		partID := coll.PartitionIDs[1]

		flushMsg := datapb.SegmentFlushCompletedMsg{
			Base: &commonpb.MsgBase{
				MsgType: commonpb.MsgType_SegmentFlushDone,
			},
			Segment: &datapb.SegmentInfo{
				ID:                  segID + 1,
				CollectionID:        coll.ID,
				PartitionID:         partID,
				CompactionFrom:      []int64{segID},
				CreatedByCompaction: true,
			},
		}
		st, err := core.SegmentFlushCompleted(ctx, &flushMsg)
		assert.NoError(t, err)
		assert.Equal(t, st.ErrorCode, commonpb.ErrorCode_Success)

		req := &milvuspb.DescribeIndexRequest{
			Base: &commonpb.MsgBase{
				MsgType:   commonpb.MsgType_DescribeIndex,
				MsgID:     210,
				Timestamp: 210,
				SourceID:  210,
			},
			DbName:         "",
			CollectionName: collName,
			FieldName:      "vector",
			IndexName:      "",
		}
		rsp, err := core.DescribeIndex(ctx, req)
		assert.NoError(t, err)
		assert.Equal(t, commonpb.ErrorCode_Success, rsp.Status.ErrorCode)
		assert.Equal(t, 1, len(rsp.IndexDescriptions))
		assert.Equal(t, Params.CommonCfg.DefaultIndexName, rsp.IndexDescriptions[0].IndexName)
	})

	wg.Add(1)
	t.Run("import", func(t *testing.T) {
		defer wg.Done()
		tID := typeutil.UniqueID(0)
		core.importManager.idAllocator = func(count uint32) (typeutil.UniqueID, typeutil.UniqueID, error) {
			tID++
			return tID, 0, nil
		}
		req := &milvuspb.ImportRequest{
			CollectionName: collName,
			PartitionName:  partName,
			RowBased:       true,
			Files:          []string{"f1", "f2", "f3"},
		}
		coll, err := core.MetaTable.GetCollectionByName(collName, 0)
		assert.NoError(t, err)
		core.MetaTable.collName2ID[collName] = coll.CollectionID
		rsp, err := core.Import(ctx, req)
		assert.NoError(t, err)
		assert.Equal(t, commonpb.ErrorCode_Success, rsp.Status.ErrorCode)
	})

	wg.Add(1)
	t.Run("import with collection ID not found", func(t *testing.T) {
		defer wg.Done()
		req := &milvuspb.ImportRequest{
			CollectionName: "bad name",
			PartitionName:  partName,
			RowBased:       true,
			Files:          []string{"f1", "f2", "f3"},
		}
		_, err := core.Import(ctx, req)
		assert.Error(t, err)
	})

	wg.Add(1)
	t.Run("get import state", func(t *testing.T) {
		defer wg.Done()
		req := &milvuspb.GetImportStateRequest{
			Task: 1,
		}
		rsp, err := core.GetImportState(ctx, req)
		assert.NoError(t, err)
		assert.Equal(t, commonpb.ErrorCode_Success, rsp.Status.ErrorCode)
	})

	wg.Add(1)
	t.Run("list import tasks", func(t *testing.T) {
		defer wg.Done()
		req := &milvuspb.ListImportTasksRequest{}
		rsp, err := core.ListImportTasks(ctx, req)
		assert.NoError(t, err)
		assert.Equal(t, commonpb.ErrorCode_Success, rsp.Status.ErrorCode)
	})

	wg.Add(1)
	t.Run("report import task timeout", func(t *testing.T) {
		defer wg.Done()
		coll, err := core.MetaTable.GetCollectionByName(collName, 0)
		assert.NoError(t, err)
		req := &rootcoordpb.ImportResult{
			TaskId:   1,
			RowCount: 100,
			Segments: []int64{1003, 1004, 1005},
			State:    commonpb.ImportState_ImportPersisted,
		}

		for _, segmentID := range []int64{1003, 1004, 1005} {
			describeSegmentRequest := &milvuspb.DescribeSegmentRequest{
				Base: &commonpb.MsgBase{
					MsgType: commonpb.MsgType_DescribeSegment,
				},
				CollectionID: coll.CollectionID,
				SegmentID:    segmentID,
			}
			segDesc, err := core.DescribeSegment(ctx, describeSegmentRequest)
			assert.NoError(t, err)
			disabledIndexBuildID = append(disabledIndexBuildID, segDesc.BuildID)
		}

		rsp, err := core.ReportImport(context.WithValue(ctx, ctxKey{}, ""), req)
		assert.NoError(t, err)
		assert.Equal(t, commonpb.ErrorCode_Success, rsp.ErrorCode)
		time.Sleep(500 * time.Millisecond)
	})

	wg.Add(1)
	t.Run("report import update import task fail", func(t *testing.T) {
		defer wg.Done()
		// Case where report import request is nil.
		resp, err := core.ReportImport(context.WithValue(ctx, ctxKey{}, ""), nil)
		assert.NoError(t, err)
		assert.Equal(t, commonpb.ErrorCode_UpdateImportTaskFailure, resp.ErrorCode)
	})

	wg.Add(1)
	t.Run("report import collection name not found", func(t *testing.T) {
		defer wg.Done()
		var tID = typeutil.UniqueID(100)
		core.importManager.idAllocator = func(count uint32) (typeutil.UniqueID, typeutil.UniqueID, error) {
			tID++
			return tID, 0, nil
		}
		core.MetaTable.collName2ID["new"+collName] = 123
		core.MetaTable.collID2Meta[123] = model.Collection{
			CollectionID: 123,
			Partitions: []*model.Partition{
				{
					PartitionID:   456,
					PartitionName: "testPartition",
				},
			},
		}
		req := &milvuspb.ImportRequest{
			CollectionName: "new" + collName,
			PartitionName:  partName,
			RowBased:       true,
			Files:          []string{"f1", "f2", "f3"},
		}
		rsp, err := core.Import(ctx, req)
		assert.NoError(t, err)
		assert.Equal(t, commonpb.ErrorCode_Success, rsp.Status.ErrorCode)
		delete(core.MetaTable.collName2ID, "new"+collName)
		delete(core.MetaTable.collID2Meta, 123)

		reqIR := &rootcoordpb.ImportResult{
			TaskId:   101,
			RowCount: 100,
			Segments: []int64{1003, 1004, 1005},
			State:    commonpb.ImportState_ImportPersisted,
		}
		resp, err := core.ReportImport(context.WithValue(ctx, ctxKey{}, ""), reqIR)
		assert.NoError(t, err)
		assert.Equal(t, commonpb.ErrorCode_CollectionNameNotFound, resp.ErrorCode)
	})

	wg.Add(1)
	t.Run("report import with transitional state", func(t *testing.T) {
		defer wg.Done()
		req := &rootcoordpb.ImportResult{
			TaskId:   1,
			RowCount: 100,
			Segments: []int64{1000, 1001, 1002},
			State:    commonpb.ImportState_ImportDownloaded,
		}
		resp, err := core.ReportImport(context.WithValue(ctx, ctxKey{}, ""), req)
		assert.NoError(t, err)
		assert.Equal(t, commonpb.ErrorCode_Success, resp.ErrorCode)
		time.Sleep(500 * time.Millisecond)
	})

	wg.Add(1)
	t.Run("report import with alloc seg state", func(t *testing.T) {
		defer wg.Done()
		req := &rootcoordpb.ImportResult{
			TaskId:   1,
			RowCount: 100,
			Segments: []int64{1000, 1001, 1002},
			State:    commonpb.ImportState_ImportAllocSegment,
		}
		resp, err := core.ReportImport(context.WithValue(ctx, ctxKey{}, ""), req)
		assert.NoError(t, err)
		assert.Equal(t, commonpb.ErrorCode_Success, resp.ErrorCode)
		time.Sleep(500 * time.Millisecond)
	})

	wg.Add(1)
	t.Run("report import wait for index", func(t *testing.T) {
		defer wg.Done()
		core.CallGetSegmentInfoService = func(ctx context.Context, collectionID int64,
			segIDs []int64) (*querypb.GetSegmentInfoResponse, error) {
			return &querypb.GetSegmentInfoResponse{
				Status: &commonpb.Status{
					ErrorCode: commonpb.ErrorCode_Success,
				},
				Infos: []*querypb.SegmentInfo{
					{SegmentID: 1000},
					{SegmentID: 1001},
					{SegmentID: 1002},
				},
			}, nil
		}
		req := &rootcoordpb.ImportResult{
			TaskId:   1,
			RowCount: 100,
			Segments: []int64{1000, 1001, 1002},
			State:    commonpb.ImportState_ImportPersisted,
		}
		resp, err := core.ReportImport(context.WithValue(ctx, ctxKey{}, ""), req)
		assert.NoError(t, err)
		assert.Equal(t, commonpb.ErrorCode_Success, resp.ErrorCode)
		time.Sleep(500 * time.Millisecond)
	})

	wg.Add(1)
	t.Run("report import bring segments online with set segment state fail", func(t *testing.T) {
		defer wg.Done()
		req := &rootcoordpb.ImportResult{
			TaskId:   1,
			RowCount: 100,
			Segments: []int64{999}, /* pre-injected failure for segment ID = 999 */
			State:    commonpb.ImportState_ImportPersisted,
		}
		resp, err := core.ReportImport(context.WithValue(ctx, ctxKey{}, ""), req)
		assert.NoError(t, err)
		assert.Equal(t, commonpb.ErrorCode_Success, resp.ErrorCode)
	})

	wg.Add(1)
	t.Run("report import segments update already failed task", func(t *testing.T) {
		defer wg.Done()
		// Mark task 0 as failed.
		core.importManager.updateTaskState(
			&rootcoordpb.ImportResult{
				TaskId:   1,
				RowCount: 100,
				State:    commonpb.ImportState_ImportFailed,
				Segments: []int64{1000, 1001, 1002},
			})
		// Now try to update this task with a complete status.
		resp, err := core.ReportImport(context.WithValue(ctx, ctxKey{}, ""),
			&rootcoordpb.ImportResult{
				TaskId:   1,
				RowCount: 100,
				State:    commonpb.ImportState_ImportPersisted,
				Segments: []int64{1000, 1001, 1002},
			})
		assert.NoError(t, err)
		assert.Equal(t, commonpb.ErrorCode_UpdateImportTaskFailure, resp.ErrorCode)
	})

	wg.Add(1)
	t.Run("over ride index", func(t *testing.T) {
		defer wg.Done()
		req := &milvuspb.CreateIndexRequest{
			Base: &commonpb.MsgBase{
				MsgType:   commonpb.MsgType_CreateIndex,
				MsgID:     211,
				Timestamp: 211,
				SourceID:  211,
			},
			DbName:         "",
			CollectionName: collName,
			FieldName:      "vector",
			ExtraParams: []*commonpb.KeyValuePair{
				{
					Key:   "ik3",
					Value: "iv3",
				},
			},
		}

		collMeta, err := core.MetaTable.GetCollectionByName(collName, 0)
		assert.NoError(t, err)
		assert.Equal(t, 1, len(collMeta.FieldIDToIndexID))

		rsp, err := core.CreateIndex(ctx, req)
		assert.NoError(t, err)
		assert.Equal(t, commonpb.ErrorCode_UnexpectedError, rsp.ErrorCode)
	})

	wg.Add(1)
	t.Run("drop index", func(t *testing.T) {
		defer wg.Done()
		req := &milvuspb.DropIndexRequest{
			Base: &commonpb.MsgBase{
				MsgType:   commonpb.MsgType_DropIndex,
				MsgID:     215,
				Timestamp: 215,
				SourceID:  215,
			},
			DbName:         "",
			CollectionName: collName,
			FieldName:      "vector",
			IndexName:      Params.CommonCfg.DefaultIndexName,
		}
		_, idx, err := core.MetaTable.GetIndexByName(collName, Params.CommonCfg.DefaultIndexName)
		assert.NoError(t, err)
		assert.Equal(t, 1, len(idx))

		rsp, err := core.DropIndex(ctx, req)
		assert.NoError(t, err)
		assert.Equal(t, commonpb.ErrorCode_Success, rsp.ErrorCode)

		for {
			im.mutex.Lock()
			if len(im.idxDropID) == 1 {
				assert.Equal(t, idx[0].IndexID, im.idxDropID[0])
				im.mutex.Unlock()
				break
			}
			im.mutex.Unlock()
			time.Sleep(time.Second)
		}

		_, idx, err = core.MetaTable.GetIndexByName(collName, Params.CommonCfg.DefaultIndexName)
		assert.NoError(t, err)
		assert.Equal(t, 0, len(idx))
	})

	wg.Add(1)
	t.Run("drop partition", func(t *testing.T) {
		defer wg.Done()
		req := &milvuspb.DropPartitionRequest{
			Base: &commonpb.MsgBase{
				MsgType:   commonpb.MsgType_DropPartition,
				MsgID:     220,
				Timestamp: 220,
				SourceID:  220,
			},
			DbName:         dbName,
			CollectionName: collName,
			PartitionName:  partName,
		}
		collMeta, err := core.MetaTable.GetCollectionByName(collName, 0)
		assert.NoError(t, err)
		dropPartID := collMeta.Partitions[1].PartitionID
		status, err := core.DropPartition(ctx, req)
		assert.NoError(t, err)
		assert.Equal(t, commonpb.ErrorCode_Success, status.ErrorCode)
		collMeta, err = core.MetaTable.GetCollectionByName(collName, 0)
		assert.NoError(t, err)
		assert.Equal(t, 1, len(collMeta.Partitions))
		partName, err := core.MetaTable.GetPartitionNameByID(collMeta.CollectionID, collMeta.Partitions[0].PartitionID, 0)
		assert.NoError(t, err)
		assert.Equal(t, Params.CommonCfg.DefaultPartitionName, partName)

		msgs := getNotTtMsg(ctx, 1, dmlStream.Chan())
		assert.Equal(t, 1, len(msgs))
		dmsg, ok := (msgs[0]).(*msgstream.DropPartitionMsg)
		assert.True(t, ok)
		assert.Equal(t, collMeta.CollectionID, dmsg.CollectionID)
		assert.Equal(t, dropPartID, dmsg.PartitionID)

		assert.Equal(t, 2, len(pnm.GetCollIDs()))
		assert.Equal(t, collMeta.CollectionID, pnm.GetCollIDs()[1])

		// check DD operation info
		flag, err := core.MetaTable.txn.Load(DDMsgSendPrefix)
		assert.NoError(t, err)
		assert.Equal(t, "true", flag)
		ddOpStr, err := core.MetaTable.txn.Load(DDOperationPrefix)
		assert.NoError(t, err)
		var ddOp DdOperation
		err = DecodeDdOperation(ddOpStr, &ddOp)
		assert.NoError(t, err)
		assert.Equal(t, DropPartitionDDType, ddOp.Type)

		var ddReq = internalpb.DropPartitionRequest{}
		err = proto.Unmarshal(ddOp.Body, &ddReq)
		assert.NoError(t, err)
		assert.Equal(t, collMeta.CollectionID, ddReq.CollectionID)
		assert.Equal(t, dropPartID, ddReq.PartitionID)

		err = core.reSendDdMsg(core.ctx, true)
		assert.NoError(t, err)
	})

	wg.Add(1)
	t.Run("remove DQL msgstream", func(t *testing.T) {
		defer wg.Done()
		collMeta, err := core.MetaTable.GetCollectionByName(collName, 0)
		assert.NoError(t, err)

		req := &proxypb.ReleaseDQLMessageStreamRequest{
			Base: &commonpb.MsgBase{
				MsgType:  commonpb.MsgType_RemoveQueryChannels,
				SourceID: core.session.ServerID,
			},
			CollectionID: collMeta.CollectionID,
		}
		status, err := core.ReleaseDQLMessageStream(core.ctx, req)
		assert.NoError(t, err)
		assert.Equal(t, commonpb.ErrorCode_Success, status.ErrorCode)
	})

	wg.Add(1)
	t.Run("drop collection", func(t *testing.T) {
		defer wg.Done()
		req := &milvuspb.DropCollectionRequest{
			Base: &commonpb.MsgBase{
				MsgType:   commonpb.MsgType_DropCollection,
				MsgID:     230,
				Timestamp: 230,
				SourceID:  230,
			},
			DbName:         dbName,
			CollectionName: collName,
		}
		collMeta, err := core.MetaTable.GetCollectionByName(collName, 0)
		assert.NoError(t, err)
		status, err := core.DropCollection(ctx, req)
		assert.NoError(t, err)
		assert.Equal(t, commonpb.ErrorCode_Success, status.ErrorCode)

		vChanName := collMeta.VirtualChannelNames[0]
		assert.Equal(t, collMeta.PhysicalChannelNames[0], funcutil.ToPhysicalChannel(vChanName))

		msgs := getNotTtMsg(ctx, 1, dmlStream.Chan())
		assert.Equal(t, 1, len(msgs))
		dmsg, ok := (msgs[0]).(*msgstream.DropCollectionMsg)
		assert.True(t, ok)
		assert.Equal(t, collMeta.CollectionID, dmsg.CollectionID)
		collIDs := pnm.GetCollIDs()
		assert.Equal(t, 3, len(collIDs))
		assert.Equal(t, collMeta.CollectionID, collIDs[2])

		time.Sleep(100 * time.Millisecond)
		qm.mutex.Lock()
		assert.Equal(t, 1, len(qm.collID))
		assert.Equal(t, collMeta.CollectionID, qm.collID[0])
		qm.mutex.Unlock()

		req = &milvuspb.DropCollectionRequest{
			Base: &commonpb.MsgBase{
				MsgType:   commonpb.MsgType_DropCollection,
				MsgID:     231,
				Timestamp: 231,
				SourceID:  231,
			},
			DbName:         dbName,
			CollectionName: collName,
		}
		status, err = core.DropCollection(ctx, req)
		assert.NoError(t, err)
		assert.Equal(t, commonpb.ErrorCode_UnexpectedError, status.ErrorCode)
		time.Sleep(100 * time.Millisecond)
		collIDs = pnm.GetCollIDs()
		assert.Equal(t, 3, len(collIDs))
		assert.Equal(t, collMeta.CollectionID, collIDs[2])

		// check DD operation info
		flag, err := core.MetaTable.txn.Load(DDMsgSendPrefix)
		assert.NoError(t, err)
		assert.Equal(t, "true", flag)
		ddOpStr, err := core.MetaTable.txn.Load(DDOperationPrefix)
		assert.NoError(t, err)
		var ddOp DdOperation
		err = DecodeDdOperation(ddOpStr, &ddOp)
		assert.NoError(t, err)
		assert.Equal(t, DropCollectionDDType, ddOp.Type)

		var ddReq = internalpb.DropCollectionRequest{}
		err = proto.Unmarshal(ddOp.Body, &ddReq)
		assert.NoError(t, err)
		assert.Equal(t, collMeta.CollectionID, ddReq.CollectionID)

		err = core.reSendDdMsg(core.ctx, true)
		assert.NoError(t, err)
	})

	wg.Add(1)
	t.Run("context_cancel", func(t *testing.T) {
		defer wg.Done()
		ctx2, cancel2 := context.WithTimeout(ctx, time.Millisecond*100)
		defer cancel2()
		time.Sleep(100 * time.Millisecond)
		st, err := core.CreateCollection(ctx2, &milvuspb.CreateCollectionRequest{
			Base: &commonpb.MsgBase{
				MsgType:   commonpb.MsgType_CreateCollection,
				MsgID:     1000,
				Timestamp: 1000,
				SourceID:  1000,
			},
		})
		assert.NoError(t, err)
		assert.NotEqual(t, commonpb.ErrorCode_Success, st.ErrorCode)

		st, err = core.DropCollection(ctx2, &milvuspb.DropCollectionRequest{
			Base: &commonpb.MsgBase{
				MsgType:   commonpb.MsgType_DropCollection,
				MsgID:     1001,
				Timestamp: 1001,
				SourceID:  1001,
			},
		})
		assert.NoError(t, err)
		assert.NotEqual(t, commonpb.ErrorCode_Success, st.ErrorCode)

		rsp1, err := core.HasCollection(ctx2, &milvuspb.HasCollectionRequest{
			Base: &commonpb.MsgBase{
				MsgType:   commonpb.MsgType_HasCollection,
				MsgID:     1002,
				Timestamp: 1002,
				SourceID:  1002,
			},
		})
		assert.NoError(t, err)
		assert.NotEqual(t, commonpb.ErrorCode_Success, rsp1.Status.ErrorCode)

		rsp2, err := core.DescribeCollection(ctx2, &milvuspb.DescribeCollectionRequest{
			Base: &commonpb.MsgBase{
				MsgType:   commonpb.MsgType_DescribeCollection,
				MsgID:     1003,
				Timestamp: 1003,
				SourceID:  1003,
			},
		})
		assert.NoError(t, err)
		assert.NotEqual(t, commonpb.ErrorCode_Success, rsp2.Status.ErrorCode)

		rsp3, err := core.ShowCollections(ctx2, &milvuspb.ShowCollectionsRequest{
			Base: &commonpb.MsgBase{
				MsgType:   commonpb.MsgType_ShowCollections,
				MsgID:     1004,
				Timestamp: 1004,
				SourceID:  1004,
			},
		})
		assert.NoError(t, err)
		assert.NotEqual(t, commonpb.ErrorCode_Success, rsp3.Status.ErrorCode)

		st, err = core.CreatePartition(ctx2, &milvuspb.CreatePartitionRequest{
			Base: &commonpb.MsgBase{
				MsgType:   commonpb.MsgType_CreatePartition,
				MsgID:     1005,
				Timestamp: 1005,
				SourceID:  1005,
			},
		})
		assert.NoError(t, err)
		assert.NotEqual(t, commonpb.ErrorCode_Success, st.ErrorCode)

		st, err = core.DropPartition(ctx2, &milvuspb.DropPartitionRequest{
			Base: &commonpb.MsgBase{
				MsgType:   commonpb.MsgType_DropPartition,
				MsgID:     1006,
				Timestamp: 1006,
				SourceID:  1006,
			},
		})
		assert.NoError(t, err)
		assert.NotEqual(t, commonpb.ErrorCode_Success, st.ErrorCode)

		rsp4, err := core.HasPartition(ctx2, &milvuspb.HasPartitionRequest{
			Base: &commonpb.MsgBase{
				MsgType:   commonpb.MsgType_HasPartition,
				MsgID:     1007,
				Timestamp: 1007,
				SourceID:  1007,
			},
		})
		assert.NoError(t, err)
		assert.NotEqual(t, commonpb.ErrorCode_Success, rsp4.Status.ErrorCode)

		rsp5, err := core.ShowPartitions(ctx2, &milvuspb.ShowPartitionsRequest{
			Base: &commonpb.MsgBase{
				MsgType:   commonpb.MsgType_ShowPartitions,
				MsgID:     1008,
				Timestamp: 1008,
				SourceID:  1008,
			},
		})
		assert.NoError(t, err)
		assert.NotEqual(t, commonpb.ErrorCode_Success, rsp5.Status.ErrorCode)

		st, err = core.CreateIndex(ctx2, &milvuspb.CreateIndexRequest{
			Base: &commonpb.MsgBase{
				MsgType:   commonpb.MsgType_CreateIndex,
				MsgID:     1009,
				Timestamp: 1009,
				SourceID:  1009,
			},
		})
		assert.NoError(t, err)
		assert.NotEqual(t, commonpb.ErrorCode_Success, st.ErrorCode)

		rsp6, err := core.DescribeIndex(ctx2, &milvuspb.DescribeIndexRequest{
			Base: &commonpb.MsgBase{
				MsgType:   commonpb.MsgType_DescribeIndex,
				MsgID:     1010,
				Timestamp: 1010,
				SourceID:  1010,
			},
		})
		assert.NoError(t, err)
		assert.NotEqual(t, commonpb.ErrorCode_Success, rsp6.Status.ErrorCode)

		st, err = core.DropIndex(ctx2, &milvuspb.DropIndexRequest{
			Base: &commonpb.MsgBase{
				MsgType:   commonpb.MsgType_DropIndex,
				MsgID:     1011,
				Timestamp: 1011,
				SourceID:  1011,
			},
		})
		assert.NoError(t, err)
		assert.NotEqual(t, commonpb.ErrorCode_Success, st.ErrorCode)

		rsp7, err := core.DescribeSegment(ctx2, &milvuspb.DescribeSegmentRequest{
			Base: &commonpb.MsgBase{
				MsgType:   commonpb.MsgType_DescribeSegment,
				MsgID:     1012,
				Timestamp: 1012,
				SourceID:  1012,
			},
		})
		assert.NoError(t, err)
		assert.NotEqual(t, commonpb.ErrorCode_Success, rsp7.Status.ErrorCode)

		rsp8, err := core.ShowSegments(ctx2, &milvuspb.ShowSegmentsRequest{
			Base: &commonpb.MsgBase{
				MsgType:   commonpb.MsgType_ShowSegments,
				MsgID:     1013,
				Timestamp: 1013,
				SourceID:  1013,
			},
		})
		assert.NoError(t, err)
		assert.NotEqual(t, commonpb.ErrorCode_Success, rsp8.Status.ErrorCode)
		time.Sleep(1 * time.Second)
	})

	wg.Add(1)
	t.Run("undefined req type", func(t *testing.T) {
		defer wg.Done()
		st, err := core.CreateCollection(ctx, &milvuspb.CreateCollectionRequest{
			Base: &commonpb.MsgBase{
				MsgType:   commonpb.MsgType_Undefined,
				MsgID:     2000,
				Timestamp: 2000,
				SourceID:  2000,
			},
		})
		assert.NoError(t, err)
		assert.NotEqual(t, commonpb.ErrorCode_Success, st.ErrorCode)

		st, err = core.DropCollection(ctx, &milvuspb.DropCollectionRequest{
			Base: &commonpb.MsgBase{
				MsgType:   commonpb.MsgType_Undefined,
				MsgID:     2001,
				Timestamp: 2001,
				SourceID:  2001,
			},
		})
		assert.NoError(t, err)
		assert.NotEqual(t, commonpb.ErrorCode_Success, st.ErrorCode)

		rsp1, err := core.HasCollection(ctx, &milvuspb.HasCollectionRequest{
			Base: &commonpb.MsgBase{
				MsgType:   commonpb.MsgType_Undefined,
				MsgID:     2002,
				Timestamp: 2002,
				SourceID:  2002,
			},
		})
		assert.NoError(t, err)
		assert.NotEqual(t, commonpb.ErrorCode_Success, rsp1.Status.ErrorCode)

		rsp2, err := core.DescribeCollection(ctx, &milvuspb.DescribeCollectionRequest{
			Base: &commonpb.MsgBase{
				MsgType:   commonpb.MsgType_Undefined,
				MsgID:     2003,
				Timestamp: 2003,
				SourceID:  2003,
			},
		})
		assert.NoError(t, err)
		assert.NotEqual(t, commonpb.ErrorCode_Success, rsp2.Status.ErrorCode)

		rsp3, err := core.ShowCollections(ctx, &milvuspb.ShowCollectionsRequest{
			Base: &commonpb.MsgBase{
				MsgType:   commonpb.MsgType_Undefined,
				MsgID:     2004,
				Timestamp: 2004,
				SourceID:  2004,
			},
		})
		assert.NoError(t, err)
		assert.NotEqual(t, commonpb.ErrorCode_Success, rsp3.Status.ErrorCode)

		st, err = core.CreatePartition(ctx, &milvuspb.CreatePartitionRequest{
			Base: &commonpb.MsgBase{
				MsgType:   commonpb.MsgType_Undefined,
				MsgID:     2005,
				Timestamp: 2005,
				SourceID:  2005,
			},
		})
		assert.NoError(t, err)
		assert.NotEqual(t, commonpb.ErrorCode_Success, st.ErrorCode)

		st, err = core.DropPartition(ctx, &milvuspb.DropPartitionRequest{
			Base: &commonpb.MsgBase{
				MsgType:   commonpb.MsgType_Undefined,
				MsgID:     2006,
				Timestamp: 2006,
				SourceID:  2006,
			},
		})
		assert.NoError(t, err)
		assert.NotEqual(t, commonpb.ErrorCode_Success, st.ErrorCode)

		rsp4, err := core.HasPartition(ctx, &milvuspb.HasPartitionRequest{
			Base: &commonpb.MsgBase{
				MsgType:   commonpb.MsgType_Undefined,
				MsgID:     2007,
				Timestamp: 2007,
				SourceID:  2007,
			},
		})
		assert.NoError(t, err)
		assert.NotEqual(t, commonpb.ErrorCode_Success, rsp4.Status.ErrorCode)

		rsp5, err := core.ShowPartitions(ctx, &milvuspb.ShowPartitionsRequest{
			Base: &commonpb.MsgBase{
				MsgType:   commonpb.MsgType_Undefined,
				MsgID:     2008,
				Timestamp: 2008,
				SourceID:  2008,
			},
		})
		assert.NoError(t, err)
		assert.NotEqual(t, commonpb.ErrorCode_Success, rsp5.Status.ErrorCode)

		st, err = core.CreateIndex(ctx, &milvuspb.CreateIndexRequest{
			Base: &commonpb.MsgBase{
				MsgType:   commonpb.MsgType_Undefined,
				MsgID:     2009,
				Timestamp: 2009,
				SourceID:  2009,
			},
		})
		assert.NoError(t, err)
		assert.NotEqual(t, commonpb.ErrorCode_Success, st.ErrorCode)

		rsp6, err := core.DescribeIndex(ctx, &milvuspb.DescribeIndexRequest{
			Base: &commonpb.MsgBase{
				MsgType:   commonpb.MsgType_Undefined,
				MsgID:     2010,
				Timestamp: 2010,
				SourceID:  2010,
			},
		})
		assert.NoError(t, err)
		assert.NotEqual(t, commonpb.ErrorCode_Success, rsp6.Status.ErrorCode)

		st, err = core.DropIndex(ctx, &milvuspb.DropIndexRequest{
			Base: &commonpb.MsgBase{
				MsgType:   commonpb.MsgType_Undefined,
				MsgID:     2011,
				Timestamp: 2011,
				SourceID:  2011,
			},
		})
		assert.NoError(t, err)
		assert.NotEqual(t, commonpb.ErrorCode_Success, st.ErrorCode)

		rsp7, err := core.DescribeSegment(ctx, &milvuspb.DescribeSegmentRequest{
			Base: &commonpb.MsgBase{
				MsgType:   commonpb.MsgType_Undefined,
				MsgID:     2012,
				Timestamp: 2012,
				SourceID:  2012,
			},
		})
		assert.NoError(t, err)
		assert.NotEqual(t, commonpb.ErrorCode_Success, rsp7.Status.ErrorCode)

		rsp8, err := core.ShowSegments(ctx, &milvuspb.ShowSegmentsRequest{
			Base: &commonpb.MsgBase{
				MsgType:   commonpb.MsgType_Undefined,
				MsgID:     2013,
				Timestamp: 2013,
				SourceID:  2013,
			},
		})
		assert.NoError(t, err)
		assert.NotEqual(t, commonpb.ErrorCode_Success, rsp8.Status.ErrorCode)

	})

	wg.Add(1)
	t.Run("alloc time tick", func(t *testing.T) {
		defer wg.Done()
		req := &rootcoordpb.AllocTimestampRequest{
			Base: &commonpb.MsgBase{
				MsgType:   commonpb.MsgType_Undefined,
				MsgID:     3000,
				Timestamp: 3000,
				SourceID:  3000,
			},
			Count: 1,
		}
		rsp, err := core.AllocTimestamp(ctx, req)
		assert.NoError(t, err)
		assert.Equal(t, uint32(1), rsp.Count)
		assert.NotZero(t, rsp.Timestamp)
	})

	wg.Add(1)
	t.Run("alloc id", func(t *testing.T) {
		defer wg.Done()
		req := &rootcoordpb.AllocIDRequest{
			Base: &commonpb.MsgBase{
				MsgType:   commonpb.MsgType_Undefined,
				MsgID:     3001,
				Timestamp: 3001,
				SourceID:  3001,
			},
			Count: 1,
		}
		rsp, err := core.AllocID(ctx, req)
		assert.NoError(t, err)
		assert.Equal(t, uint32(1), rsp.Count)
		assert.NotZero(t, rsp.ID)
	})

	wg.Add(1)
	t.Run("get_channels", func(t *testing.T) {
		defer wg.Done()
		_, err := core.GetTimeTickChannel(ctx)
		assert.NoError(t, err)
		_, err = core.GetStatisticsChannel(ctx)
		assert.NoError(t, err)
	})

	wg.Add(1)
	t.Run("channel timetick", func(t *testing.T) {
		defer wg.Done()
		const (
			proxyIDInvalid = 102
			ts0            = uint64(20)
			ts1            = uint64(40)
			ts2            = uint64(60)
		)
		numChan := core.chanTimeTick.getDmlChannelNum()
		p1 := sessionutil.Session{
			ServerID: 100,
		}
		p2 := sessionutil.Session{
			ServerID: 101,
		}
		ctx2, cancel2 := context.WithTimeout(ctx, kvmetestore.RequestTimeout)
		defer cancel2()
		s1, err := json.Marshal(&p1)
		assert.NoError(t, err)
		s2, err := json.Marshal(&p2)
		assert.NoError(t, err)

		proxy1 := path.Join(sessKey, typeutil.ProxyRole) + "-1"
		proxy2 := path.Join(sessKey, typeutil.ProxyRole) + "-2"
		_, err = core.etcdCli.Put(ctx2, proxy1, string(s1))
		assert.NoError(t, err)
		_, err = core.etcdCli.Put(ctx2, proxy2, string(s2))
		assert.NoError(t, err)
		time.Sleep(100 * time.Millisecond)

		cn0 := core.chanTimeTick.getDmlChannelName()
		cn1 := core.chanTimeTick.getDmlChannelName()
		cn2 := core.chanTimeTick.getDmlChannelName()
		core.chanTimeTick.addDmlChannels(cn0, cn1, cn2)

		dn0 := core.chanTimeTick.getDeltaChannelName()
		dn1 := core.chanTimeTick.getDeltaChannelName()
		dn2 := core.chanTimeTick.getDeltaChannelName()
		core.chanTimeTick.addDeltaChannels(dn0, dn1, dn2)

		// wait for local channel reported
		for {
			core.chanTimeTick.lock.Lock()
			_, ok := core.chanTimeTick.sess2ChanTsMap[core.session.ServerID].chanTsMap[cn0]

			if !ok {
				core.chanTimeTick.lock.Unlock()
				time.Sleep(100 * time.Millisecond)
				continue
			}

			_, ok = core.chanTimeTick.sess2ChanTsMap[core.session.ServerID].chanTsMap[cn1]

			if !ok {
				core.chanTimeTick.lock.Unlock()
				time.Sleep(100 * time.Millisecond)
				continue
			}

			_, ok = core.chanTimeTick.sess2ChanTsMap[core.session.ServerID].chanTsMap[cn2]

			if !ok {
				core.chanTimeTick.lock.Unlock()
				time.Sleep(100 * time.Millisecond)
				continue
			}
			core.chanTimeTick.lock.Unlock()
			break
		}
		msg0 := &internalpb.ChannelTimeTickMsg{
			Base: &commonpb.MsgBase{
				MsgType:  commonpb.MsgType_TimeTick,
				SourceID: 100,
			},
			ChannelNames: []string{cn0, cn1},
			Timestamps:   []uint64{ts0, ts2},
		}
		s, _ := core.UpdateChannelTimeTick(ctx, msg0)
		assert.Equal(t, commonpb.ErrorCode_Success, s.ErrorCode)
		time.Sleep(100 * time.Millisecond)
		//t.Log(core.chanTimeTick.sess2ChanTsMap)

		msg1 := &internalpb.ChannelTimeTickMsg{
			Base: &commonpb.MsgBase{
				MsgType:  commonpb.MsgType_TimeTick,
				SourceID: 101,
			},
			ChannelNames: []string{cn1, cn2},
			Timestamps:   []uint64{ts1, ts2},
		}
		s, _ = core.UpdateChannelTimeTick(ctx, msg1)
		assert.Equal(t, commonpb.ErrorCode_Success, s.ErrorCode)
		time.Sleep(100 * time.Millisecond)

		msgInvalid := &internalpb.ChannelTimeTickMsg{
			Base: &commonpb.MsgBase{
				MsgType:  commonpb.MsgType_TimeTick,
				SourceID: proxyIDInvalid,
			},
			ChannelNames: []string{"test"},
			Timestamps:   []uint64{0},
		}
		s, _ = core.UpdateChannelTimeTick(ctx, msgInvalid)
		assert.Equal(t, commonpb.ErrorCode_UnexpectedError, s.ErrorCode)
		time.Sleep(100 * time.Millisecond)

		// 2 proxy, 1 rootcoord
		assert.Equal(t, 3, core.chanTimeTick.getSessionNum())

		// add 3 proxy channels
		assert.Equal(t, 3, core.chanTimeTick.getDmlChannelNum()-numChan)

		_, err = core.etcdCli.Delete(ctx2, proxy1)
		assert.NoError(t, err)
		_, err = core.etcdCli.Delete(ctx2, proxy2)
		assert.NoError(t, err)
	})

	schema := schemapb.CollectionSchema{
		Name: collName,
	}
	sbf, err := proto.Marshal(&schema)
	assert.NoError(t, err)
	req := &milvuspb.CreateCollectionRequest{
		Base: &commonpb.MsgBase{
			MsgType:   commonpb.MsgType_CreateCollection,
			MsgID:     3011,
			Timestamp: 3011,
			SourceID:  3011,
		},
		DbName:         dbName,
		CollectionName: collName,
		Schema:         sbf,
	}
	status, err := core.CreateCollection(ctx, req)
	assert.NoError(t, err)
	assert.Equal(t, commonpb.ErrorCode_Success, status.ErrorCode)

	wg.Add(1)
	t.Run("create alias", func(t *testing.T) {
		defer wg.Done()
		req := &milvuspb.CreateAliasRequest{
			Base: &commonpb.MsgBase{
				MsgType:   commonpb.MsgType_CreateAlias,
				MsgID:     3012,
				Timestamp: 3012,
				SourceID:  3012,
			},
			CollectionName: collName,
			Alias:          aliasName,
		}
		rsp, err := core.CreateAlias(ctx, req)
		assert.NoError(t, err)
		assert.Equal(t, commonpb.ErrorCode_Success, rsp.ErrorCode)
	})

	wg.Add(1)
	t.Run("describe collection2", func(t *testing.T) {
		defer wg.Done()
		req := &milvuspb.DescribeCollectionRequest{
			Base: &commonpb.MsgBase{
				MsgType:   commonpb.MsgType_DescribeCollection,
				MsgID:     3013,
				Timestamp: 3013,
				SourceID:  3013,
			},
			DbName:         dbName,
			CollectionName: collName,
		}
		rsp, err := core.DescribeCollection(ctx, req)
		assert.NoError(t, err)
		assert.Equal(t, commonpb.ErrorCode_Success, rsp.Status.ErrorCode)
		assert.Equal(t, rsp.Aliases, []string{aliasName})
	})

	// temporarily create collName2
	schema = schemapb.CollectionSchema{
		Name: collName2,
	}
	sbf, err = proto.Marshal(&schema)
	assert.NoError(t, err)
	req2 := &milvuspb.CreateCollectionRequest{
		Base: &commonpb.MsgBase{
			MsgType:   commonpb.MsgType_CreateCollection,
			MsgID:     3014,
			Timestamp: 3014,
			SourceID:  3014,
		},
		DbName:         dbName,
		CollectionName: collName2,
		Schema:         sbf,
	}
	status, err = core.CreateCollection(ctx, req2)
	assert.NoError(t, err)
	assert.Equal(t, commonpb.ErrorCode_Success, status.ErrorCode)

	wg.Add(1)
	t.Run("alter alias", func(t *testing.T) {
		defer wg.Done()
		req := &milvuspb.AlterAliasRequest{
			Base: &commonpb.MsgBase{
				MsgType:   commonpb.MsgType_AlterAlias,
				MsgID:     3015,
				Timestamp: 3015,
				SourceID:  3015,
			},
			CollectionName: collName2,
			Alias:          aliasName,
		}
		rsp, err := core.AlterAlias(ctx, req)
		assert.NoError(t, err)
		assert.Equal(t, commonpb.ErrorCode_Success, rsp.ErrorCode)
	})

	wg.Add(1)
	t.Run("drop collection with alias", func(t *testing.T) {
		defer wg.Done()
		req := &milvuspb.DropCollectionRequest{
			Base: &commonpb.MsgBase{
				MsgType:   commonpb.MsgType_DropAlias,
				MsgID:     3016,
				Timestamp: 3016,
				SourceID:  3016,
			},
			CollectionName: aliasName,
		}
		rsp, err := core.DropCollection(ctx, req)
		assert.NoError(t, err)
		assert.NotEqual(t, commonpb.ErrorCode_Success, rsp.ErrorCode)
	})

	wg.Add(1)
	t.Run("drop alias", func(t *testing.T) {
		defer wg.Done()
		req := &milvuspb.DropAliasRequest{
			Base: &commonpb.MsgBase{
				MsgType:   commonpb.MsgType_DropAlias,
				MsgID:     3017,
				Timestamp: 3017,
				SourceID:  3017,
			},
			Alias: aliasName,
		}
		rsp, err := core.DropAlias(ctx, req)
		assert.NoError(t, err)
		assert.Equal(t, commonpb.ErrorCode_Success, rsp.ErrorCode)
	})

	status, err = core.DropCollection(ctx, &milvuspb.DropCollectionRequest{
		Base: &commonpb.MsgBase{
			MsgType:   commonpb.MsgType_DropCollection,
			MsgID:     3018,
			Timestamp: 3018,
			SourceID:  3018,
		},
		DbName:         dbName,
		CollectionName: collName,
	})
	assert.NoError(t, err)
	assert.Equal(t, commonpb.ErrorCode_Success, status.ErrorCode)

	status, err = core.DropCollection(ctx, &milvuspb.DropCollectionRequest{
		Base: &commonpb.MsgBase{
			MsgType:   commonpb.MsgType_DropCollection,
			MsgID:     3019,
			Timestamp: 3019,
			SourceID:  3019,
		},
		DbName:         dbName,
		CollectionName: collName2,
	})
	assert.NoError(t, err)
	assert.Equal(t, commonpb.ErrorCode_Success, status.ErrorCode)

	wg.Add(1)
	t.Run("get metrics", func(t *testing.T) {
		defer wg.Done()
		// not healthy
		stateSave := core.stateCode.Load().(internalpb.StateCode)
		core.UpdateStateCode(internalpb.StateCode_Abnormal)
		resp, err := core.GetMetrics(ctx, &milvuspb.GetMetricsRequest{})
		assert.NoError(t, err)
		assert.NotEqual(t, commonpb.ErrorCode_Success, resp.Status.ErrorCode)
		core.UpdateStateCode(stateSave)

		// failed to parse metric type
		invalidRequest := "invalid request"
		resp, err = core.GetMetrics(ctx, &milvuspb.GetMetricsRequest{
			Request: invalidRequest,
		})
		assert.NoError(t, err)
		assert.NotEqual(t, commonpb.ErrorCode_Success, resp.Status.ErrorCode)

		// unsupported metric type
		unsupportedMetricType := "unsupported"
		req, err := metricsinfo.ConstructRequestByMetricType(unsupportedMetricType)
		assert.NoError(t, err)
		resp, err = core.GetMetrics(ctx, req)
		assert.NoError(t, err)
		assert.NotEqual(t, commonpb.ErrorCode_Success, resp.Status.ErrorCode)

		// normal case
		systemInfoMetricType := metricsinfo.SystemInfoMetrics
		req, err = metricsinfo.ConstructRequestByMetricType(systemInfoMetricType)
		assert.NoError(t, err)
		resp, err = core.GetMetrics(ctx, req)
		assert.NoError(t, err)
		assert.Equal(t, commonpb.ErrorCode_Success, resp.Status.ErrorCode)
	})

	wg.Add(1)
	t.Run("get system info", func(t *testing.T) {
		defer wg.Done()
		// normal case
		systemInfoMetricType := metricsinfo.SystemInfoMetrics
		req, err := metricsinfo.ConstructRequestByMetricType(systemInfoMetricType)
		assert.NoError(t, err)
		resp, err := core.getSystemInfoMetrics(ctx, req)
		assert.NoError(t, err)
		assert.Equal(t, commonpb.ErrorCode_Success, resp.Status.ErrorCode)
	})

	err = core.Stop()
	assert.NoError(t, err)
	st, err := core.GetComponentStates(ctx)
	assert.NoError(t, err)
	assert.Equal(t, commonpb.ErrorCode_Success, st.Status.ErrorCode)
	assert.NotEqual(t, internalpb.StateCode_Healthy, st.State.StateCode)

	wg.Add(1)
	t.Run("state_not_healthy", func(t *testing.T) {
		defer wg.Done()
		st, err := core.CreateCollection(ctx, &milvuspb.CreateCollectionRequest{
			Base: &commonpb.MsgBase{
				MsgType:   commonpb.MsgType_CreateCollection,
				MsgID:     4000,
				Timestamp: 4000,
				SourceID:  4000,
			},
		})
		assert.NoError(t, err)
		assert.NotEqual(t, commonpb.ErrorCode_Success, st.ErrorCode)

		st, err = core.DropCollection(ctx, &milvuspb.DropCollectionRequest{
			Base: &commonpb.MsgBase{
				MsgType:   commonpb.MsgType_DropCollection,
				MsgID:     4001,
				Timestamp: 4001,
				SourceID:  4001,
			},
		})
		assert.NoError(t, err)
		assert.NotEqual(t, commonpb.ErrorCode_Success, st.ErrorCode)

		rsp1, err := core.HasCollection(ctx, &milvuspb.HasCollectionRequest{
			Base: &commonpb.MsgBase{
				MsgType:   commonpb.MsgType_HasCollection,
				MsgID:     4002,
				Timestamp: 4002,
				SourceID:  4002,
			},
		})
		assert.NoError(t, err)
		assert.NotEqual(t, commonpb.ErrorCode_Success, rsp1.Status.ErrorCode)

		rsp2, err := core.DescribeCollection(ctx, &milvuspb.DescribeCollectionRequest{
			Base: &commonpb.MsgBase{
				MsgType:   commonpb.MsgType_DescribeCollection,
				MsgID:     4003,
				Timestamp: 4003,
				SourceID:  4003,
			},
		})
		assert.NoError(t, err)
		assert.NotEqual(t, commonpb.ErrorCode_Success, rsp2.Status.ErrorCode)

		rsp3, err := core.ShowCollections(ctx, &milvuspb.ShowCollectionsRequest{
			Base: &commonpb.MsgBase{
				MsgType:   commonpb.MsgType_ShowCollections,
				MsgID:     4004,
				Timestamp: 4004,
				SourceID:  4004,
			},
		})
		assert.NoError(t, err)
		assert.NotEqual(t, commonpb.ErrorCode_Success, rsp3.Status.ErrorCode)

		st, err = core.CreatePartition(ctx, &milvuspb.CreatePartitionRequest{
			Base: &commonpb.MsgBase{
				MsgType:   commonpb.MsgType_CreatePartition,
				MsgID:     4005,
				Timestamp: 4005,
				SourceID:  4005,
			},
		})
		assert.NoError(t, err)
		assert.NotEqual(t, commonpb.ErrorCode_Success, st.ErrorCode)

		st, err = core.DropPartition(ctx, &milvuspb.DropPartitionRequest{
			Base: &commonpb.MsgBase{
				MsgType:   commonpb.MsgType_DropPartition,
				MsgID:     4006,
				Timestamp: 4006,
				SourceID:  4006,
			},
		})
		assert.NoError(t, err)
		assert.NotEqual(t, commonpb.ErrorCode_Success, st.ErrorCode)

		rsp4, err := core.HasPartition(ctx, &milvuspb.HasPartitionRequest{
			Base: &commonpb.MsgBase{
				MsgType:   commonpb.MsgType_HasPartition,
				MsgID:     4007,
				Timestamp: 4007,
				SourceID:  4007,
			},
		})
		assert.NoError(t, err)
		assert.NotEqual(t, commonpb.ErrorCode_Success, rsp4.Status.ErrorCode)

		rsp5, err := core.ShowPartitions(ctx, &milvuspb.ShowPartitionsRequest{
			Base: &commonpb.MsgBase{
				MsgType:   commonpb.MsgType_ShowPartitions,
				MsgID:     4008,
				Timestamp: 4008,
				SourceID:  4008,
			},
		})
		assert.NoError(t, err)
		assert.NotEqual(t, commonpb.ErrorCode_Success, rsp5.Status.ErrorCode)

		st, err = core.CreateIndex(ctx, &milvuspb.CreateIndexRequest{
			Base: &commonpb.MsgBase{
				MsgType:   commonpb.MsgType_CreateIndex,
				MsgID:     4009,
				Timestamp: 4009,
				SourceID:  4009,
			},
		})
		assert.NoError(t, err)
		assert.NotEqual(t, commonpb.ErrorCode_Success, st.ErrorCode)

		rsp6, err := core.DescribeIndex(ctx, &milvuspb.DescribeIndexRequest{
			Base: &commonpb.MsgBase{
				MsgType:   commonpb.MsgType_DescribeIndex,
				MsgID:     4010,
				Timestamp: 4010,
				SourceID:  4010,
			},
		})
		assert.NoError(t, err)
		assert.NotEqual(t, commonpb.ErrorCode_Success, rsp6.Status.ErrorCode)

		st, err = core.DropIndex(ctx, &milvuspb.DropIndexRequest{
			Base: &commonpb.MsgBase{
				MsgType:   commonpb.MsgType_DropIndex,
				MsgID:     4011,
				Timestamp: 4011,
				SourceID:  4011,
			},
		})
		assert.NoError(t, err)
		assert.NotEqual(t, commonpb.ErrorCode_Success, st.ErrorCode)

		rsp7, err := core.DescribeSegment(ctx, &milvuspb.DescribeSegmentRequest{
			Base: &commonpb.MsgBase{
				MsgType:   commonpb.MsgType_DescribeSegment,
				MsgID:     4012,
				Timestamp: 4012,
				SourceID:  4012,
			},
		})
		assert.NoError(t, err)
		assert.NotEqual(t, commonpb.ErrorCode_Success, rsp7.Status.ErrorCode)

		rsp8, err := core.ShowSegments(ctx, &milvuspb.ShowSegmentsRequest{
			Base: &commonpb.MsgBase{
				MsgType:   commonpb.MsgType_ShowSegments,
				MsgID:     4013,
				Timestamp: 4013,
				SourceID:  4013,
			},
		})
		assert.NoError(t, err)
		assert.NotEqual(t, commonpb.ErrorCode_Success, rsp8.Status.ErrorCode)

		rsp9, err := core.Import(ctx, &milvuspb.ImportRequest{
			CollectionName: "c1",
			PartitionName:  "p1",
			RowBased:       true,
			Files:          []string{"f1", "f2", "f3"},
		})
		assert.NoError(t, err)
		assert.NotEqual(t, commonpb.ErrorCode_Success, rsp9.Status.ErrorCode)

		rsp10, err := core.GetImportState(ctx, &milvuspb.GetImportStateRequest{
			Task: 0,
		})
		assert.NoError(t, err)
		assert.NotEqual(t, commonpb.ErrorCode_Success, rsp10.Status.ErrorCode)

		rsp11, err := core.ReportImport(ctx, &rootcoordpb.ImportResult{
			RowCount: 0,
		})
		assert.NoError(t, err)
		assert.NotEqual(t, commonpb.ErrorCode_Success, rsp11.ErrorCode)

		rsp12, err := core.ListImportTasks(ctx, &milvuspb.ListImportTasksRequest{})
		assert.NoError(t, err)
		assert.NotEqual(t, commonpb.ErrorCode_Success, rsp12.Status.ErrorCode)
	})

	wg.Add(1)
	t.Run("alloc_error", func(t *testing.T) {
		defer wg.Done()
		core.Stop()
		core.IDAllocator = func(count uint32) (typeutil.UniqueID, typeutil.UniqueID, error) {
			return 0, 0, fmt.Errorf("id allocator error test")
		}
		core.TSOAllocator = func(count uint32) (typeutil.Timestamp, error) {
			return 0, fmt.Errorf("tso allcoator error test")
		}
		core.Init()
		core.Start()
		r1 := &rootcoordpb.AllocTimestampRequest{
			Base: &commonpb.MsgBase{
				MsgType:   commonpb.MsgType_Undefined,
				MsgID:     5000,
				Timestamp: 5000,
				SourceID:  5000,
			},
			Count: 1,
		}
		p1, err := core.AllocTimestamp(ctx, r1)
		assert.NoError(t, err)
		assert.NotEqual(t, commonpb.ErrorCode_Success, p1.Status.ErrorCode)

		r2 := &rootcoordpb.AllocIDRequest{
			Base: &commonpb.MsgBase{
				MsgType:   commonpb.MsgType_Undefined,
				MsgID:     3001,
				Timestamp: 3001,
				SourceID:  3001,
			},
			Count: 1,
		}
		p2, err := core.AllocID(ctx, r2)
		assert.NoError(t, err)
		assert.NotEqual(t, commonpb.ErrorCode_Success, p2.Status.ErrorCode)
	})

	wg.Wait()
	err = core.Stop()
	assert.NoError(t, err)
}

func TestRootCoord2(t *testing.T) {
	const (
		dbName   = "testDb"
		collName = "testColl"
		partName = "testPartition"
	)

	ctx, cancel := context.WithCancel(context.Background())
	defer cancel()

	msFactory := dependency.NewDefaultFactory(true)

	Params.Init()
	Params.RootCoordCfg.DmlChannelNum = TestDMLChannelNum
	core, err := NewCore(ctx, msFactory)
	assert.NoError(t, err)

	etcdCli, err := etcd.GetEtcdClient(&Params.EtcdCfg)
	assert.NoError(t, err)
	defer etcdCli.Close()

	randVal := rand.Int()

	Params.CommonCfg.RootCoordTimeTick = fmt.Sprintf("rootcoord-time-tick-%d", randVal)
	Params.CommonCfg.RootCoordStatistics = fmt.Sprintf("rootcoord-statistics-%d", randVal)
	Params.EtcdCfg.MetaRootPath = fmt.Sprintf("/%d/%s", randVal, Params.EtcdCfg.MetaRootPath)
	Params.EtcdCfg.KvRootPath = fmt.Sprintf("/%d/%s", randVal, Params.EtcdCfg.KvRootPath)
	Params.CommonCfg.RootCoordSubName = fmt.Sprintf("subname-%d", randVal)

	dm := &dataMock{randVal: randVal}
	err = core.SetDataCoord(ctx, dm)
	assert.NoError(t, err)

	im := &indexMock{
		fileArray:  []string{},
		idxBuildID: []int64{},
		idxID:      []int64{},
		idxDropID:  []int64{},
		mutex:      sync.Mutex{},
	}
	err = core.SetIndexCoord(im)
	assert.NoError(t, err)

	qm := &queryMock{
		collID: nil,
		mutex:  sync.Mutex{},
	}
	err = core.SetQueryCoord(qm)
	assert.NoError(t, err)

	core.NewProxyClient = func(*sessionutil.Session) (types.Proxy, error) {
		return nil, nil
	}

	core.SetEtcdClient(etcdCli)
	err = core.Init()
	assert.NoError(t, err)

	err = core.Start()
	assert.NoError(t, err)

	core.session.TriggerKill = false
	err = core.Register()
	assert.NoError(t, err)

	time.Sleep(100 * time.Millisecond)

	var wg sync.WaitGroup
	wg.Add(1)
	t.Run("create collection", func(t *testing.T) {
		defer wg.Done()
		schema := schemapb.CollectionSchema{
			Name: collName,
		}

		sbf, err := proto.Marshal(&schema)
		assert.NoError(t, err)

		req := &milvuspb.CreateCollectionRequest{
			Base: &commonpb.MsgBase{
				MsgType:   commonpb.MsgType_CreateCollection,
				Timestamp: 100,
			},
			DbName:         dbName,
			CollectionName: collName,
			Schema:         sbf,
		}
		status, err := core.CreateCollection(ctx, req)
		assert.NoError(t, err)
		assert.Equal(t, commonpb.ErrorCode_Success, status.ErrorCode)

		collInfo, err := core.MetaTable.GetCollectionByName(collName, 0)
		assert.NoError(t, err)
		dmlStream, _ := msFactory.NewMsgStream(ctx)
		dmlStream.AsConsumer([]string{collInfo.PhysicalChannelNames[0]}, Params.CommonCfg.RootCoordSubName)
		dmlStream.Start()

		msgs := getNotTtMsg(ctx, 1, dmlStream.Chan())
		assert.Equal(t, 1, len(msgs))

		m1, ok := (msgs[0]).(*msgstream.CreateCollectionMsg)
		assert.True(t, ok)
		t.Log("time tick", m1.Base.Timestamp)
	})

	wg.Add(1)
	t.Run("describe collection", func(t *testing.T) {
		defer wg.Done()
		collMeta, err := core.MetaTable.GetCollectionByName(collName, 0)
		assert.NoError(t, err)
		req := &milvuspb.DescribeCollectionRequest{
			Base: &commonpb.MsgBase{
				MsgType:   commonpb.MsgType_DescribeCollection,
				MsgID:     120,
				Timestamp: 120,
				SourceID:  120,
			},
			DbName:         dbName,
			CollectionName: collName,
		}
		rsp, err := core.DescribeCollection(ctx, req)
		assert.NoError(t, err)
		assert.Equal(t, commonpb.ErrorCode_Success, rsp.Status.ErrorCode)
		assert.Equal(t, collName, rsp.Schema.Name)
		assert.Equal(t, collMeta.CollectionID, rsp.CollectionID)
		assert.Equal(t, common.DefaultShardsNum, int32(len(rsp.VirtualChannelNames)))
		assert.Equal(t, common.DefaultShardsNum, int32(len(rsp.PhysicalChannelNames)))
		assert.Equal(t, common.DefaultShardsNum, rsp.ShardsNum)
	})
	wg.Wait()
	err = core.Stop()
	assert.NoError(t, err)
}

func TestCheckInit(t *testing.T) {
	c, err := NewCore(context.Background(), nil)
	assert.NoError(t, err)

	err = c.Start()
	assert.Error(t, err)

	err = c.checkInit()
	assert.Error(t, err)

	c.MetaTable = &MetaTable{}
	err = c.checkInit()
	assert.Error(t, err)

	c.IDAllocator = func(count uint32) (typeutil.UniqueID, typeutil.UniqueID, error) {
		return 0, 0, nil
	}
	err = c.checkInit()
	assert.Error(t, err)

	c.IDAllocatorUpdate = func() error {
		return nil
	}
	err = c.checkInit()
	assert.Error(t, err)

	c.TSOAllocator = func(count uint32) (typeutil.Timestamp, error) {
		return 0, nil
	}
	err = c.checkInit()
	assert.Error(t, err)

	c.TSOAllocatorUpdate = func() error {
		return nil
	}
	err = c.checkInit()
	assert.Error(t, err)

	c.etcdCli = &clientv3.Client{}
	err = c.checkInit()
	assert.Error(t, err)

	c.kvBase = &etcdkv.EtcdKV{}
	err = c.checkInit()
	assert.Error(t, err)

	c.impTaskKv = &etcdkv.EtcdKV{}
	err = c.checkInit()
	assert.Error(t, err)

	c.SendDdCreateCollectionReq = func(context.Context, *internalpb.CreateCollectionRequest, []string) (map[string][]byte, error) {
		return map[string][]byte{}, nil
	}
	err = c.checkInit()
	assert.Error(t, err)

	c.SendDdDropCollectionReq = func(context.Context, *internalpb.DropCollectionRequest, []string) error {
		return nil
	}
	err = c.checkInit()
	assert.Error(t, err)

	c.SendDdCreatePartitionReq = func(context.Context, *internalpb.CreatePartitionRequest, []string) error {
		return nil
	}
	err = c.checkInit()
	assert.Error(t, err)

	c.SendDdDropPartitionReq = func(context.Context, *internalpb.DropPartitionRequest, []string) error {
		return nil
	}
	err = c.checkInit()
	assert.Error(t, err)

	c.CallGetFlushedSegmentsService = func(ctx context.Context, collID, partID typeutil.UniqueID) ([]typeutil.UniqueID, error) {
		return nil, nil
	}

	err = c.checkInit()
	assert.Error(t, err)

	c.CallGetRecoveryInfoService = func(ctx context.Context, collID, partID UniqueID) ([]*datapb.SegmentBinlogs, error) {
		return nil, nil
	}

	err = c.checkInit()
	assert.Error(t, err)

	c.CallBuildIndexService = func(ctx context.Context, segID UniqueID, binlog []string, field *model.Field, idxInfo *model.Index, numRows int64) (typeutil.UniqueID, error) {
		return 0, nil
	}
	err = c.checkInit()
	assert.Error(t, err)

	c.CallDropIndexService = func(ctx context.Context, indexID typeutil.UniqueID) error {
		return nil
	}
	err = c.checkInit()
	assert.Error(t, err)

	c.CallRemoveIndexService = func(ctx context.Context, buildIDs []typeutil.UniqueID) error {
		return nil
	}
	err = c.checkInit()
	assert.Error(t, err)

	c.NewProxyClient = func(*sessionutil.Session) (types.Proxy, error) {
		return nil, nil
	}
	err = c.checkInit()
	assert.Error(t, err)

	c.CallReleaseCollectionService = func(ctx context.Context, ts typeutil.Timestamp, dbID, collectionID typeutil.UniqueID) error {
		return nil
	}
	err = c.checkInit()
	assert.Error(t, err)

	c.CallReleasePartitionService = func(ctx context.Context, ts typeutil.Timestamp, dbID, collectionID typeutil.UniqueID, partitionIDs []typeutil.UniqueID) error {
		return nil
	}
	err = c.checkInit()
	assert.Error(t, err)

	c.CallWatchChannels = func(ctx context.Context, collectionID int64, channelNames []string) error {
		return nil
	}
	err = c.checkInit()
	assert.Error(t, err)

	c.CallImportService = func(ctx context.Context, req *datapb.ImportTaskRequest) *datapb.ImportTaskResponse {
		return &datapb.ImportTaskResponse{
			Status: &commonpb.Status{
				ErrorCode: commonpb.ErrorCode_Success,
			},
		}
	}
	err = c.checkInit()
	assert.Error(t, err)

	c.CallAddSegRefLock = func(context.Context, int64, []int64) error {
		return nil
	}
	err = c.checkInit()
	assert.Error(t, err)

	c.CallReleaseSegRefLock = func(context.Context, int64, []int64) error {
		return nil
	}
	err = c.checkInit()
	assert.NoError(t, err)

	err = c.Stop()
	assert.NoError(t, err)
}

func TestCheckFlushedSegments(t *testing.T) {
	const (
		dbName   = "testDb"
		collName = "testColl"
		partName = "testPartition"
	)

	ctx, cancel := context.WithCancel(context.Background())
	defer cancel()

	msFactory := dependency.NewDefaultFactory(true)
	Params.Init()
	Params.RootCoordCfg.DmlChannelNum = TestDMLChannelNum
	core, err := NewCore(ctx, msFactory)
	assert.NoError(t, err)
	randVal := rand.Int()

	Params.CommonCfg.RootCoordTimeTick = fmt.Sprintf("rootcoord-time-tick-%d", randVal)
	Params.CommonCfg.RootCoordStatistics = fmt.Sprintf("rootcoord-statistics-%d", randVal)
	Params.EtcdCfg.MetaRootPath = fmt.Sprintf("/%d/%s", randVal, Params.EtcdCfg.MetaRootPath)
	Params.EtcdCfg.KvRootPath = fmt.Sprintf("/%d/%s", randVal, Params.EtcdCfg.KvRootPath)
	Params.CommonCfg.RootCoordSubName = fmt.Sprintf("subname-%d", randVal)

	dm := &dataMock{randVal: randVal}
	err = core.SetDataCoord(ctx, dm)
	assert.NoError(t, err)

	im := &indexMock{
		fileArray:  []string{},
		idxBuildID: []int64{},
		idxID:      []int64{},
		idxDropID:  []int64{},
		mutex:      sync.Mutex{},
	}
	err = core.SetIndexCoord(im)
	assert.NoError(t, err)

	qm := &queryMock{
		collID: nil,
		mutex:  sync.Mutex{},
	}
	err = core.SetQueryCoord(qm)
	assert.NoError(t, err)

	core.NewProxyClient = func(*sessionutil.Session) (types.Proxy, error) {
		return nil, nil
	}

	etcdCli, err := etcd.GetEtcdClient(&Params.EtcdCfg)
	assert.NoError(t, err)
	defer etcdCli.Close()
	core.SetEtcdClient(etcdCli)
	err = core.Init()
	assert.NoError(t, err)

	err = core.Start()
	assert.NoError(t, err)

	core.session.TriggerKill = false
	err = core.Register()
	assert.NoError(t, err)

	time.Sleep(100 * time.Millisecond)

	var wg sync.WaitGroup
	wg.Add(1)
	t.Run("check flushed segments", func(t *testing.T) {
		defer wg.Done()
		ctx := context.Background()
		var collID int64 = 1
		var partID int64 = 2
		var segID int64 = 1001
		var fieldID int64 = 101
		var indexID int64 = 6001
		core.MetaTable.partID2SegID[partID] = make(map[int64]bool)
		core.MetaTable.collID2Meta[collID] = model.Collection{CollectionID: collID}
		// do nothing, since collection has 0 index
		core.checkFlushedSegments(ctx)

		// get field schema by id fail
		core.MetaTable.collID2Meta[collID] = model.Collection{
			CollectionID: collID,
			Partitions: []*model.Partition{
				{
					PartitionID: partID,
				},
			},
			FieldIDToIndexID: []common.Int64Tuple{
				{
					Key:   fieldID,
					Value: indexID,
				},
			},
			Fields: []*model.Field{},
		}
		core.checkFlushedSegments(ctx)

		// fail to get segment id ,dont panic
		core.CallGetFlushedSegmentsService = func(_ context.Context, collID, partID int64) ([]int64, error) {
			return []int64{}, errors.New("service not available")
		}
		core.checkFlushedSegments(core.ctx)
		// non-exist segID
		core.CallGetFlushedSegmentsService = func(_ context.Context, collID, partID int64) ([]int64, error) {
			return []int64{2001}, nil
		}
		core.checkFlushedSegments(core.ctx)

		// missing index info
		core.MetaTable.collID2Meta[collID] = model.Collection{
			CollectionID: collID,
			Fields: []*model.Field{
				{
					FieldID: fieldID,
				},
			},
			FieldIDToIndexID: []common.Int64Tuple{
				{
					Key:   fieldID,
					Value: indexID,
				},
			},
			Partitions: []*model.Partition{
				{
					PartitionID: partID,
				},
			},
		}

		core.checkFlushedSegments(ctx)
		// existing segID, buildIndex failed
		core.CallGetFlushedSegmentsService = func(_ context.Context, cid, pid int64) ([]int64, error) {
			assert.Equal(t, collID, cid)
			assert.Equal(t, partID, pid)
			return []int64{segID}, nil
		}
		core.MetaTable.indexID2Meta[indexID] = &model.Index{
			IndexID: indexID,
		}
		core.CallBuildIndexService = func(_ context.Context, segID UniqueID, binlog []string, field *model.Field, idx *model.Index, numRows int64) (int64, error) {
			assert.Equal(t, fieldID, field.FieldID)
			assert.Equal(t, indexID, idx.IndexID)
			return -1, errors.New("build index build")
		}

		core.checkFlushedSegments(ctx)

		var indexBuildID int64 = 10001
		core.CallBuildIndexService = func(_ context.Context, segID UniqueID, binlog []string, field *model.Field, idx *model.Index, numRows int64) (int64, error) {
			return indexBuildID, nil
		}
		core.checkFlushedSegments(core.ctx)

	})
	wg.Wait()
	err = core.Stop()
	assert.NoError(t, err)
}

func TestRootCoord_CheckZeroShardsNum(t *testing.T) {
	const (
		dbName   = "testDb"
		collName = "testColl"
	)

	shardsNum := int32(2)
	ctx, cancel := context.WithCancel(context.Background())
	defer cancel()

	msFactory := dependency.NewDefaultFactory(true)
	Params.Init()
	Params.RootCoordCfg.DmlChannelNum = TestDMLChannelNum

	core, err := NewCore(ctx, msFactory)
	assert.NoError(t, err)
	randVal := rand.Int()
	Params.CommonCfg.RootCoordTimeTick = fmt.Sprintf("rootcoord-time-tick-%d", randVal)
	Params.CommonCfg.RootCoordStatistics = fmt.Sprintf("rootcoord-statistics-%d", randVal)
	Params.EtcdCfg.MetaRootPath = fmt.Sprintf("/%d/%s", randVal, Params.EtcdCfg.MetaRootPath)
	Params.EtcdCfg.KvRootPath = fmt.Sprintf("/%d/%s", randVal, Params.EtcdCfg.KvRootPath)
	Params.CommonCfg.RootCoordSubName = fmt.Sprintf("subname-%d", randVal)

	dm := &dataMock{randVal: randVal}
	err = core.SetDataCoord(ctx, dm)
	assert.NoError(t, err)

	im := &indexMock{
		fileArray:  []string{},
		idxBuildID: []int64{},
		idxID:      []int64{},
		idxDropID:  []int64{},
		mutex:      sync.Mutex{},
	}
	err = core.SetIndexCoord(im)
	assert.NoError(t, err)

	qm := &queryMock{
		collID: nil,
		mutex:  sync.Mutex{},
	}
	err = core.SetQueryCoord(qm)
	assert.NoError(t, err)

	core.NewProxyClient = func(*sessionutil.Session) (types.Proxy, error) {
		return nil, nil
	}

	etcdCli, err := etcd.GetEtcdClient(&Params.EtcdCfg)
	assert.NoError(t, err)
	defer etcdCli.Close()

	core.SetEtcdClient(etcdCli)
	err = core.Init()
	assert.NoError(t, err)

	err = core.Start()
	assert.NoError(t, err)

	core.session.TriggerKill = false
	err = core.Register()
	assert.NoError(t, err)

	time.Sleep(100 * time.Millisecond)

	modifyFunc := func(collInfo *model.Collection) {
		collInfo.ShardsNum = 0
	}

	createCollectionInMeta(dbName, collName, core, shardsNum, modifyFunc)

	t.Run("describe collection", func(t *testing.T) {
		collMeta, err := core.MetaTable.GetCollectionByName(collName, 0)
		assert.NoError(t, err)
		req := &milvuspb.DescribeCollectionRequest{
			Base: &commonpb.MsgBase{
				MsgType:   commonpb.MsgType_DescribeCollection,
				MsgID:     120,
				Timestamp: 120,
				SourceID:  120,
			},
			DbName:         dbName,
			CollectionName: collName,
		}
		rsp, err := core.DescribeCollection(ctx, req)
		assert.NoError(t, err)
		assert.Equal(t, commonpb.ErrorCode_Success, rsp.Status.ErrorCode)
		assert.Equal(t, collName, rsp.Schema.Name)
		assert.Equal(t, collMeta.CollectionID, rsp.CollectionID)
		assert.Equal(t, shardsNum, int32(len(rsp.VirtualChannelNames)))
		assert.Equal(t, shardsNum, int32(len(rsp.PhysicalChannelNames)))
		assert.Equal(t, shardsNum, rsp.ShardsNum)
	})
	err = core.Stop()
	assert.NoError(t, err)
}

func TestCore_GetComponentStates(t *testing.T) {
	n := &Core{}
	n.stateCode.Store(internalpb.StateCode_Healthy)
	resp, err := n.GetComponentStates(context.Background())
	assert.NoError(t, err)
	assert.Equal(t, commonpb.ErrorCode_Success, resp.Status.ErrorCode)
	assert.Equal(t, common.NotRegisteredID, resp.State.NodeID)
	n.session = &sessionutil.Session{}
	n.session.UpdateRegistered(true)
	resp, err = n.GetComponentStates(context.Background())
	assert.NoError(t, err)
	assert.Equal(t, commonpb.ErrorCode_Success, resp.Status.ErrorCode)
}

func TestCore_DescribeSegments(t *testing.T) {
	collID := typeutil.UniqueID(1)
	partID := typeutil.UniqueID(2)
	segID := typeutil.UniqueID(100)
	fieldID := typeutil.UniqueID(3)
	buildID := typeutil.UniqueID(4)
	indexID := typeutil.UniqueID(1000)
	indexName := "test_describe_segments_index"

	c := &Core{
		ctx: context.Background(),
	}

	// not healthy.
	c.stateCode.Store(internalpb.StateCode_Abnormal)
	got1, err := c.DescribeSegments(context.Background(), &rootcoordpb.DescribeSegmentsRequest{})
	assert.NoError(t, err)
	assert.NotEqual(t, commonpb.ErrorCode_Success, got1.GetStatus().GetErrorCode())

	// failed to be executed.
	c.CallGetFlushedSegmentsService = func(ctx context.Context, collID, partID typeutil.UniqueID) ([]typeutil.UniqueID, error) {
		return []typeutil.UniqueID{segID}, nil
	}
	c.stateCode.Store(internalpb.StateCode_Healthy)
	shortDuration := time.Nanosecond
	shortCtx, cancel := context.WithTimeout(c.ctx, shortDuration)
	defer cancel()
	time.Sleep(shortDuration)
	got2, err := c.DescribeSegments(shortCtx, &rootcoordpb.DescribeSegmentsRequest{})
	assert.NoError(t, err)
	assert.NotEqual(t, commonpb.ErrorCode_Success, got2.GetStatus().GetErrorCode())

	// success.
	c.MetaTable = &MetaTable{
		segID2IndexID: map[typeutil.UniqueID]typeutil.UniqueID{segID: indexID},
		indexID2Meta: map[typeutil.UniqueID]*model.Index{
			indexID: {
				IndexName:    indexName,
				IndexID:      indexID,
				IndexParams:  nil,
				CollectionID: collID,
				FieldID:      fieldID,
				SegmentIndexes: map[int64]model.SegmentIndex{
					segID: {
						Segment: model.Segment{
							PartitionID: partID,
							SegmentID:   segID,
						},
						BuildID:     buildID,
						EnableIndex: true},
				},
			},
		},
	}
	infos, err := c.DescribeSegments(context.Background(), &rootcoordpb.DescribeSegmentsRequest{
		Base: &commonpb.MsgBase{
			MsgType:   commonpb.MsgType_DescribeSegments,
			MsgID:     0,
			Timestamp: 0,
			SourceID:  0,
		},
		CollectionID: collID,
		SegmentIDs:   []typeutil.UniqueID{segID},
	})
	assert.NoError(t, err)
	assert.Equal(t, commonpb.ErrorCode_Success, infos.GetStatus().GetErrorCode())
	assert.Equal(t, 1, len(infos.GetSegmentInfos()))
	segmentInfo, ok := infos.GetSegmentInfos()[segID]
	assert.True(t, ok)
	assert.Equal(t, 1, len(segmentInfo.GetIndexInfos()))
	assert.Equal(t, collID, segmentInfo.GetIndexInfos()[0].GetCollectionID())
	assert.Equal(t, partID, segmentInfo.GetIndexInfos()[0].GetPartitionID())
	assert.Equal(t, segID, segmentInfo.GetIndexInfos()[0].GetSegmentID())
	assert.Equal(t, fieldID, segmentInfo.GetIndexInfos()[0].GetFieldID())
	assert.Equal(t, indexID, segmentInfo.GetIndexInfos()[0].GetIndexID())
	assert.Equal(t, buildID, segmentInfo.GetIndexInfos()[0].GetBuildID())
	assert.Equal(t, true, segmentInfo.GetIndexInfos()[0].GetEnableIndex())

	indexInfo, ok := segmentInfo.GetExtraIndexInfos()[indexID]
	assert.True(t, ok)
	assert.Equal(t, indexName, indexInfo.IndexName)
	assert.Equal(t, indexID, indexInfo.IndexID)
}

func TestCore_getCollectionName(t *testing.T) {
	mt := &MetaTable{
		ddLock:      sync.RWMutex{},
		collID2Meta: make(map[int64]etcdpb.CollectionInfo),
	}

	core := &Core{
		MetaTable: mt,
	}

	collName, partName, err := core.getCollectionName(1, 2)
	assert.Error(t, err)
	assert.Empty(t, collName)
	assert.Empty(t, partName)

	ids := make([]int64, 0)
	names := make([]string, 0)
	mt.collID2Meta[1] = etcdpb.CollectionInfo{
		Schema: &schemapb.CollectionSchema{
			Name: "dummy",
		},
		PartitionIDs:   ids,
		PartitionNames: names,
	}

	collName, partName, err = core.getCollectionName(1, 2)
	assert.Error(t, err)
	assert.Equal(t, "dummy", collName)
	assert.Empty(t, partName)

	ids = append(ids, 2)
	names = append(names, "p2")
	mt.collID2Meta[1] = etcdpb.CollectionInfo{
		Schema: &schemapb.CollectionSchema{
			Name: "dummy",
		},
		PartitionIDs:   ids,
		PartitionNames: names,
	}

	collName, partName, err = core.getCollectionName(1, 2)
	assert.Nil(t, err)
	assert.Equal(t, "dummy", collName)
	assert.Equal(t, "p2", partName)
}

func TestCore_GetIndexState(t *testing.T) {
	var (
		collName  = "collName"
		fieldName = "fieldName"
		indexName = "indexName"
	)
	mt := &MetaTable{
		ddLock: sync.RWMutex{},
		collID2Meta: map[typeutil.UniqueID]etcdpb.CollectionInfo{
			1: {
				FieldIndexes: []*etcdpb.FieldIndexInfo{
					{
						FiledID: 1,
						IndexID: 1,
					},
				},
			},
		},
		collName2ID: map[string]typeutil.UniqueID{
			collName: 2,
		},
		indexID2Meta: map[typeutil.UniqueID]etcdpb.IndexInfo{
			1: {
				IndexID:   1,
				IndexName: indexName,
			},
		},
		segID2IndexMeta: map[typeutil.UniqueID]map[typeutil.UniqueID]etcdpb.SegmentIndexInfo{
			3: {
				1: {
					SegmentID:   3,
					BuildID:     1,
					EnableIndex: false,
				},
			},
		},
	}

	core := &Core{
		MetaTable: mt,
	}
	req := &milvuspb.GetIndexStateRequest{
		CollectionName: collName,
		FieldName:      fieldName,
		IndexName:      indexName,
	}
	core.stateCode.Store(internalpb.StateCode_Abnormal)

	t.Run("core not healthy", func(t *testing.T) {
		resp, err := core.GetIndexState(context.Background(), req)
		assert.Nil(t, err)
		assert.Equal(t, commonpb.ErrorCode_UnexpectedError, resp.Status.GetErrorCode())
	})

	core.stateCode.Store(internalpb.StateCode_Healthy)

	t.Run("get init buildiDs failed", func(t *testing.T) {
		resp, err := core.GetIndexState(context.Background(), req)
		assert.Nil(t, err)
		assert.Equal(t, commonpb.ErrorCode_UnexpectedError, resp.Status.GetErrorCode())
	})

	core.MetaTable.collName2ID[collName] = 1

	t.Run("number of buildIDs is zero", func(t *testing.T) {
		core.CallGetIndexStatesService = func(ctx context.Context, IndexBuildIDs []int64) ([]*indexpb.IndexInfo, error) {
			return []*indexpb.IndexInfo{}, nil
		}
		resp, err := core.GetIndexState(context.Background(), req)
		assert.NoError(t, err)
		assert.Equal(t, commonpb.ErrorCode_Success, resp.Status.GetErrorCode())
	})

	t.Run("CallGetIndexStatesService failed", func(t *testing.T) {
		core.MetaTable.segID2IndexMeta[3] = map[typeutil.UniqueID]etcdpb.SegmentIndexInfo{
			1: {
				SegmentID:   3,
				BuildID:     1,
				EnableIndex: true,
			},
		}
		core.CallGetIndexStatesService = func(ctx context.Context, IndexBuildIDs []int64) ([]*indexpb.IndexInfo, error) {
			return nil, errors.New("error occurred")
		}

		resp, err := core.GetIndexState(context.Background(), req)
		assert.Error(t, err)
		assert.Equal(t, commonpb.ErrorCode_UnexpectedError, resp.Status.GetErrorCode())
	})

	t.Run("success", func(t *testing.T) {
		core.CallGetIndexStatesService = func(ctx context.Context, IndexBuildIDs []int64) ([]*indexpb.IndexInfo, error) {
			return []*indexpb.IndexInfo{
				{
					State:        commonpb.IndexState_Finished,
					IndexBuildID: 1,
				},
			}, nil
		}
		resp, err := core.GetIndexState(context.Background(), req)
		assert.NoError(t, err)
		assert.Equal(t, commonpb.ErrorCode_Success, resp.Status.GetErrorCode())
	})
}<|MERGE_RESOLUTION|>--- conflicted
+++ resolved
@@ -1393,21 +1393,12 @@
 		coll, err := core.MetaTable.GetCollectionByName(collName, 0)
 		assert.NoError(t, err)
 		// Normal case.
-<<<<<<< HEAD
-		count, err := core.CountCompleteIndex(context.WithValue(ctx, ctxKey{}, ""),
+		done, err := core.CountCompleteIndex(context.WithValue(ctx, ctxKey{}, ""),
 			collName, coll.CollectionID, []UniqueID{1000, 1001, 1002})
-=======
-		done, err := core.CountCompleteIndex(context.WithValue(ctx, ctxKey{}, ""),
-			collName, coll.ID, []UniqueID{1000, 1001, 1002})
->>>>>>> c1857475
 		assert.NoError(t, err)
 		assert.Equal(t, true, done)
 		// Case with an empty result.
-<<<<<<< HEAD
-		count, err = core.CountCompleteIndex(ctx, collName, coll.CollectionID, []UniqueID{})
-=======
-		done, err = core.CountCompleteIndex(ctx, collName, coll.ID, []UniqueID{})
->>>>>>> c1857475
+		done, err = core.CountCompleteIndex(ctx, collName, coll.CollectionID, []UniqueID{})
 		assert.NoError(t, err)
 		assert.Equal(t, true, done)
 		// Case where GetIndexStates failed with error.

// Licensed to the LF AI & Data foundation under one
// or more contributor license agreements. See the NOTICE file
// distributed with this work for additional information
// regarding copyright ownership. The ASF licenses this file
// to you under the Apache License, Version 2.0 (the
// "License"); you may not use this file except in compliance
// with the License. You may obtain a copy of the License at
//
//     http://www.apache.org/licenses/LICENSE-2.0
//
// Unless required by applicable law or agreed to in writing, software
// distributed under the License is distributed on an "AS IS" BASIS,
// WITHOUT WARRANTIES OR CONDITIONS OF ANY KIND, either express or implied.
// See the License for the specific language governing permissions and
// limitations under the License.

package rootcoord

import (
	"bytes"
	"encoding/json"
	"fmt"
	"path"
	"strconv"
	"sync"

	"github.com/golang/protobuf/proto"
	"github.com/milvus-io/milvus/internal/kv"
	"github.com/milvus-io/milvus/internal/log"
	"github.com/milvus-io/milvus/internal/model"
	"github.com/milvus-io/milvus/internal/proto/commonpb"
	"github.com/milvus-io/milvus/internal/proto/etcdpb"
	pb "github.com/milvus-io/milvus/internal/proto/etcdpb"
	"github.com/milvus-io/milvus/internal/proto/internalpb"
	"github.com/milvus-io/milvus/internal/proto/milvuspb"
	"github.com/milvus-io/milvus/internal/proto/schemapb"
	"github.com/milvus-io/milvus/internal/util/typeutil"
	"go.uber.org/zap"
)

const (
	// ComponentPrefix prefix for rootcoord component
	ComponentPrefix = "root-coord"

	// ProxyMetaPrefix prefix for proxy meta
	ProxyMetaPrefix = ComponentPrefix + "/proxy"

	// CollectionMetaPrefix prefix for collection meta
	CollectionMetaPrefix = ComponentPrefix + "/collection"

	// SegmentIndexMetaPrefix prefix for segment index meta
	SegmentIndexMetaPrefix = ComponentPrefix + "/segment-index"

	// IndexMetaPrefix prefix for index meta
	IndexMetaPrefix = ComponentPrefix + "/index"

	// CollectionAliasMetaPrefix prefix for collection alias meta
	CollectionAliasMetaPrefix = ComponentPrefix + "/collection-alias"

	// TimestampPrefix prefix for timestamp
	TimestampPrefix = ComponentPrefix + "/timestamp"

	// DDOperationPrefix prefix for DD operation
	DDOperationPrefix = ComponentPrefix + "/dd-operation"

	// DDMsgSendPrefix prefix to indicate whether DD msg has been send
	DDMsgSendPrefix = ComponentPrefix + "/dd-msg-send"

	// CreateCollectionDDType name of DD type for create collection
	CreateCollectionDDType = "CreateCollection"

	// DropCollectionDDType name of DD type for drop collection
	DropCollectionDDType = "DropCollection"

	// CreatePartitionDDType name of DD type for create partition
	CreatePartitionDDType = "CreatePartition"

	// DropPartitionDDType name of DD type for drop partition
	DropPartitionDDType = "DropPartition"

	// UserSubPrefix subpath for credential user
	UserSubPrefix = "/credential/users"

	// CredentialPrefix prefix for credential user
	CredentialPrefix = ComponentPrefix + UserSubPrefix

	// DefaultIndexType name of default index type for scalar field
	DefaultIndexType = "STL_SORT"

	// DefaultStringIndexType name of default index type for varChar/string field
	DefaultStringIndexType = "Trie"
)

// MetaTable store all rootCoord meta info
type MetaTable struct {
	txn      kv.TxnKV      // client of a reliable txnkv service, i.e. etcd client
	snapshot kv.SnapShotKV // client of a reliable snapshotkv service, i.e. etcd client
	catalog  Catalog

	proxyID2Meta    map[typeutil.UniqueID]pb.ProxyMeta                              // proxy id to proxy meta
	collID2Meta     map[typeutil.UniqueID]pb.CollectionInfo                         // collection id -> collection meta
	collName2ID     map[string]typeutil.UniqueID                                    // collection name to collection id
	collAlias2ID    map[string]typeutil.UniqueID                                    // collection alias to collection id
	partID2SegID    map[typeutil.UniqueID]map[typeutil.UniqueID]bool                // partition id -> segment_id -> bool
	segID2IndexMeta map[typeutil.UniqueID]map[typeutil.UniqueID]pb.SegmentIndexInfo // collection id/index_id/partition_id/segment_id -> meta
	indexID2Meta    map[typeutil.UniqueID]pb.IndexInfo                              // collection id/index_id -> meta

	proxyLock sync.RWMutex
	ddLock    sync.RWMutex
	credLock  sync.RWMutex
}

// NewMetaTable creates meta table for rootcoord, which stores all in-memory information
// for collection, partition, segment, index etc.
func NewMetaTable(txn kv.TxnKV, snap kv.SnapShotKV) (*MetaTable, error) {
	mt := &MetaTable{
		txn:       txn,
		snapshot:  snap,
		catalog:   &KVCatalog{kv: txn, snapshot: snap},
		proxyLock: sync.RWMutex{},
		ddLock:    sync.RWMutex{},
		credLock:  sync.RWMutex{},
	}
	err := mt.reloadFromKV()
	if err != nil {
		return nil, err
	}
	return mt, nil
}

func (mt *MetaTable) reloadFromKV() error {
	mt.proxyID2Meta = make(map[typeutil.UniqueID]pb.ProxyMeta)
	mt.collID2Meta = make(map[typeutil.UniqueID]pb.CollectionInfo)
	mt.collName2ID = make(map[string]typeutil.UniqueID)
	mt.collAlias2ID = make(map[string]typeutil.UniqueID)
	mt.partID2SegID = make(map[typeutil.UniqueID]map[typeutil.UniqueID]bool)
	mt.segID2IndexMeta = make(map[typeutil.UniqueID]map[typeutil.UniqueID]pb.SegmentIndexInfo)
	mt.indexID2Meta = make(map[typeutil.UniqueID]pb.IndexInfo)

	_, values, err := mt.txn.LoadWithPrefix(ProxyMetaPrefix)
	if err != nil {
		return err
	}

	for _, value := range values {
		if bytes.Equal([]byte(value), suffixSnapshotTombstone) {
			// backward compatibility, IndexMeta used to be in SnapshotKV
			continue
		}
		proxyMeta := pb.ProxyMeta{}
		err = proto.Unmarshal([]byte(value), &proxyMeta)
		if err != nil {
			return fmt.Errorf("rootcoord Unmarshal pb.ProxyMeta err:%w", err)
		}
		mt.proxyID2Meta[proxyMeta.ID] = proxyMeta
	}

	_, values, err = mt.snapshot.LoadWithPrefix(CollectionMetaPrefix, 0)
	if err != nil {
		return err
	}

	for _, value := range values {
		collInfo := pb.CollectionInfo{}
		err = proto.Unmarshal([]byte(value), &collInfo)
		if err != nil {
			return fmt.Errorf("rootcoord Unmarshal pb.CollectionInfo err:%w", err)
		}
		mt.collID2Meta[collInfo.ID] = collInfo
		mt.collName2ID[collInfo.Schema.Name] = collInfo.ID
	}

	_, values, err = mt.txn.LoadWithPrefix(SegmentIndexMetaPrefix)
	if err != nil {
		return err
	}
	for _, value := range values {
		if bytes.Equal([]byte(value), suffixSnapshotTombstone) {
			// backward compatibility, IndexMeta used to be in SnapshotKV
			continue
		}
		segmentIndexInfo := pb.SegmentIndexInfo{}
		err = proto.Unmarshal([]byte(value), &segmentIndexInfo)
		if err != nil {
			return fmt.Errorf("rootcoord Unmarshal pb.SegmentIndexInfo err:%w", err)
		}

		// update partID2SegID
		segIDMap, ok := mt.partID2SegID[segmentIndexInfo.PartitionID]
		if ok {
			segIDMap[segmentIndexInfo.SegmentID] = true
		} else {
			idMap := make(map[typeutil.UniqueID]bool)
			idMap[segmentIndexInfo.SegmentID] = true
			mt.partID2SegID[segmentIndexInfo.PartitionID] = idMap
		}

		// update segID2IndexMeta
		idx, ok := mt.segID2IndexMeta[segmentIndexInfo.SegmentID]
		if ok {
			idx[segmentIndexInfo.IndexID] = segmentIndexInfo
		} else {
			meta := make(map[typeutil.UniqueID]pb.SegmentIndexInfo)
			meta[segmentIndexInfo.IndexID] = segmentIndexInfo
			mt.segID2IndexMeta[segmentIndexInfo.SegmentID] = meta
		}
	}

	_, values, err = mt.txn.LoadWithPrefix(IndexMetaPrefix)
	if err != nil {
		return err
	}
	for _, value := range values {
		if bytes.Equal([]byte(value), suffixSnapshotTombstone) {
			// backward compatibility, IndexMeta used to be in SnapshotKV
			continue
		}
		meta := pb.IndexInfo{}
		err = proto.Unmarshal([]byte(value), &meta)
		if err != nil {
			return fmt.Errorf("rootcoord Unmarshal pb.IndexInfo err:%w", err)
		}
		mt.indexID2Meta[meta.IndexID] = meta
	}

	_, values, err = mt.snapshot.LoadWithPrefix(CollectionAliasMetaPrefix, 0)
	if err != nil {
		return err
	}
	for _, value := range values {
		aliasInfo := pb.CollectionInfo{}
		err = proto.Unmarshal([]byte(value), &aliasInfo)
		if err != nil {
			return fmt.Errorf("rootcoord Unmarshal pb.AliasInfo err:%w", err)
		}
		mt.collAlias2ID[aliasInfo.Schema.Name] = aliasInfo.ID
	}

	log.Debug("reload meta table from KV successfully")
	return nil
}

// AddProxy add proxy
func (mt *MetaTable) AddProxy(po *pb.ProxyMeta) error {
	mt.proxyLock.Lock()
	defer mt.proxyLock.Unlock()

	k := fmt.Sprintf("%s/%d", ProxyMetaPrefix, po.ID)
	v, err := proto.Marshal(po)
	if err != nil {
		log.Error("Failed to marshal ProxyMeta in AddProxy", zap.Error(err))
		return err
	}

	err = mt.txn.Save(k, string(v))
	if err != nil {
		log.Error("SnapShotKV Save fail", zap.Error(err))
		panic("SnapShotKV Save fail")
	}
	mt.proxyID2Meta[po.ID] = *po
	return nil
}

// AddCollection add collection
func (mt *MetaTable) AddCollection(coll *pb.CollectionInfo, ts typeutil.Timestamp, ddOpStr string) error {
	mt.ddLock.Lock()
	defer mt.ddLock.Unlock()

	if len(coll.PartitionIDs) != len(coll.PartitionNames) ||
		len(coll.PartitionIDs) != len(coll.PartitionCreatedTimestamps) ||
		(len(coll.PartitionIDs) != 1 && len(coll.PartitionIDs) != 0) {
		return fmt.Errorf("partition parameters' length mis-match when creating collection")
	}
	if _, ok := mt.collName2ID[coll.Schema.Name]; ok {
		return fmt.Errorf("collection %s exist", coll.Schema.Name)
	}

	coll.CreateTime = ts
	if len(coll.PartitionCreatedTimestamps) == 1 {
		coll.PartitionCreatedTimestamps[0] = ts
	}
	mt.collID2Meta[coll.ID] = *coll
	mt.collName2ID[coll.Schema.Name] = coll.ID

<<<<<<< HEAD
	k1 := fmt.Sprintf("%s/%d", CollectionMetaPrefix, coll.ID)
	v1, err := proto.Marshal(coll)
	if err != nil {
		log.Error("MetaTable AddCollection saveColl Marshal fail",
			zap.String("key", k1), zap.Error(err))
		return fmt.Errorf("metaTable AddCollection Marshal fail key:%s, err:%w", k1, err)
	}
	meta := map[string]string{k1: string(v1)}

	// save ddOpStr into etcd
=======
	collection := &model.Collection{
		CollectionID:               coll.ID,
		Schema:                     coll.Schema,
		PartitionIDs:               coll.PartitionIDs,
		PartitionNames:             coll.PartitionNames,
		FieldIndexes:               make([]*etcdpb.FieldIndexInfo, 0, 16),
		VirtualChannelNames:        coll.VirtualChannelNames,
		PhysicalChannelNames:       coll.PhysicalChannelNames,
		ShardsNum:                  coll.ShardsNum,
		PartitionCreatedTimestamps: coll.PartitionCreatedTimestamps,
		ConsistencyLevel:           coll.ConsistencyLevel,
	}
	meta := map[string]string{}
>>>>>>> 6095059d
	meta[DDMsgSendPrefix] = "false"
	meta[DDOperationPrefix] = ddOpStr
	return mt.catalog.CreateCollection(collection, ts, meta)
}

// DeleteCollection delete collection
func (mt *MetaTable) DeleteCollection(collID typeutil.UniqueID, ts typeutil.Timestamp, ddOpStr string) error {
	mt.ddLock.Lock()
	defer mt.ddLock.Unlock()

	collMeta, ok := mt.collID2Meta[collID]
	if !ok {
		return fmt.Errorf("can't find collection. id = %d", collID)
	}

	delete(mt.collID2Meta, collID)
	delete(mt.collName2ID, collMeta.Schema.Name)

	// update segID2IndexMeta
	for partID := range collMeta.PartitionIDs {
		if segIDMap, ok := mt.partID2SegID[typeutil.UniqueID(partID)]; ok {
			for segID := range segIDMap {
				delete(mt.segID2IndexMeta, segID)
			}
		}
	}

	// update partID2SegID
	for partID := range collMeta.PartitionIDs {
		delete(mt.partID2SegID, typeutil.UniqueID(partID))
	}

	for _, idxInfo := range collMeta.FieldIndexes {
		_, ok := mt.indexID2Meta[idxInfo.IndexID]
		if !ok {
			log.Warn("index id not exist", zap.Int64("index id", idxInfo.IndexID))
			continue
		}
		delete(mt.indexID2Meta, idxInfo.IndexID)
	}
	var aliases []string
	// delete collection aliases
	for alias, cid := range mt.collAlias2ID {
		if cid == collID {
			aliases = append(aliases, alias)
		}
	}

	delMetakeysSnap := []string{
		fmt.Sprintf("%s/%d", CollectionMetaPrefix, collID),
	}
	delMetaKeysTxn := []string{
		fmt.Sprintf("%s/%d", SegmentIndexMetaPrefix, collID),
		fmt.Sprintf("%s/%d", IndexMetaPrefix, collID),
	}

	for _, alias := range aliases {
		delete(mt.collAlias2ID, alias)
		delMetakeysSnap = append(delMetakeysSnap,
			fmt.Sprintf("%s/%s", CollectionAliasMetaPrefix, alias),
		)
	}

	// save ddOpStr into etcd
	var saveMeta = map[string]string{
		DDMsgSendPrefix:   "false",
		DDOperationPrefix: ddOpStr,
	}

	err := mt.snapshot.MultiSaveAndRemoveWithPrefix(map[string]string{}, delMetakeysSnap, ts)
	if err != nil {
		log.Error("SnapShotKV MultiSaveAndRemoveWithPrefix fail", zap.Error(err))
		panic("SnapShotKV MultiSaveAndRemoveWithPrefix fail")
	}
	err = mt.txn.MultiSaveAndRemoveWithPrefix(saveMeta, delMetaKeysTxn)
	if err != nil {
		log.Warn("TxnKV MultiSaveAndRemoveWithPrefix fail", zap.Error(err))
		//Txn kv fail will no panic here, treated as garbage
	}

	return nil
}

// HasCollection return collection existence
func (mt *MetaTable) HasCollection(collID typeutil.UniqueID, ts typeutil.Timestamp) bool {
	mt.ddLock.RLock()
	defer mt.ddLock.RUnlock()
	if ts == 0 {
		_, ok := mt.collID2Meta[collID]
		return ok
	}
	key := fmt.Sprintf("%s/%d", CollectionMetaPrefix, collID)
	_, err := mt.snapshot.Load(key, ts)
	return err == nil
}

// GetCollectionByID return collection meta by collection id
func (mt *MetaTable) GetCollectionByID(collectionID typeutil.UniqueID, ts typeutil.Timestamp) (*pb.CollectionInfo, error) {
	mt.ddLock.RLock()
	defer mt.ddLock.RUnlock()

	if ts == 0 {
		col, ok := mt.collID2Meta[collectionID]
		if !ok {
			return nil, fmt.Errorf("can't find collection id : %d", collectionID)
		}
		colCopy := proto.Clone(&col)
		return colCopy.(*pb.CollectionInfo), nil
	}
	key := fmt.Sprintf("%s/%d", CollectionMetaPrefix, collectionID)
	val, err := mt.snapshot.Load(key, ts)
	if err != nil {
		return nil, err
	}
	colMeta := pb.CollectionInfo{}
	err = proto.Unmarshal([]byte(val), &colMeta)
	if err != nil {
		return nil, err
	}
	return &colMeta, nil
}

// GetCollectionByName return collection meta by collection name
func (mt *MetaTable) GetCollectionByName(collectionName string, ts typeutil.Timestamp) (*pb.CollectionInfo, error) {
	mt.ddLock.RLock()
	defer mt.ddLock.RUnlock()

	if ts == 0 {
		vid, ok := mt.collName2ID[collectionName]
		if !ok {
			if vid, ok = mt.collAlias2ID[collectionName]; !ok {
				return nil, fmt.Errorf("can't find collection: " + collectionName)
			}
		}
		col, ok := mt.collID2Meta[vid]
		if !ok {
			return nil, fmt.Errorf("can't find collection %s with id %d", collectionName, vid)
		}
		colCopy := proto.Clone(&col)
		return colCopy.(*pb.CollectionInfo), nil
	}
	_, vals, err := mt.snapshot.LoadWithPrefix(CollectionMetaPrefix, ts)
	if err != nil {
		log.Warn("failed to load table from meta snapshot", zap.Error(err))
		return nil, err
	}
	for _, val := range vals {
		collMeta := pb.CollectionInfo{}
		err = proto.Unmarshal([]byte(val), &collMeta)
		if err != nil {
			log.Warn("unmarshal collection info failed", zap.Error(err))
			continue
		}
		if collMeta.Schema.Name == collectionName {
			return &collMeta, nil
		}
	}
	return nil, fmt.Errorf("can't find collection: %s, at timestamp = %d", collectionName, ts)
}

// ListCollections list all collection names
func (mt *MetaTable) ListCollections(ts typeutil.Timestamp) (map[string]*pb.CollectionInfo, error) {
	mt.ddLock.RLock()
	defer mt.ddLock.RUnlock()
	colls := make(map[string]*pb.CollectionInfo)

	if ts == 0 {
		for collName, collID := range mt.collName2ID {
			coll := mt.collID2Meta[collID]
			colCopy := proto.Clone(&coll)
			colls[collName] = colCopy.(*pb.CollectionInfo)
		}
		return colls, nil
	}
	_, vals, err := mt.snapshot.LoadWithPrefix(CollectionMetaPrefix, ts)
	if err != nil {
		log.Debug("load with prefix error", zap.Uint64("timestamp", ts), zap.Error(err))
		return nil, nil
	}
	for _, val := range vals {
		collMeta := pb.CollectionInfo{}
		err := proto.Unmarshal([]byte(val), &collMeta)
		if err != nil {
			log.Debug("unmarshal collection info failed", zap.Error(err))
		}
		colls[collMeta.Schema.Name] = &collMeta
	}
	return colls, nil
}

// ListAliases list all collection aliases
func (mt *MetaTable) ListAliases(collID typeutil.UniqueID) []string {
	mt.ddLock.RLock()
	defer mt.ddLock.RUnlock()
	var aliases []string
	for alias, cid := range mt.collAlias2ID {
		if cid == collID {
			aliases = append(aliases, alias)
		}
	}
	return aliases
}

// ListCollectionVirtualChannels list virtual channels of all collections
func (mt *MetaTable) ListCollectionVirtualChannels() map[typeutil.UniqueID][]string {
	mt.ddLock.RLock()
	defer mt.ddLock.RUnlock()
	chanMap := make(map[typeutil.UniqueID][]string)

	for id, collInfo := range mt.collID2Meta {
		chanMap[id] = collInfo.VirtualChannelNames
	}
	return chanMap
}

// ListCollectionPhysicalChannels list physical channels of all collections
func (mt *MetaTable) ListCollectionPhysicalChannels() map[typeutil.UniqueID][]string {
	mt.ddLock.RLock()
	defer mt.ddLock.RUnlock()
	chanMap := make(map[typeutil.UniqueID][]string)

	for id, collInfo := range mt.collID2Meta {
		chanMap[id] = collInfo.PhysicalChannelNames
	}
	return chanMap
}

// AddPartition add partition
func (mt *MetaTable) AddPartition(collID typeutil.UniqueID, partitionName string, partitionID typeutil.UniqueID, ts typeutil.Timestamp, ddOpStr string) error {
	mt.ddLock.Lock()
	defer mt.ddLock.Unlock()
	coll, ok := mt.collID2Meta[collID]
	if !ok {
		return fmt.Errorf("can't find collection. id = %d", collID)
	}

	// number of partition tags (except _default) should be limited to 4096 by default
	if int64(len(coll.PartitionIDs)) >= Params.RootCoordCfg.MaxPartitionNum {
		return fmt.Errorf("maximum partition's number should be limit to %d", Params.RootCoordCfg.MaxPartitionNum)
	}

	if len(coll.PartitionIDs) != len(coll.PartitionNames) {
		return fmt.Errorf("len(coll.PartitionIDs)=%d, len(coll.PartitionNames)=%d", len(coll.PartitionIDs), len(coll.PartitionNames))
	}

	if len(coll.PartitionIDs) != len(coll.PartitionCreatedTimestamps) {
		return fmt.Errorf("len(coll.PartitionIDs)=%d, len(coll.PartitionCreatedTimestamps)=%d", len(coll.PartitionIDs), len(coll.PartitionCreatedTimestamps))
	}

	if len(coll.PartitionNames) != len(coll.PartitionCreatedTimestamps) {
		return fmt.Errorf("len(coll.PartitionNames)=%d, len(coll.PartitionCreatedTimestamps)=%d", len(coll.PartitionNames), len(coll.PartitionCreatedTimestamps))
	}

	for idx := range coll.PartitionIDs {
		if coll.PartitionIDs[idx] == partitionID {
			return fmt.Errorf("partition id = %d already exists", partitionID)
		}
		if coll.PartitionNames[idx] == partitionName {
			return fmt.Errorf("partition name = %s already exists", partitionName)
		}
		// no necessary to check created timestamp
	}

	coll.PartitionIDs = append(coll.PartitionIDs, partitionID)
	coll.PartitionNames = append(coll.PartitionNames, partitionName)
	coll.PartitionCreatedTimestamps = append(coll.PartitionCreatedTimestamps, ts)
	mt.collID2Meta[collID] = coll

	k1 := fmt.Sprintf("%s/%d", CollectionMetaPrefix, collID)
	v1, err := proto.Marshal(&coll)
	if err != nil {
		log.Error("MetaTable AddPartition saveColl Marshal fail",
			zap.String("key", k1), zap.Error(err))
		return fmt.Errorf("metaTable AddPartition Marshal fail, k1:%s, err:%w", k1, err)
	}
	meta := map[string]string{k1: string(v1)}
	metaTxn := map[string]string{}
	// save ddOpStr into etcd
	metaTxn[DDMsgSendPrefix] = "false"
	metaTxn[DDOperationPrefix] = ddOpStr

	err = mt.snapshot.MultiSave(meta, ts)
	if err != nil {
		log.Error("SnapShotKV MultiSave fail", zap.Error(err))
		panic("SnapShotKV MultiSave fail")
	}
	err = mt.txn.MultiSave(metaTxn)
	if err != nil {
		// will not panic, missing create msg
		log.Warn("TxnKV MultiSave fail", zap.Error(err))
	}
	return nil
}

// GetPartitionNameByID return partition name by partition id
func (mt *MetaTable) GetPartitionNameByID(collID, partitionID typeutil.UniqueID, ts typeutil.Timestamp) (string, error) {
	if ts == 0 {
		mt.ddLock.RLock()
		defer mt.ddLock.RUnlock()
		collMeta, ok := mt.collID2Meta[collID]
		if !ok {
			return "", fmt.Errorf("can't find collection id = %d", collID)
		}
		for idx := range collMeta.PartitionIDs {
			if collMeta.PartitionIDs[idx] == partitionID {
				return collMeta.PartitionNames[idx], nil
			}
		}
		return "", fmt.Errorf("partition %d does not exist", partitionID)
	}
	collKey := fmt.Sprintf("%s/%d", CollectionMetaPrefix, collID)
	collVal, err := mt.snapshot.Load(collKey, ts)
	if err != nil {
		return "", err
	}
	collMeta := pb.CollectionInfo{}
	err = proto.Unmarshal([]byte(collVal), &collMeta)
	if err != nil {
		return "", err
	}
	for idx := range collMeta.PartitionIDs {
		if collMeta.PartitionIDs[idx] == partitionID {
			return collMeta.PartitionNames[idx], nil
		}
	}
	return "", fmt.Errorf("partition %d does not exist", partitionID)
}

func (mt *MetaTable) getPartitionByName(collID typeutil.UniqueID, partitionName string, ts typeutil.Timestamp) (typeutil.UniqueID, error) {
	if ts == 0 {
		collMeta, ok := mt.collID2Meta[collID]
		if !ok {
			return 0, fmt.Errorf("can't find collection id = %d", collID)
		}
		for idx := range collMeta.PartitionIDs {
			if collMeta.PartitionNames[idx] == partitionName {
				return collMeta.PartitionIDs[idx], nil
			}
		}
		return 0, fmt.Errorf("partition %s does not exist", partitionName)
	}
	collKey := fmt.Sprintf("%s/%d", CollectionMetaPrefix, collID)
	collVal, err := mt.snapshot.Load(collKey, ts)
	if err != nil {
		return 0, err
	}
	collMeta := pb.CollectionInfo{}
	err = proto.Unmarshal([]byte(collVal), &collMeta)
	if err != nil {
		return 0, err
	}
	for idx := range collMeta.PartitionIDs {
		if collMeta.PartitionNames[idx] == partitionName {
			return collMeta.PartitionIDs[idx], nil
		}
	}
	return 0, fmt.Errorf("partition %s does not exist", partitionName)
}

// GetPartitionByName return partition id by partition name
func (mt *MetaTable) GetPartitionByName(collID typeutil.UniqueID, partitionName string, ts typeutil.Timestamp) (typeutil.UniqueID, error) {
	mt.ddLock.RLock()
	defer mt.ddLock.RUnlock()
	return mt.getPartitionByName(collID, partitionName, ts)
}

// HasPartition check partition existence
func (mt *MetaTable) HasPartition(collID typeutil.UniqueID, partitionName string, ts typeutil.Timestamp) bool {
	mt.ddLock.RLock()
	defer mt.ddLock.RUnlock()
	_, err := mt.getPartitionByName(collID, partitionName, ts)
	return err == nil
}

// DeletePartition delete partition
func (mt *MetaTable) DeletePartition(collID typeutil.UniqueID, partitionName string, ts typeutil.Timestamp, ddOpStr string) (typeutil.UniqueID, error) {
	mt.ddLock.Lock()
	defer mt.ddLock.Unlock()

	if partitionName == Params.CommonCfg.DefaultPartitionName {
		return 0, fmt.Errorf("default partition cannot be deleted")
	}

	collMeta, ok := mt.collID2Meta[collID]
	if !ok {
		return 0, fmt.Errorf("can't find collection id = %d", collID)
	}

	// check tag exists
	exist := false

	pd := make([]typeutil.UniqueID, 0, len(collMeta.PartitionIDs))
	pn := make([]string, 0, len(collMeta.PartitionNames))
	pts := make([]uint64, 0, len(collMeta.PartitionCreatedTimestamps))
	var partID typeutil.UniqueID
	for idx := range collMeta.PartitionIDs {
		if collMeta.PartitionNames[idx] == partitionName {
			partID = collMeta.PartitionIDs[idx]
			exist = true
		} else {
			pd = append(pd, collMeta.PartitionIDs[idx])
			pn = append(pn, collMeta.PartitionNames[idx])
			pts = append(pts, collMeta.PartitionCreatedTimestamps[idx])
		}
	}
	if !exist {
		return 0, fmt.Errorf("partition %s does not exist", partitionName)
	}
	collMeta.PartitionIDs = pd
	collMeta.PartitionNames = pn
	collMeta.PartitionCreatedTimestamps = pts
	mt.collID2Meta[collID] = collMeta

	// update segID2IndexMeta and partID2SegID
	if segIDMap, ok := mt.partID2SegID[partID]; ok {
		for segID := range segIDMap {
			delete(mt.segID2IndexMeta, segID)
		}
	}
	delete(mt.partID2SegID, partID)

	k := path.Join(CollectionMetaPrefix, strconv.FormatInt(collID, 10))
	v, err := proto.Marshal(&collMeta)
	if err != nil {
		log.Error("MetaTable DeletePartition Marshal collectionMeta fail",
			zap.String("key", k), zap.Error(err))
		return 0, fmt.Errorf("metaTable DeletePartition Marshal collectionMeta fail key:%s, err:%w", k, err)
	}
	var delMetaKeys []string
	for _, idxInfo := range collMeta.FieldIndexes {
		k := fmt.Sprintf("%s/%d/%d/%d", SegmentIndexMetaPrefix, collMeta.ID, idxInfo.IndexID, partID)
		delMetaKeys = append(delMetaKeys, k)
	}

	metaTxn := make(map[string]string)
	// save ddOpStr into etcd
	metaTxn[DDMsgSendPrefix] = "false"
	metaTxn[DDOperationPrefix] = ddOpStr

	err = mt.snapshot.Save(k, string(v), ts)
	if err != nil {
		log.Error("SnapShotKV MultiSaveAndRemoveWithPrefix fail", zap.Error(err))
		panic("SnapShotKV MultiSaveAndRemoveWithPrefix fail")
	}
	err = mt.txn.MultiSaveAndRemoveWithPrefix(metaTxn, delMetaKeys)
	if err != nil {
		log.Warn("TxnKV MultiSaveAndRemoveWithPrefix fail", zap.Error(err))
		// will not panic, failed txn shall be treated by garbage related logic
	}

	return partID, nil
}

// AddIndex add index
func (mt *MetaTable) AddIndex(segIdxInfo *pb.SegmentIndexInfo) error {
	mt.ddLock.Lock()
	defer mt.ddLock.Unlock()

	collMeta, ok := mt.collID2Meta[segIdxInfo.CollectionID]
	if !ok {
		return fmt.Errorf("collection id = %d not found", segIdxInfo.CollectionID)
	}
	exist := false
	for _, fidx := range collMeta.FieldIndexes {
		if fidx.IndexID == segIdxInfo.IndexID {
			exist = true
			break
		}
	}
	if !exist {
		return fmt.Errorf("index id = %d not found", segIdxInfo.IndexID)
	}

	segIdxMap, ok := mt.segID2IndexMeta[segIdxInfo.SegmentID]
	if !ok {
		idxMap := map[typeutil.UniqueID]pb.SegmentIndexInfo{segIdxInfo.IndexID: *segIdxInfo}
		mt.segID2IndexMeta[segIdxInfo.SegmentID] = idxMap

		segIDMap := map[typeutil.UniqueID]bool{segIdxInfo.SegmentID: true}
		mt.partID2SegID[segIdxInfo.PartitionID] = segIDMap
	} else {
		tmpInfo, ok := segIdxMap[segIdxInfo.IndexID]
		if ok {
			if SegmentIndexInfoEqual(segIdxInfo, &tmpInfo) {
				if segIdxInfo.BuildID == tmpInfo.BuildID {
					log.Debug("Identical SegmentIndexInfo already exist", zap.Int64("IndexID", segIdxInfo.IndexID))
					return nil
				}
				return fmt.Errorf("index id = %d exist", segIdxInfo.IndexID)
			}
		}
	}

	mt.segID2IndexMeta[segIdxInfo.SegmentID][segIdxInfo.IndexID] = *segIdxInfo
	mt.partID2SegID[segIdxInfo.PartitionID][segIdxInfo.SegmentID] = true

	k := fmt.Sprintf("%s/%d/%d/%d/%d", SegmentIndexMetaPrefix, segIdxInfo.CollectionID, segIdxInfo.IndexID, segIdxInfo.PartitionID, segIdxInfo.SegmentID)
	v, err := proto.Marshal(segIdxInfo)
	if err != nil {
		log.Error("MetaTable AddIndex Marshal segIdxInfo fail",
			zap.String("key", k), zap.Error(err))
		return fmt.Errorf("metaTable AddIndex Marshal segIdxInfo fail key:%s, err:%w", k, err)
	}

	err = mt.txn.Save(k, string(v))
	if err != nil {
		log.Error("SnapShotKV Save fail", zap.Error(err))
		panic("SnapShotKV Save fail")
	}

	return nil
}

// DropIndex drop index
func (mt *MetaTable) DropIndex(collName, fieldName, indexName string) (typeutil.UniqueID, bool, error) {
	mt.ddLock.Lock()
	defer mt.ddLock.Unlock()

	collID, ok := mt.collName2ID[collName]
	if !ok {
		collID, ok = mt.collAlias2ID[collName]
		if !ok {
			return 0, false, fmt.Errorf("collection name = %s not exist", collName)
		}
	}
	collMeta, ok := mt.collID2Meta[collID]
	if !ok {
		return 0, false, fmt.Errorf("collection name  = %s not has meta", collName)
	}
	fieldSch, err := mt.unlockGetFieldSchema(collName, fieldName)
	if err != nil {
		return 0, false, err
	}
	fieldIdxInfo := make([]*pb.FieldIndexInfo, 0, len(collMeta.FieldIndexes))
	var dropIdxID typeutil.UniqueID
	for i, info := range collMeta.FieldIndexes {
		if info.FiledID != fieldSch.FieldID {
			fieldIdxInfo = append(fieldIdxInfo, info)
			continue
		}
		idxMeta, ok := mt.indexID2Meta[info.IndexID]
		if !ok {
			fieldIdxInfo = append(fieldIdxInfo, info)
			log.Warn("index id not has meta", zap.Int64("index id", info.IndexID))
			continue
		}
		if idxMeta.IndexName != indexName {
			fieldIdxInfo = append(fieldIdxInfo, info)
			continue
		}
		dropIdxID = info.IndexID
		fieldIdxInfo = append(fieldIdxInfo, collMeta.FieldIndexes[i+1:]...)
		break
	}
	if len(fieldIdxInfo) == len(collMeta.FieldIndexes) {
		log.Warn("drop index,index not found", zap.String("collection name", collName), zap.String("filed name", fieldName), zap.String("index name", indexName))
		return 0, false, nil
	}
	collMeta.FieldIndexes = fieldIdxInfo
	mt.collID2Meta[collID] = collMeta
	k := path.Join(CollectionMetaPrefix, strconv.FormatInt(collID, 10))
	v, err := proto.Marshal(&collMeta)
	if err != nil {
		log.Error("MetaTable DropIndex Marshal collMeta fail",
			zap.String("key", k), zap.Error(err))
		return 0, false, fmt.Errorf("metaTable DropIndex Marshal collMeta fail key:%s, err:%w", k, err)
	}
	saveMeta := map[string]string{k: string(v)}

	delete(mt.indexID2Meta, dropIdxID)

	// update segID2IndexMeta
	for partID := range collMeta.PartitionIDs {
		if segIDMap, ok := mt.partID2SegID[typeutil.UniqueID(partID)]; ok {
			for segID := range segIDMap {
				if segIndexInfos, ok := mt.segID2IndexMeta[segID]; ok {
					delete(segIndexInfos, dropIdxID)
				}
			}
		}
	}

	delMeta := []string{
		fmt.Sprintf("%s/%d/%d", SegmentIndexMetaPrefix, collMeta.ID, dropIdxID),
		fmt.Sprintf("%s/%d/%d", IndexMetaPrefix, collMeta.ID, dropIdxID),
	}

	err = mt.txn.MultiSaveAndRemoveWithPrefix(saveMeta, delMeta)
	if err != nil {
		log.Error("TxnKV MultiSaveAndRemoveWithPrefix fail", zap.Error(err))
		panic("TxnKV MultiSaveAndRemoveWithPrefix fail")
	}

	return dropIdxID, true, nil
}

// GetSegmentIndexInfoByID return segment index info by segment id
func (mt *MetaTable) GetSegmentIndexInfoByID(segID typeutil.UniqueID, fieldID int64, idxName string) (pb.SegmentIndexInfo, error) {
	mt.ddLock.RLock()
	defer mt.ddLock.RUnlock()

	segIdxMap, ok := mt.segID2IndexMeta[segID]
	if !ok {
		return pb.SegmentIndexInfo{
			SegmentID:   segID,
			FieldID:     fieldID,
			IndexID:     0,
			BuildID:     0,
			EnableIndex: false,
		}, nil
	}
	if len(segIdxMap) == 0 {
		return pb.SegmentIndexInfo{}, fmt.Errorf("segment id %d not has any index", segID)
	}

	if fieldID == -1 && idxName == "" { // return default index
		for _, seg := range segIdxMap {
			info, ok := mt.indexID2Meta[seg.IndexID]
			if ok && info.IndexName == Params.CommonCfg.DefaultIndexName {
				return seg, nil
			}
		}
	} else {
		for idxID, seg := range segIdxMap {
			idxMeta, ok := mt.indexID2Meta[idxID]
			if ok {
				if idxMeta.IndexName != idxName {
					continue
				}
				if seg.FieldID != fieldID {
					continue
				}
				return seg, nil
			}
		}
	}
	return pb.SegmentIndexInfo{}, fmt.Errorf("can't find index name = %s on segment = %d, with filed id = %d", idxName, segID, fieldID)
}

func (mt *MetaTable) GetSegmentIndexInfos(segID typeutil.UniqueID) (map[typeutil.UniqueID]pb.SegmentIndexInfo, error) {
	mt.ddLock.RLock()
	defer mt.ddLock.RUnlock()

	ret, ok := mt.segID2IndexMeta[segID]
	if !ok {
		return nil, fmt.Errorf("segment not found in meta, segment: %d", segID)
	}

	return ret, nil
}

// GetFieldSchema return field schema
func (mt *MetaTable) GetFieldSchema(collName string, fieldName string) (schemapb.FieldSchema, error) {
	mt.ddLock.RLock()
	defer mt.ddLock.RUnlock()

	return mt.unlockGetFieldSchema(collName, fieldName)
}

func (mt *MetaTable) unlockGetFieldSchema(collName string, fieldName string) (schemapb.FieldSchema, error) {
	collID, ok := mt.collName2ID[collName]
	if !ok {
		collID, ok = mt.collAlias2ID[collName]
		if !ok {
			return schemapb.FieldSchema{}, fmt.Errorf("collection %s not found", collName)
		}
	}
	collMeta, ok := mt.collID2Meta[collID]
	if !ok {
		return schemapb.FieldSchema{}, fmt.Errorf("collection %s not found", collName)
	}

	for _, field := range collMeta.Schema.Fields {
		if field.Name == fieldName {
			return *field, nil
		}
	}
	return schemapb.FieldSchema{}, fmt.Errorf("collection %s doesn't have filed %s", collName, fieldName)
}

// IsSegmentIndexed check if segment has indexed
func (mt *MetaTable) IsSegmentIndexed(segID typeutil.UniqueID, fieldSchema *schemapb.FieldSchema, indexParams []*commonpb.KeyValuePair) bool {
	mt.ddLock.RLock()
	defer mt.ddLock.RUnlock()
	return mt.unlockIsSegmentIndexed(segID, fieldSchema, indexParams)
}

func (mt *MetaTable) unlockIsSegmentIndexed(segID typeutil.UniqueID, fieldSchema *schemapb.FieldSchema, indexParams []*commonpb.KeyValuePair) bool {
	segIdx, ok := mt.segID2IndexMeta[segID]
	if !ok {
		return false
	}
	exist := false
	for idxID, meta := range segIdx {
		if meta.FieldID != fieldSchema.FieldID {
			continue
		}
		idxMeta, ok := mt.indexID2Meta[idxID]
		if !ok {
			continue
		}
		if EqualKeyPairArray(indexParams, idxMeta.IndexParams) {
			exist = true
			break
		}
	}
	return exist
}

// GetNotIndexedSegments return segment ids which have no index
func (mt *MetaTable) GetNotIndexedSegments(collName string, fieldName string, idxInfo *pb.IndexInfo, segIDs []typeutil.UniqueID) ([]typeutil.UniqueID, schemapb.FieldSchema, error) {
	mt.ddLock.Lock()
	defer mt.ddLock.Unlock()

	fieldSchema, err := mt.unlockGetFieldSchema(collName, fieldName)
	if err != nil {
		return nil, fieldSchema, err
	}

	//TODO:: check index params for sclar field
	// set default index type for scalar index
	if !typeutil.IsVectorType(fieldSchema.GetDataType()) {
		if fieldSchema.DataType == schemapb.DataType_VarChar {
			idxInfo.IndexParams = []*commonpb.KeyValuePair{{Key: "index_type", Value: DefaultStringIndexType}}
		} else {
			idxInfo.IndexParams = []*commonpb.KeyValuePair{{Key: "index_type", Value: DefaultIndexType}}
		}
	}

	if idxInfo.IndexParams == nil {
		return nil, schemapb.FieldSchema{}, fmt.Errorf("index param is nil")
	}
	collID, ok := mt.collName2ID[collName]
	if !ok {
		collID, ok = mt.collAlias2ID[collName]
		if !ok {
			return nil, schemapb.FieldSchema{}, fmt.Errorf("collection %s not found", collName)
		}
	}
	collMeta, ok := mt.collID2Meta[collID]
	if !ok {
		return nil, schemapb.FieldSchema{}, fmt.Errorf("collection %s not found", collName)
	}

	dupIdx := false
	for _, f := range collMeta.FieldIndexes {
		if info, ok := mt.indexID2Meta[f.IndexID]; ok {
			if info.IndexName == idxInfo.IndexName {
				// the index name must be different for different indexes
				if !EqualKeyPairArray(info.IndexParams, idxInfo.IndexParams) || f.FiledID != fieldSchema.FieldID {
					return nil, schemapb.FieldSchema{}, fmt.Errorf("index name(%s) has been exist in collectio(%s), field(%s)", info.IndexName, collName, fieldName)
				}

				// same index name, index params, and fieldId
				dupIdx = true
			}
		}
	}

	// if no same index exist, save new index info to etcd
	if !dupIdx {
		idx := &pb.FieldIndexInfo{
			FiledID: fieldSchema.FieldID,
			IndexID: idxInfo.IndexID,
		}
		collMeta.FieldIndexes = append(collMeta.FieldIndexes, idx)
		k1 := path.Join(CollectionMetaPrefix, strconv.FormatInt(collMeta.ID, 10))
		v1, err := proto.Marshal(&collMeta)
		if err != nil {
			log.Error("MetaTable GetNotIndexedSegments Marshal collMeta fail",
				zap.String("key", k1), zap.Error(err))
			return nil, schemapb.FieldSchema{}, fmt.Errorf("metaTable GetNotIndexedSegments Marshal collMeta fail key:%s, err:%w", k1, err)
		}

		k2 := path.Join(IndexMetaPrefix, strconv.FormatInt(idx.IndexID, 10))
		v2, err := proto.Marshal(idxInfo)
		if err != nil {
			log.Error("MetaTable GetNotIndexedSegments Marshal idxInfo fail",
				zap.String("key", k2), zap.Error(err))
			return nil, schemapb.FieldSchema{}, fmt.Errorf("metaTable GetNotIndexedSegments Marshal idxInfo fail key:%s, err:%w", k2, err)
		}
		meta := map[string]string{k1: string(v1), k2: string(v2)}

		err = mt.txn.MultiSave(meta)
		if err != nil {
			log.Error("TxnKV MultiSave fail", zap.Error(err))
			panic("TxnKV MultiSave fail")
		}

		mt.collID2Meta[collMeta.ID] = collMeta
		mt.indexID2Meta[idx.IndexID] = *idxInfo
	}

	rstID := make([]typeutil.UniqueID, 0, 16)
	for _, segID := range segIDs {
		if exist := mt.unlockIsSegmentIndexed(segID, &fieldSchema, idxInfo.IndexParams); !exist {
			rstID = append(rstID, segID)
		}
	}
	return rstID, fieldSchema, nil
}

// GetIndexByName return index info by index name
func (mt *MetaTable) GetIndexByName(collName, indexName string) (pb.CollectionInfo, []pb.IndexInfo, error) {
	mt.ddLock.RLock()
	defer mt.ddLock.RUnlock()

	collID, ok := mt.collName2ID[collName]
	if !ok {
		collID, ok = mt.collAlias2ID[collName]
		if !ok {
			return pb.CollectionInfo{}, nil, fmt.Errorf("collection %s not found", collName)
		}
	}
	collMeta, ok := mt.collID2Meta[collID]
	if !ok {
		return pb.CollectionInfo{}, nil, fmt.Errorf("collection %s not found", collName)
	}

	rstIndex := make([]pb.IndexInfo, 0, len(collMeta.FieldIndexes))
	for _, idx := range collMeta.FieldIndexes {
		idxInfo, ok := mt.indexID2Meta[idx.IndexID]
		if !ok {
			return pb.CollectionInfo{}, nil, fmt.Errorf("index id = %d not found", idx.IndexID)
		}
		if indexName == "" || idxInfo.IndexName == indexName {
			rstIndex = append(rstIndex, idxInfo)
		}
	}
	return collMeta, rstIndex, nil
}

// GetIndexByID return index info by index id
func (mt *MetaTable) GetIndexByID(indexID typeutil.UniqueID) (*pb.IndexInfo, error) {
	mt.ddLock.RLock()
	defer mt.ddLock.RUnlock()

	indexInfo, ok := mt.indexID2Meta[indexID]
	if !ok {
		return nil, fmt.Errorf("cannot find index, id = %d", indexID)
	}
	return &indexInfo, nil
}

func (mt *MetaTable) dupMeta() (
	map[typeutil.UniqueID]pb.CollectionInfo,
	map[typeutil.UniqueID]map[typeutil.UniqueID]pb.SegmentIndexInfo,
	map[typeutil.UniqueID]pb.IndexInfo,
) {
	mt.ddLock.RLock()
	defer mt.ddLock.RUnlock()

	collID2Meta := map[typeutil.UniqueID]pb.CollectionInfo{}
	segID2IndexMeta := map[typeutil.UniqueID]map[typeutil.UniqueID]pb.SegmentIndexInfo{}
	indexID2Meta := map[typeutil.UniqueID]pb.IndexInfo{}
	for k, v := range mt.collID2Meta {
		collID2Meta[k] = v
	}
	for k, v := range mt.segID2IndexMeta {
		segID2IndexMeta[k] = map[typeutil.UniqueID]pb.SegmentIndexInfo{}
		for k2, v2 := range v {
			segID2IndexMeta[k][k2] = v2
		}
	}
	for k, v := range mt.indexID2Meta {
		indexID2Meta[k] = v
	}
	return collID2Meta, segID2IndexMeta, indexID2Meta
}

// AddAlias add collection alias
func (mt *MetaTable) AddAlias(collectionAlias string, collectionName string, ts typeutil.Timestamp) error {
	mt.ddLock.Lock()
	defer mt.ddLock.Unlock()
	if _, ok := mt.collAlias2ID[collectionAlias]; ok {
		return fmt.Errorf("duplicate collection alias, alias = %s", collectionAlias)
	}

	if _, ok := mt.collName2ID[collectionAlias]; ok {
		return fmt.Errorf("collection alias collides with existing collection name. collection = %s, alias = %s", collectionAlias, collectionAlias)
	}

	id, ok := mt.collName2ID[collectionName]
	if !ok {
		return fmt.Errorf("aliased collection name does not exist, name = %s", collectionName)
	}
	mt.collAlias2ID[collectionAlias] = id

	k := fmt.Sprintf("%s/%s", CollectionAliasMetaPrefix, collectionAlias)
	v, err := proto.Marshal(&pb.CollectionInfo{ID: id, Schema: &schemapb.CollectionSchema{Name: collectionAlias}})
	if err != nil {
		log.Error("MetaTable AddAlias Marshal CollectionInfo fail",
			zap.String("key", k), zap.Error(err))
		return fmt.Errorf("metaTable AddAlias Marshal CollectionInfo fail key:%s, err:%w", k, err)
	}

	err = mt.snapshot.Save(k, string(v), ts)
	if err != nil {
		log.Error("SnapShotKV Save fail", zap.Error(err))
		panic("SnapShotKV Save fail")
	}
	return nil
}

// DropAlias drop collection alias
func (mt *MetaTable) DropAlias(collectionAlias string, ts typeutil.Timestamp) error {
	mt.ddLock.Lock()
	defer mt.ddLock.Unlock()
	if _, ok := mt.collAlias2ID[collectionAlias]; !ok {
		return fmt.Errorf("alias does not exist, alias = %s", collectionAlias)
	}
	delete(mt.collAlias2ID, collectionAlias)

	delMetakeys := []string{
		fmt.Sprintf("%s/%s", CollectionAliasMetaPrefix, collectionAlias),
	}
	meta := make(map[string]string)
	err := mt.snapshot.MultiSaveAndRemoveWithPrefix(meta, delMetakeys, ts)
	if err != nil {
		log.Error("SnapShotKV MultiSaveAndRemoveWithPrefix fail", zap.Error(err))
		panic("SnapShotKV MultiSaveAndRemoveWithPrefix fail")
	}
	return nil
}

// AlterAlias alter collection alias
func (mt *MetaTable) AlterAlias(collectionAlias string, collectionName string, ts typeutil.Timestamp) error {
	mt.ddLock.Lock()
	defer mt.ddLock.Unlock()
	if _, ok := mt.collAlias2ID[collectionAlias]; !ok {
		return fmt.Errorf("alias does not exist, alias = %s", collectionAlias)
	}

	id, ok := mt.collName2ID[collectionName]
	if !ok {
		return fmt.Errorf("aliased collection name does not exist, name = %s", collectionName)
	}
	mt.collAlias2ID[collectionAlias] = id

	k := fmt.Sprintf("%s/%s", CollectionAliasMetaPrefix, collectionAlias)
	v, err := proto.Marshal(&pb.CollectionInfo{ID: id, Schema: &schemapb.CollectionSchema{Name: collectionAlias}})
	if err != nil {
		log.Error("MetaTable AlterAlias Marshal CollectionInfo fail",
			zap.String("key", k), zap.Error(err))
		return fmt.Errorf("metaTable AlterAlias Marshal CollectionInfo fail key:%s, err:%w", k, err)
	}

	err = mt.snapshot.Save(k, string(v), ts)
	if err != nil {
		log.Error("SnapShotKV Save fail", zap.Error(err))
		panic("SnapShotKV Save fail")
	}
	return nil
}

// IsAlias returns true if specific `collectionAlias` is an alias of collection.
func (mt *MetaTable) IsAlias(collectionAlias string) bool {
	mt.ddLock.RLock()
	defer mt.ddLock.RUnlock()
	_, ok := mt.collAlias2ID[collectionAlias]
	return ok
}

// AddCredential add credential
func (mt *MetaTable) AddCredential(credInfo *internalpb.CredentialInfo) error {
	mt.credLock.Lock()
	defer mt.credLock.Unlock()

	if credInfo.Username == "" {
		return fmt.Errorf("username is empty")
	}
	k := fmt.Sprintf("%s/%s", CredentialPrefix, credInfo.Username)
	v, err := json.Marshal(&internalpb.CredentialInfo{EncryptedPassword: credInfo.EncryptedPassword})
	if err != nil {
		log.Error("MetaTable marshal credential info fail", zap.String("key", k), zap.Error(err))
		return fmt.Errorf("metaTable marshal credential info fail key:%s, err:%w", k, err)
	}
	err = mt.txn.Save(k, string(v))
	if err != nil {
		log.Error("MetaTable save fail", zap.Error(err))
		return fmt.Errorf("save credential fail key:%s, err:%w", credInfo.Username, err)
	}
	return nil
}

// GetCredential get credential by username
func (mt *MetaTable) getCredential(username string) (*internalpb.CredentialInfo, error) {
	mt.credLock.RLock()
	defer mt.credLock.RUnlock()

	k := fmt.Sprintf("%s/%s", CredentialPrefix, username)
	v, err := mt.txn.Load(k)
	if err != nil {
		log.Warn("MetaTable load fail", zap.String("key", k), zap.Error(err))
		return nil, err
	}

	credentialInfo := internalpb.CredentialInfo{}
	err = json.Unmarshal([]byte(v), &credentialInfo)
	if err != nil {
		return nil, fmt.Errorf("get credential unmarshal err:%w", err)
	}
	return &internalpb.CredentialInfo{Username: username, EncryptedPassword: credentialInfo.EncryptedPassword}, nil
}

// DeleteCredential delete credential
func (mt *MetaTable) DeleteCredential(username string) error {
	mt.credLock.Lock()
	defer mt.credLock.Unlock()

	k := fmt.Sprintf("%s/%s", CredentialPrefix, username)

	err := mt.txn.Remove(k)
	if err != nil {
		log.Error("MetaTable remove fail", zap.Error(err))
		return fmt.Errorf("remove credential fail key:%s, err:%w", username, err)
	}
	return nil
}

// ListCredentialUsernames list credential usernames
func (mt *MetaTable) ListCredentialUsernames() (*milvuspb.ListCredUsersResponse, error) {
	mt.credLock.RLock()
	defer mt.credLock.RUnlock()

	keys, _, err := mt.txn.LoadWithPrefix(CredentialPrefix)
	if err != nil {
		log.Error("MetaTable list all credential usernames fail", zap.Error(err))
		return &milvuspb.ListCredUsersResponse{}, err
	}

	var usernames []string
	for _, path := range keys {
		username := typeutil.After(path, UserSubPrefix+"/")
		if len(username) == 0 {
			log.Warn("no username extract from path:", zap.String("path", path))
			continue
		}
		usernames = append(usernames, username)
	}
	return &milvuspb.ListCredUsersResponse{Usernames: usernames}, nil
}<|MERGE_RESOLUTION|>--- conflicted
+++ resolved
@@ -282,18 +282,6 @@
 	mt.collID2Meta[coll.ID] = *coll
 	mt.collName2ID[coll.Schema.Name] = coll.ID
 
-<<<<<<< HEAD
-	k1 := fmt.Sprintf("%s/%d", CollectionMetaPrefix, coll.ID)
-	v1, err := proto.Marshal(coll)
-	if err != nil {
-		log.Error("MetaTable AddCollection saveColl Marshal fail",
-			zap.String("key", k1), zap.Error(err))
-		return fmt.Errorf("metaTable AddCollection Marshal fail key:%s, err:%w", k1, err)
-	}
-	meta := map[string]string{k1: string(v1)}
-
-	// save ddOpStr into etcd
-=======
 	collection := &model.Collection{
 		CollectionID:               coll.ID,
 		Schema:                     coll.Schema,
@@ -307,7 +295,6 @@
 		ConsistencyLevel:           coll.ConsistencyLevel,
 	}
 	meta := map[string]string{}
->>>>>>> 6095059d
 	meta[DDMsgSendPrefix] = "false"
 	meta[DDOperationPrefix] = ddOpStr
 	return mt.catalog.CreateCollection(collection, ts, meta)

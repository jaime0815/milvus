--- conflicted
+++ resolved
@@ -38,24 +38,6 @@
 )
 
 const (
-<<<<<<< HEAD
-=======
-	// ComponentPrefix prefix for rootcoord component
-	ComponentPrefix = "root-coord"
-
-	// CollectionMetaPrefix prefix for collection meta
-	CollectionMetaPrefix = ComponentPrefix + "/collection"
-
-	// SegmentIndexMetaPrefix prefix for segment index meta
-	SegmentIndexMetaPrefix = ComponentPrefix + "/segment-index"
-
-	// IndexMetaPrefix prefix for index meta
-	IndexMetaPrefix = ComponentPrefix + "/index"
-
-	// CollectionAliasMetaPrefix prefix for collection alias meta
-	CollectionAliasMetaPrefix = ComponentPrefix + "/collection-alias"
-
->>>>>>> c1857475
 	// TimestampPrefix prefix for timestamp
 	TimestampPrefix = kvmetestore.ComponentPrefix + "/timestamp"
 
@@ -86,29 +68,17 @@
 
 // MetaTable store all rootCoord meta info
 type MetaTable struct {
-<<<<<<< HEAD
 	ctx      context.Context
 	txn      kv.TxnKV      // client of a reliable txnkv service, i.e. etcd client
 	snapshot kv.SnapShotKV // client of a reliable snapshotkv service, i.e. etcd client
 	catalog  metastore.Catalog
 
-	proxyID2Meta  map[typeutil.UniqueID]pb.ProxyMeta               // proxy id to proxy meta
 	collID2Meta   map[typeutil.UniqueID]model.Collection           // collection id -> collection meta
 	collName2ID   map[string]typeutil.UniqueID                     // collection name to collection id
 	collAlias2ID  map[string]typeutil.UniqueID                     // collection alias to collection id
 	partID2SegID  map[typeutil.UniqueID]map[typeutil.UniqueID]bool // partition id -> segment_id -> bool
 	segID2IndexID map[typeutil.UniqueID]typeutil.UniqueID          // segment_id -> index_id
 	indexID2Meta  map[typeutil.UniqueID]*model.Index               // collection id/index_id -> meta
-=======
-	txn             kv.TxnKV                                                        // client of a reliable txnkv service, i.e. etcd client
-	snapshot        kv.SnapShotKV                                                   // client of a reliable snapshotkv service, i.e. etcd client
-	collID2Meta     map[typeutil.UniqueID]pb.CollectionInfo                         // collection id -> collection meta
-	collName2ID     map[string]typeutil.UniqueID                                    // collection name to collection id
-	collAlias2ID    map[string]typeutil.UniqueID                                    // collection alias to collection id
-	partID2SegID    map[typeutil.UniqueID]map[typeutil.UniqueID]bool                // partition id -> segment_id -> bool
-	segID2IndexMeta map[typeutil.UniqueID]map[typeutil.UniqueID]pb.SegmentIndexInfo // collection id/index_id/partition_id/segment_id -> meta
-	indexID2Meta    map[typeutil.UniqueID]pb.IndexInfo                              // collection id/index_id -> meta
->>>>>>> c1857475
 
 	ddLock   sync.RWMutex
 	credLock sync.RWMutex
@@ -118,20 +88,12 @@
 // for collection, partition, segment, index etc.
 func NewMetaTable(ctx context.Context, txn kv.TxnKV, snap kv.SnapShotKV) (*MetaTable, error) {
 	mt := &MetaTable{
-<<<<<<< HEAD
 		ctx:       ctx,
 		txn:       txn,
 		snapshot:  snap,
 		catalog:   &kvmetestore.Catalog{Txn: txn, Snapshot: snap},
-		proxyLock: sync.RWMutex{},
 		ddLock:    sync.RWMutex{},
 		credLock:  sync.RWMutex{},
-=======
-		txn:      txn,
-		snapshot: snap,
-		ddLock:   sync.RWMutex{},
-		credLock: sync.RWMutex{},
->>>>>>> c1857475
 	}
 	err := mt.reloadFromKV()
 	if err != nil {
@@ -141,19 +103,13 @@
 }
 
 func (mt *MetaTable) reloadFromKV() error {
-<<<<<<< HEAD
-	mt.proxyID2Meta = make(map[typeutil.UniqueID]pb.ProxyMeta)
 	mt.collID2Meta = make(map[typeutil.UniqueID]model.Collection)
-=======
-	mt.collID2Meta = make(map[typeutil.UniqueID]pb.CollectionInfo)
->>>>>>> c1857475
 	mt.collName2ID = make(map[string]typeutil.UniqueID)
 	mt.collAlias2ID = make(map[string]typeutil.UniqueID)
 	mt.partID2SegID = make(map[typeutil.UniqueID]map[typeutil.UniqueID]bool)
 	mt.segID2IndexID = make(map[typeutil.UniqueID]typeutil.UniqueID)
 	mt.indexID2Meta = make(map[typeutil.UniqueID]*model.Index)
 
-<<<<<<< HEAD
 	collMap, err := mt.catalog.ListCollections(mt.ctx, 0)
 	if err != nil {
 		return err
@@ -161,19 +117,6 @@
 	for _, coll := range collMap {
 		mt.collID2Meta[coll.CollectionID] = *coll
 		mt.collName2ID[coll.Name] = coll.CollectionID
-=======
-	_, values, err := mt.snapshot.LoadWithPrefix(CollectionAliasMetaPrefix, 0)
-	if err != nil {
-		return err
-	}
-	for _, value := range values {
-		aliasInfo := pb.CollectionInfo{}
-		err = proto.Unmarshal([]byte(value), &aliasInfo)
-		if err != nil {
-			return fmt.Errorf("rootcoord Unmarshal pb.AliasInfo err:%w", err)
-		}
-		mt.collAlias2ID[aliasInfo.Schema.Name] = aliasInfo.ID
->>>>>>> c1857475
 	}
 
 	indexes, err := mt.catalog.ListIndexes(mt.ctx)
@@ -192,71 +135,10 @@
 				mt.partID2SegID[segIndexInfo.Segment.PartitionID] = idMap
 			}
 
-<<<<<<< HEAD
 			mt.segID2IndexID[segIndexInfo.Segment.SegmentID] = index.IndexID
-=======
-	for _, value := range values {
-		collInfo := pb.CollectionInfo{}
-		err = proto.Unmarshal([]byte(value), &collInfo)
-		if err != nil {
-			return fmt.Errorf("rootcoord Unmarshal pb.CollectionInfo err:%w", err)
-		}
-		if _, ok := mt.collAlias2ID[collInfo.Schema.Name]; ok {
-			continue
-		}
-		mt.collID2Meta[collInfo.ID] = collInfo
-		mt.collName2ID[collInfo.Schema.Name] = collInfo.ID
-	}
-
-	_, values, err = mt.txn.LoadWithPrefix(SegmentIndexMetaPrefix)
-	if err != nil {
-		return err
-	}
-	for _, value := range values {
-		if bytes.Equal([]byte(value), suffixSnapshotTombstone) {
-			// backward compatibility, IndexMeta used to be in SnapshotKV
-			continue
-		}
-		segmentIndexInfo := pb.SegmentIndexInfo{}
-		err = proto.Unmarshal([]byte(value), &segmentIndexInfo)
-		if err != nil {
-			return fmt.Errorf("rootcoord Unmarshal pb.SegmentIndexInfo err:%w", err)
-		}
-
-		// update partID2SegID
-		segIDMap, ok := mt.partID2SegID[segmentIndexInfo.PartitionID]
-		if ok {
-			segIDMap[segmentIndexInfo.SegmentID] = true
-		} else {
-			idMap := make(map[typeutil.UniqueID]bool)
-			idMap[segmentIndexInfo.SegmentID] = true
-			mt.partID2SegID[segmentIndexInfo.PartitionID] = idMap
->>>>>>> c1857475
 		}
 
 		mt.indexID2Meta[index.IndexID] = index
-	}
-
-	collAliases, err := mt.catalog.ListAliases(mt.ctx)
-	if err != nil {
-		return err
-	}
-<<<<<<< HEAD
-	for _, aliasInfo := range collAliases {
-		mt.collAlias2ID[aliasInfo.Name] = aliasInfo.CollectionID
-=======
-	for _, value := range values {
-		if bytes.Equal([]byte(value), suffixSnapshotTombstone) {
-			// backward compatibility, IndexMeta used to be in SnapshotKV
-			continue
-		}
-		meta := pb.IndexInfo{}
-		err = proto.Unmarshal([]byte(value), &meta)
-		if err != nil {
-			return fmt.Errorf("rootcoord Unmarshal pb.IndexInfo err:%w", err)
-		}
-		mt.indexID2Meta[meta.IndexID] = meta
->>>>>>> c1857475
 	}
 
 	log.Debug("reload meta table from KV successfully")
@@ -384,7 +266,7 @@
 	if !ok {
 		return "", fmt.Errorf("can't find collection id : %d", collectionID)
 	}
-	return col.Schema.Name, nil
+	return col.Name, nil
 }
 
 // GetCollectionByID return collection meta by collection id
@@ -655,7 +537,6 @@
 	return partID, nil
 }
 
-<<<<<<< HEAD
 func (mt *MetaTable) updateSegmentIndexMetaCache(oldIndex *model.Index, index *model.Index) error {
 	for _, segIdxInfo := range index.SegmentIndexes {
 		if _, ok := mt.partID2SegID[segIdxInfo.PartitionID]; !ok {
@@ -666,16 +547,6 @@
 		}
 
 		mt.segID2IndexID[segIdxInfo.SegmentID] = index.IndexID
-=======
-// AddIndex add index; before calling this function, you must check whether indexing is required
-func (mt *MetaTable) AddIndex(segIdxInfo *pb.SegmentIndexInfo) error {
-	mt.ddLock.Lock()
-	defer mt.ddLock.Unlock()
-
-	if idxInfo, ok := mt.indexID2Meta[segIdxInfo.IndexID]; !ok || idxInfo.GetDeleted() {
-		log.Error("index id not found or has been deleted", zap.Int64("indexID", segIdxInfo.IndexID))
-		return fmt.Errorf("index id = %d not found", segIdxInfo.IndexID)
->>>>>>> c1857475
 	}
 
 	for segID, segmentIdx := range index.SegmentIndexes {
@@ -695,8 +566,8 @@
 		return fmt.Errorf("collection id = %d not found", newIndex.CollectionID)
 	}
 
-	oldIndex, ok := mt.indexID2Meta[newIndex.IndexID]
-	if !ok {
+	if oldIndex, ok := mt.indexID2Meta[newIndex.IndexID]; !ok || newIndex.GetDeleted() {
+		log.Error("index id not found or has been deleted", zap.Int64("indexID", newIndex.IndexID))
 		return fmt.Errorf("index id = %d not found", newIndex.IndexID)
 	}
 
@@ -799,33 +670,20 @@
 	for i, t := range col.FieldIDToIndexID {
 		fieldID := t.Key
 		indexID := t.Value
+
 		if fieldID != fieldSch.FieldID {
 			fieldIDToIndexID = append(fieldIDToIndexID, t)
 			continue
 		}
-<<<<<<< HEAD
+
 		idxMeta, ok := mt.indexID2Meta[indexID]
-		if !ok {
+		if !ok || idxMeta.GetDeleted() || idxMeta.IndexName != indexName {
 			fieldIDToIndexID = append(fieldIDToIndexID, t)
 			log.Warn("index id not has meta", zap.Int64("index id", indexID))
 			continue
 		}
-		if idxMeta.IndexName != indexName {
-			fieldIDToIndexID = append(fieldIDToIndexID, t)
-			continue
-		}
-		dropIdxID = indexID
-		fieldIDToIndexID = append(fieldIDToIndexID, col.FieldIDToIndexID[i+1:]...)
-=======
-		idxMeta, ok := mt.indexID2Meta[info.IndexID]
-		if !ok || idxMeta.GetDeleted() || idxMeta.IndexName != indexName {
-			fieldIdxInfo = append(fieldIdxInfo, info)
-			log.Warn("index id not has meta", zap.Int64("index id", info.IndexID))
-			continue
-		}
 		dropIdxID = info.IndexID
-		fieldIdxInfo = append(fieldIdxInfo, collMeta.FieldIndexes[i+1:]...)
->>>>>>> c1857475
+		fieldIDToIndexID = append(fieldIDToIndexID, collMeta.FieldIndexes[i+1:]...)
 		break
 	}
 
@@ -1059,10 +917,11 @@
 		return idxMeta, nil
 	}
 
-<<<<<<< HEAD
 	if idxMeta.IndexName == idxName && idxMeta.FieldID == fieldID {
 		return idxMeta, nil
-=======
+	}
+
+	return model.Index{}, fmt.Errorf("can't find index name = %s on segment = %d, with filed id = %d", idxName, segID, fieldID)
 	if fieldID == -1 && idxName == "" { // return default index
 		for _, seg := range segIdxMap {
 			info, ok := mt.indexID2Meta[seg.IndexID]
@@ -1077,10 +936,8 @@
 				return seg, nil
 			}
 		}
->>>>>>> c1857475
-	}
-
-	return model.Index{}, fmt.Errorf("can't find index name = %s on segment = %d, with filed id = %d", idxName, segID, fieldID)
+	}
+	return pb.SegmentIndexInfo{}, fmt.Errorf("can't find index name = %s on segment = %d, with filed id = %d", idxName, segID, fieldID)
 }
 
 func (mt *MetaTable) GetSegmentIndexInfos(segID typeutil.UniqueID) (model.Index, error) {
@@ -1097,11 +954,7 @@
 	return mt.getFieldSchemaInternal(collName, fieldName)
 }
 
-<<<<<<< HEAD
-func (mt *MetaTable) unlockGetFieldSchema(collName string, fieldName string) (model.Field, error) {
-=======
-func (mt *MetaTable) getFieldSchemaInternal(collName string, fieldName string) (schemapb.FieldSchema, error) {
->>>>>>> c1857475
+func (mt *MetaTable) getFieldSchemaInternal(collName string, fieldName string) (model.Field, error) {
 	collID, ok := mt.collName2ID[collName]
 	if !ok {
 		collID, ok = mt.collAlias2ID[collName]
@@ -1129,48 +982,24 @@
 	return mt.isSegmentIndexedInternal(segID, fieldSchema, indexParams)
 }
 
-<<<<<<< HEAD
-func (mt *MetaTable) unlockIsSegmentIndexed(segID typeutil.UniqueID, fieldSchema *model.Field, indexParams []*commonpb.KeyValuePair) bool {
+func (mt *MetaTable) isSegmentIndexedInternal(segID typeutil.UniqueID, fieldSchema *model.Field, indexParams []*commonpb.KeyValuePair) bool {
 	index, err := mt.getIdxMetaBySegID(segID)
 	if err != nil {
 		return false
 	}
 
 	segIndex, ok := index.SegmentIndexes[segID]
-	if ok && index.FieldID == fieldSchema.FieldID &&
+	if ok && !idxMeta.GetDeleted() &&
+		index.FieldID == fieldSchema.FieldID &&
 		EqualKeyPairArray(indexParams, index.IndexParams) &&
 		segIndex.EnableIndex {
 		return true
-=======
-func (mt *MetaTable) isSegmentIndexedInternal(segID typeutil.UniqueID, fieldSchema *schemapb.FieldSchema, indexParams []*commonpb.KeyValuePair) bool {
-	segIdx, ok := mt.segID2IndexMeta[segID]
-	if !ok {
-		return false
-	}
-	exist := false
-	for idxID, meta := range segIdx {
-		if meta.FieldID != fieldSchema.FieldID {
-			continue
-		}
-		idxMeta, ok := mt.indexID2Meta[idxID]
-		if !ok || idxMeta.GetDeleted() {
-			continue
-		}
-		if EqualKeyPairArray(indexParams, idxMeta.IndexParams) {
-			exist = true
-			break
-		}
->>>>>>> c1857475
 	}
 
 	return false
 }
 
-<<<<<<< HEAD
-func (mt *MetaTable) unlockGetCollectionInfo(collName string) (model.Collection, error) {
-=======
-func (mt *MetaTable) getCollectionInfoInternal(collName string) (pb.CollectionInfo, error) {
->>>>>>> c1857475
+func (mt *MetaTable) getCollectionInfoInternal(collName string) (model.Collection, error) {
 	collID, ok := mt.collName2ID[collName]
 	if !ok {
 		collID, ok = mt.collAlias2ID[collName]
@@ -1185,22 +1014,15 @@
 	return collMeta, nil
 }
 
-<<<<<<< HEAD
 func (mt *MetaTable) checkFieldCanBeIndexed(collMeta model.Collection, fieldSchema model.Field, idxInfo *model.Index) error {
 	for _, tuple := range collMeta.FieldIDToIndexID {
 		if tuple.Key == fieldSchema.FieldID {
 			if info, ok := mt.indexID2Meta[tuple.Value]; ok {
-				if idxInfo.IndexName != info.IndexName {
-=======
-func (mt *MetaTable) checkFieldCanBeIndexed(collMeta pb.CollectionInfo, fieldSchema schemapb.FieldSchema, idxInfo *pb.IndexInfo) error {
-	for _, f := range collMeta.FieldIndexes {
-		if f.GetFiledID() == fieldSchema.GetFieldID() {
-			if info, ok := mt.indexID2Meta[f.GetIndexID()]; ok {
 				if info.GetDeleted() {
 					continue
 				}
-				if idxInfo.GetIndexName() != info.GetIndexName() {
->>>>>>> c1857475
+
+				if idxInfo.IndexName != info.IndexName {
 					return fmt.Errorf(
 						"creating multiple indexes on same field is not supported, "+
 							"collection: %s, field: %s, index name: %s, new index name: %s",
@@ -1221,15 +1043,9 @@
 	return nil
 }
 
-<<<<<<< HEAD
 func (mt *MetaTable) checkFieldIndexDuplicate(collMeta model.Collection, fieldSchema model.Field, idxInfo *model.Index) (duplicate bool, err error) {
 	for _, t := range collMeta.FieldIDToIndexID {
-		if info, ok := mt.indexID2Meta[t.Value]; ok {
-=======
-func (mt *MetaTable) checkFieldIndexDuplicate(collMeta pb.CollectionInfo, fieldSchema schemapb.FieldSchema, idxInfo *pb.IndexInfo) (duplicate bool, err error) {
-	for _, f := range collMeta.FieldIndexes {
-		if info, ok := mt.indexID2Meta[f.IndexID]; ok && !info.GetDeleted() {
->>>>>>> c1857475
+		if info, ok := mt.indexID2Meta[t.Value]; ok && !info.GetDeleted() {
 			if info.IndexName == idxInfo.IndexName {
 				// the index name must be different for different indexes
 				if t.Key != fieldSchema.FieldID || !EqualKeyPairArray(info.IndexParams, idxInfo.IndexParams) {
@@ -1245,28 +1061,18 @@
 }
 
 // GetNotIndexedSegments return segment ids which have no index
-<<<<<<< HEAD
 func (mt *MetaTable) GetNotIndexedSegments(collName string, fieldName string, idxInfo *model.Index, segIDs []typeutil.UniqueID) ([]typeutil.UniqueID, model.Field, error) {
 	mt.ddLock.Lock()
 	defer mt.ddLock.Unlock()
 
-	fieldSchema, err := mt.unlockGetFieldSchema(collName, fieldName)
-=======
-// TODO, split GetNotIndexedSegments into two calls, one is to update CollectionMetaPrefix, IndexMetaPrefix, the otherone is trigger index build task
-func (mt *MetaTable) GetNotIndexedSegments(collName string, fieldName string, idxInfo *pb.IndexInfo, segIDs []typeutil.UniqueID) ([]typeutil.UniqueID, schemapb.FieldSchema, error) {
-	mt.ddLock.Lock()
-	defer mt.ddLock.Unlock()
-
-	collMeta, err := mt.getCollectionInfoInternal(collName)
->>>>>>> c1857475
+	fieldSchema, err := mt.getFieldSchemaInternal(collName, fieldName)
 	if err != nil {
 		return nil, fieldSchema, err
 	}
 
-<<<<<<< HEAD
 	rstID := make([]typeutil.UniqueID, 0, 16)
 	for _, segID := range segIDs {
-		if ok := mt.unlockIsSegmentIndexed(segID, &fieldSchema, idxInfo.IndexParams); !ok {
+		if ok := mt.isSegmentIndexedInternal(segID, &fieldSchema, idxInfo.IndexParams); !ok {
 			rstID = append(rstID, segID)
 		}
 	}
@@ -1278,15 +1084,12 @@
 	mt.ddLock.Lock()
 	defer mt.ddLock.Unlock()
 
-	fieldSchema, err := mt.unlockGetFieldSchema(colName, fieldName)
-=======
-	fieldSchema, err := mt.getFieldSchemaInternal(collName, fieldName)
->>>>>>> c1857475
+	fieldSchema, err := mt.getFieldSchemaInternal(colName, fieldName)
 	if err != nil {
 		return false, err
 	}
 
-	collMeta, err := mt.unlockGetCollectionInfo(colName)
+	collMeta, err := mt.getCollectionInfoInternal(colName)
 	if err != nil {
 		// error here if collection not found.
 		return false, err
@@ -1342,18 +1145,9 @@
 		Key:   fieldSchema.FieldID,
 		Value: idxInfo.IndexID,
 	}
-<<<<<<< HEAD
 	collMeta.FieldIDToIndexID = append(collMeta.FieldIDToIndexID, tuple)
 	if err := mt.catalog.CreateIndex(mt.ctx, &collMeta, idxInfo); err != nil {
 		return false, nil
-=======
-
-	rstID := make([]typeutil.UniqueID, 0, 16)
-	for _, segID := range segIDs {
-		if exist := mt.isSegmentIndexedInternal(segID, &fieldSchema, idxInfo.IndexParams); !exist {
-			rstID = append(rstID, segID)
-		}
->>>>>>> c1857475
 	}
 
 	mt.collID2Meta[collMeta.CollectionID] = collMeta
@@ -1363,12 +1157,7 @@
 }
 
 // GetIndexByName return index info by index name
-<<<<<<< HEAD
 func (mt *MetaTable) GetIndexByName(collName, indexName string) (model.Collection, []model.Index, error) {
-=======
-// TODO: IndexName is unique on collection, should return (pb.CollectionInfo, pb.IndexInfo, error)
-func (mt *MetaTable) GetIndexByName(collName, indexName string) (pb.CollectionInfo, []pb.IndexInfo, error) {
->>>>>>> c1857475
 	mt.ddLock.RLock()
 	defer mt.ddLock.RUnlock()
 

// Licensed to the LF AI & Data foundation under one
// or more contributor license agreements. See the NOTICE file
// distributed with this work for additional information
// regarding copyright ownership. The ASF licenses this file
// to you under the Apache License, Version 2.0 (the
// "License"); you may not use this file except in compliance
// with the License. You may obtain a copy of the License at
//
//     http://www.apache.org/licenses/LICENSE-2.0
//
// Unless required by applicable law or agreed to in writing, software
// distributed under the License is distributed on an "AS IS" BASIS,
// WITHOUT WARRANTIES OR CONDITIONS OF ANY KIND, either express or implied.
// See the License for the specific language governing permissions and
// limitations under the License.

package rootcoord

import (
	"context"
	"fmt"
	"sync"

	"github.com/milvus-io/milvus/internal/common"

	"github.com/milvus-io/milvus/internal/kv"
	"github.com/milvus-io/milvus/internal/log"
	"github.com/milvus-io/milvus/internal/metastore"
	kvmetestore "github.com/milvus-io/milvus/internal/metastore/kv"
	"github.com/milvus-io/milvus/internal/metastore/model"
	"github.com/milvus-io/milvus/internal/proto/commonpb"
	"github.com/milvus-io/milvus/internal/proto/internalpb"
	"github.com/milvus-io/milvus/internal/proto/milvuspb"
	"github.com/milvus-io/milvus/internal/proto/schemapb"
	"github.com/milvus-io/milvus/internal/util/typeutil"
	"go.uber.org/zap"
)

const (
	// TimestampPrefix prefix for timestamp
	TimestampPrefix = kvmetestore.ComponentPrefix + "/timestamp"

	// DDOperationPrefix prefix for DD operation
	DDOperationPrefix = kvmetestore.ComponentPrefix + "/dd-operation"

	// DDMsgSendPrefix prefix to indicate whether DD msg has been send
	DDMsgSendPrefix = kvmetestore.ComponentPrefix + "/dd-msg-send"

	// CreateCollectionDDType name of DD type for create collection
	CreateCollectionDDType = "CreateCollection"

	// DropCollectionDDType name of DD type for drop collection
	DropCollectionDDType = "DropCollection"

	// CreatePartitionDDType name of DD type for create partition
	CreatePartitionDDType = "CreatePartition"

	// DropPartitionDDType name of DD type for drop partition
	DropPartitionDDType = "DropPartition"

	// DefaultIndexType name of default index type for scalar field
	DefaultIndexType = "STL_SORT"

	// DefaultStringIndexType name of default index type for varChar/string field
	DefaultStringIndexType = "Trie"
)

// MetaTable store all rootCoord meta info
type MetaTable struct {
	ctx      context.Context
	txn      kv.TxnKV      // client of a reliable txnkv service, i.e. etcd client
	snapshot kv.SnapShotKV // client of a reliable snapshotkv service, i.e. etcd client
	catalog  metastore.Catalog

	collID2Meta   map[typeutil.UniqueID]model.Collection           // collection id -> collection meta
	collName2ID   map[string]typeutil.UniqueID                     // collection name to collection id
	collAlias2ID  map[string]typeutil.UniqueID                     // collection alias to collection id
	partID2SegID  map[typeutil.UniqueID]map[typeutil.UniqueID]bool // partition id -> segment_id -> bool
	segID2IndexID map[typeutil.UniqueID]typeutil.UniqueID          // segment_id -> index_id
	indexID2Meta  map[typeutil.UniqueID]*model.Index               // collection id/index_id -> meta

	ddLock   sync.RWMutex
	credLock sync.RWMutex
}

// NewMetaTable creates meta table for rootcoord, which stores all in-memory information
// for collection, partition, segment, index etc.
func NewMetaTable(ctx context.Context, txn kv.TxnKV, snap kv.SnapShotKV) (*MetaTable, error) {
	mt := &MetaTable{
		ctx:      ctx,
		txn:      txn,
		snapshot: snap,
		catalog:  &kvmetestore.Catalog{Txn: txn, Snapshot: snap},
		ddLock:   sync.RWMutex{},
		credLock: sync.RWMutex{},
	}
	err := mt.reloadFromKV()
	if err != nil {
		return nil, err
	}
	return mt, nil
}

func (mt *MetaTable) reloadFromKV() error {
	mt.collID2Meta = make(map[typeutil.UniqueID]model.Collection)
	mt.collName2ID = make(map[string]typeutil.UniqueID)
	mt.collAlias2ID = make(map[string]typeutil.UniqueID)
	mt.partID2SegID = make(map[typeutil.UniqueID]map[typeutil.UniqueID]bool)
	mt.segID2IndexID = make(map[typeutil.UniqueID]typeutil.UniqueID)
	mt.indexID2Meta = make(map[typeutil.UniqueID]*model.Index)
	mt.collAlias2ID = make(map[string]typeutil.UniqueID)

	collAliases, err := mt.catalog.ListAliases(mt.ctx)
	if err != nil {
		return err
	}
	for _, aliasInfo := range collAliases {
		mt.collAlias2ID[aliasInfo.Name] = aliasInfo.CollectionID
	}

	collMap, err := mt.catalog.ListCollections(mt.ctx, 0)
	if err != nil {
		return err
	}

	for _, coll := range collMap {
		if _, ok := mt.collAlias2ID[coll.Name]; ok {
			continue
		}

		mt.collID2Meta[coll.CollectionID] = *coll
		mt.collName2ID[coll.Name] = coll.CollectionID
	}

	indexes, err := mt.catalog.ListIndexes(mt.ctx)
	if err != nil {
		return err
	}
	for _, index := range indexes {
		for _, segIndexInfo := range index.SegmentIndexes {
			// update partID2SegID
			segIDMap, ok := mt.partID2SegID[segIndexInfo.Segment.PartitionID]
			if ok {
				segIDMap[segIndexInfo.Segment.SegmentID] = true
			} else {
				idMap := make(map[typeutil.UniqueID]bool)
				idMap[segIndexInfo.Segment.SegmentID] = true
				mt.partID2SegID[segIndexInfo.Segment.PartitionID] = idMap
			}

			mt.segID2IndexID[segIndexInfo.Segment.SegmentID] = index.IndexID
		}

		mt.indexID2Meta[index.IndexID] = index
	}

	log.Debug("reload meta table from KV successfully")
	return nil
}

// AddCollection add collection
func (mt *MetaTable) AddCollection(coll *model.Collection, ts typeutil.Timestamp, ddOpStr string) error {
	mt.ddLock.Lock()
	defer mt.ddLock.Unlock()

	if _, ok := mt.collName2ID[coll.Name]; ok {
		return fmt.Errorf("collection %s exist", coll.Name)
	}

	coll.CreateTime = ts
	for _, partition := range coll.Partitions {
		partition.PartitionCreatedTimestamp = ts
	}

	if err := mt.catalog.CreateCollection(mt.ctx, coll, ts); err != nil {
		return err
	}

	mt.collID2Meta[coll.CollectionID] = *coll
	mt.collName2ID[coll.Name] = coll.CollectionID
	return nil
}

// DeleteCollection delete collection
func (mt *MetaTable) DeleteCollection(collID typeutil.UniqueID, ts typeutil.Timestamp, ddOpStr string) error {
	mt.ddLock.Lock()
	defer mt.ddLock.Unlock()

	col, ok := mt.collID2Meta[collID]
	if !ok {
		return fmt.Errorf("can't find collection. id = %d", collID)
	}

	var aliases []string
	// delete collection aliases
	for alias, cid := range mt.collAlias2ID {
		if cid == collID {
			aliases = append(aliases, alias)
		}
	}

	collection := &model.Collection{
		CollectionID: collID,
		Aliases:      aliases,
	}

	if err := mt.catalog.DropCollection(mt.ctx, collection, ts); err != nil {
		return err
	}

	// update segID2IndexID
	for _, partition := range col.Partitions {
		partID := partition.PartitionID
		if segIDMap, ok := mt.partID2SegID[partID]; ok {
			for segID := range segIDMap {
				delete(mt.segID2IndexID, segID)
			}
		}
		delete(mt.partID2SegID, partID)
	}

	for _, t := range col.FieldIDToIndexID {
		delete(mt.indexID2Meta, t.Value)
	}

	// delete collection aliases
	for _, alias := range aliases {
		delete(mt.collAlias2ID, alias)
	}

	delete(mt.collID2Meta, collID)
	delete(mt.collName2ID, col.Name)

	return nil
}

// HasCollection return collection existence
func (mt *MetaTable) HasCollection(collID typeutil.UniqueID, ts typeutil.Timestamp) bool {
	mt.ddLock.RLock()
	defer mt.ddLock.RUnlock()
	if ts == 0 {
		_, ok := mt.collID2Meta[collID]
		return ok
	}

	return mt.catalog.CollectionExists(mt.ctx, collID, ts)
}

// GetCollectionIDByName returns the collection ID according to its name.
// Returns an error if no matching ID is found.
func (mt *MetaTable) GetCollectionIDByName(cName string) (typeutil.UniqueID, error) {
	mt.ddLock.RLock()
	defer mt.ddLock.RUnlock()
	var cID UniqueID
	var ok bool
	if cID, ok = mt.collName2ID[cName]; !ok {
		return 0, fmt.Errorf("collection ID not found for collection name %s", cName)
	}
	return cID, nil
}

// GetCollectionNameByID returns the collection name according to its ID.
// Returns an error if no matching name is found.
func (mt *MetaTable) GetCollectionNameByID(collectionID typeutil.UniqueID) (string, error) {
	mt.ddLock.RLock()
	defer mt.ddLock.RUnlock()
	col, ok := mt.collID2Meta[collectionID]
	if !ok {
		return "", fmt.Errorf("can't find collection id : %d", collectionID)
	}
	return col.Name, nil
}

// GetCollectionByID return collection meta by collection id
func (mt *MetaTable) GetCollectionByID(collectionID typeutil.UniqueID, ts typeutil.Timestamp) (*model.Collection, error) {
	mt.ddLock.RLock()
	defer mt.ddLock.RUnlock()

	if ts == 0 {
		col, ok := mt.collID2Meta[collectionID]
		if !ok {
			return nil, fmt.Errorf("can't find collection id : %d", collectionID)
		}
		return model.CloneCollectionModel(col), nil
	}

	return mt.catalog.GetCollectionByID(mt.ctx, collectionID, ts)
}

// GetCollectionByName return collection meta by collection name
func (mt *MetaTable) GetCollectionByName(collectionName string, ts typeutil.Timestamp) (*model.Collection, error) {
	mt.ddLock.RLock()
	defer mt.ddLock.RUnlock()

	if ts == 0 {
		vid, ok := mt.collName2ID[collectionName]
		if !ok {
			if vid, ok = mt.collAlias2ID[collectionName]; !ok {
				return nil, fmt.Errorf("can't find collection: " + collectionName)
			}
		}
		col, ok := mt.collID2Meta[vid]
		if !ok {
			return nil, fmt.Errorf("can't find collection %s with id %d", collectionName, vid)
		}

		return model.CloneCollectionModel(col), nil
	}

	return mt.catalog.GetCollectionByName(mt.ctx, collectionName, ts)
}

// ListCollections list all collection names
func (mt *MetaTable) ListCollections(ts typeutil.Timestamp) (map[string]*model.Collection, error) {
	mt.ddLock.RLock()
	defer mt.ddLock.RUnlock()
	cols := make(map[string]*model.Collection)

	if ts == 0 {
		for collName, collID := range mt.collName2ID {
			col := mt.collID2Meta[collID]
			cols[collName] = model.CloneCollectionModel(col)
		}
		return cols, nil
	}

	return mt.catalog.ListCollections(mt.ctx, ts)
}

// ListAliases list all collection aliases
func (mt *MetaTable) ListAliases(collID typeutil.UniqueID) []string {
	mt.ddLock.RLock()
	defer mt.ddLock.RUnlock()
	var aliases []string
	for alias, cid := range mt.collAlias2ID {
		if cid == collID {
			aliases = append(aliases, alias)
		}
	}
	return aliases
}

// ListCollectionVirtualChannels list virtual channels of all collections
func (mt *MetaTable) ListCollectionVirtualChannels() map[typeutil.UniqueID][]string {
	mt.ddLock.RLock()
	defer mt.ddLock.RUnlock()
	chanMap := make(map[typeutil.UniqueID][]string)

	for id, collInfo := range mt.collID2Meta {
		chanMap[id] = collInfo.VirtualChannelNames
	}
	return chanMap
}

// ListCollectionPhysicalChannels list physical channels of all collections
func (mt *MetaTable) ListCollectionPhysicalChannels() map[typeutil.UniqueID][]string {
	mt.ddLock.RLock()
	defer mt.ddLock.RUnlock()
	chanMap := make(map[typeutil.UniqueID][]string)

	for id, collInfo := range mt.collID2Meta {
		chanMap[id] = collInfo.PhysicalChannelNames
	}
	return chanMap
}

// AddPartition add partition
func (mt *MetaTable) AddPartition(collID typeutil.UniqueID, partitionName string, partitionID typeutil.UniqueID, ts typeutil.Timestamp, ddOpStr string) error {
	mt.ddLock.Lock()
	defer mt.ddLock.Unlock()
	coll, ok := mt.collID2Meta[collID]
	if !ok {
		return fmt.Errorf("can't find collection. id = %d", collID)
	}

	// number of partition tags (except _default) should be limited to 4096 by default
	if int64(len(coll.Partitions)) >= Params.RootCoordCfg.MaxPartitionNum {
		return fmt.Errorf("maximum partition's number should be limit to %d", Params.RootCoordCfg.MaxPartitionNum)
	}

	for _, p := range coll.Partitions {
		if p.PartitionID == partitionID {
			return fmt.Errorf("partition id = %d already exists", partitionID)
		}
		if p.PartitionName == partitionName {
			return fmt.Errorf("partition name = %s already exists", partitionName)
		}
		// no necessary to check created timestamp
	}

	coll.Partitions = append(coll.Partitions,
		&model.Partition{
			PartitionID:               partitionID,
			PartitionName:             partitionName,
			PartitionCreatedTimestamp: ts,
		})

	if err := mt.catalog.CreatePartition(mt.ctx, &coll, ts); err != nil {
		return err
	}

	mt.collID2Meta[collID] = coll
	return nil
}

// GetPartitionNameByID return partition name by partition id
func (mt *MetaTable) GetPartitionNameByID(collID, partitionID typeutil.UniqueID, ts typeutil.Timestamp) (string, error) {
	if ts == 0 {
		mt.ddLock.RLock()
		defer mt.ddLock.RUnlock()
		col, ok := mt.collID2Meta[collID]
		if !ok {
			return "", fmt.Errorf("can't find collection id = %d", collID)
		}
		for _, partition := range col.Partitions {
			if partition.PartitionID == partitionID {
				return partition.PartitionName, nil
			}
		}
		return "", fmt.Errorf("partition %d does not exist", partitionID)
	}

	col, err := mt.catalog.GetCollectionByID(mt.ctx, collID, ts)
	if err != nil {
		return "", err
	}
	for _, partition := range col.Partitions {
		if partition.PartitionID == partitionID {
			return partition.PartitionName, nil
		}
	}
	return "", fmt.Errorf("partition %d does not exist", partitionID)
}

func (mt *MetaTable) getPartitionByName(collID typeutil.UniqueID, partitionName string, ts typeutil.Timestamp) (typeutil.UniqueID, error) {
	if ts == 0 {
		col, ok := mt.collID2Meta[collID]
		if !ok {
			return 0, fmt.Errorf("can't find collection id = %d", collID)
		}
		for _, partition := range col.Partitions {
			if partition.PartitionName == partitionName {
				return partition.PartitionID, nil
			}
		}
		return 0, fmt.Errorf("partition %s does not exist", partitionName)
	}

	col, err := mt.catalog.GetCollectionByID(mt.ctx, collID, ts)
	if err != nil {
		return 0, err
	}
	for _, partition := range col.Partitions {
		if partition.PartitionName == partitionName {
			return partition.PartitionID, nil
		}
	}
	return 0, fmt.Errorf("partition %s does not exist", partitionName)
}

// GetPartitionByName return partition id by partition name
func (mt *MetaTable) GetPartitionByName(collID typeutil.UniqueID, partitionName string, ts typeutil.Timestamp) (typeutil.UniqueID, error) {
	mt.ddLock.RLock()
	defer mt.ddLock.RUnlock()
	return mt.getPartitionByName(collID, partitionName, ts)
}

// HasPartition check partition existence
func (mt *MetaTable) HasPartition(collID typeutil.UniqueID, partitionName string, ts typeutil.Timestamp) bool {
	mt.ddLock.RLock()
	defer mt.ddLock.RUnlock()
	_, err := mt.getPartitionByName(collID, partitionName, ts)
	return err == nil
}

// DeletePartition delete partition
func (mt *MetaTable) DeletePartition(collID typeutil.UniqueID, partitionName string, ts typeutil.Timestamp, ddOpStr string) (typeutil.UniqueID, error) {
	mt.ddLock.Lock()
	defer mt.ddLock.Unlock()

	if partitionName == Params.CommonCfg.DefaultPartitionName {
		return 0, fmt.Errorf("default partition cannot be deleted")
	}

	col, ok := mt.collID2Meta[collID]
	if !ok {
		return 0, fmt.Errorf("can't find collection id = %d", collID)
	}

	// check tag exists
	exist := false

	parts := make([]*model.Partition, 0, len(col.Partitions))

	var partID typeutil.UniqueID
	for _, partition := range col.Partitions {
		if partition.PartitionName == partitionName {
			partID = partition.PartitionID
			exist = true
		} else {
			parts = append(parts, partition)
		}
	}
	if !exist {
		return 0, fmt.Errorf("partition %s does not exist", partitionName)
	}

	col.Partitions = parts
	if err := mt.catalog.DropPartition(mt.ctx, &col, partID, ts); err != nil {
		return 0, err
	}

	// update cache
	mt.collID2Meta[collID] = col
	if segIDMap, ok := mt.partID2SegID[partID]; ok {
		for segID := range segIDMap {
			indexID, ok := mt.segID2IndexID[segID]
			if !ok {
				continue
			}
			delete(mt.segID2IndexID, segID)

			indexMeta, ok := mt.indexID2Meta[indexID]
			if ok {
				delete(indexMeta.SegmentIndexes, segID)
			}
		}
	}
	delete(mt.partID2SegID, partID)

	return partID, nil
}

func (mt *MetaTable) updateSegmentIndexMetaCache(oldIndex *model.Index, index *model.Index) error {
	for _, segIdxInfo := range index.SegmentIndexes {
		if _, ok := mt.partID2SegID[segIdxInfo.PartitionID]; !ok {
			segIDMap := map[typeutil.UniqueID]bool{segIdxInfo.SegmentID: true}
			mt.partID2SegID[segIdxInfo.PartitionID] = segIDMap
		} else {
			mt.partID2SegID[segIdxInfo.PartitionID][segIdxInfo.SegmentID] = true
		}

		mt.segID2IndexID[segIdxInfo.SegmentID] = index.IndexID
	}

	for segID, segmentIdx := range index.SegmentIndexes {
		oldIndex.SegmentIndexes[segID] = segmentIdx
	}

	return nil
}

// AlterIndex alter index
func (mt *MetaTable) AlterIndex(newIndex *model.Index) error {
	mt.ddLock.Lock()
	defer mt.ddLock.Unlock()

	_, ok := mt.collID2Meta[newIndex.CollectionID]
	if !ok {
		return fmt.Errorf("collection id = %d not found", newIndex.CollectionID)
	}

	oldIndex, ok := mt.indexID2Meta[newIndex.IndexID]
	if !ok || newIndex.IsDeleted {
		log.Error("index id not found or has been deleted", zap.Int64("indexID", newIndex.IndexID))
		return fmt.Errorf("index id = %d not found", newIndex.IndexID)
	}

	if err := mt.catalog.AlterIndex(mt.ctx, oldIndex, newIndex, metastore.ADD); err != nil {
		return err
	}

	err := mt.updateSegmentIndexMetaCache(oldIndex, newIndex)
	return err
}

func (mt *MetaTable) MarkIndexDeleted(collName, fieldName, indexName string) error {
	mt.ddLock.Lock()
	defer mt.ddLock.Unlock()

	collMeta, err := mt.getCollectionInfoInternal(collName)
	if err != nil {
		log.Error("get collection meta failed", zap.String("collName", collName), zap.Error(err))
		return fmt.Errorf("collection name  = %s not has meta", collName)
	}
	fieldSch, err := mt.getFieldSchemaInternal(collName, fieldName)
	if err != nil {
		return err
	}

	var deletedIdxMeta *model.Index
	for _, t := range collMeta.FieldIDToIndexID {
		fieldID := t.Key
		indexID := t.Value
		if fieldID != fieldSch.FieldID {
			continue
		}
		idxMeta, ok := mt.indexID2Meta[indexID]
		if !ok {
			errMsg := fmt.Errorf("index not has meta with ID = %d", indexID)
			log.Error("index id not has meta", zap.Int64("index id", indexID))
			return errMsg
		}
		if idxMeta.IsDeleted {
			continue
		}
		if idxMeta.IndexName != indexName {
			continue
		}
		deletedIdxMeta = idxMeta
	}

	if deletedIdxMeta == nil {
		log.Warn("index not found",
			zap.String("collName", collName),
			zap.String("fieldName", fieldName),
			zap.String("indexName", indexName))
		return nil
	}

	log.Info("mark index deleted",
		zap.String("collName", collName),
		zap.String("fieldName", fieldName),
		zap.String("indexName", indexName),
		zap.Int64("dropIndexID", deletedIdxMeta.IndexID))

	// update metastore
	newIndex := &model.Index{IsDeleted: true}
	if err = mt.catalog.AlterIndex(mt.ctx, deletedIdxMeta, newIndex, metastore.ADD); err != nil {
		return err
	}

	// update cache
	deletedIdxMeta.IsDeleted = true
	return nil
}

// DropIndex drop index
// Deprecated, only ut are used.
func (mt *MetaTable) DropIndex(collName, fieldName, indexName string) (typeutil.UniqueID, bool, error) {
	mt.ddLock.Lock()
	defer mt.ddLock.Unlock()

	collID, ok := mt.collName2ID[collName]
	if !ok {
		collID, ok = mt.collAlias2ID[collName]
		if !ok {
			return 0, false, fmt.Errorf("collection name = %s not exist", collName)
		}
	}
	col, ok := mt.collID2Meta[collID]
	if !ok {
		return 0, false, fmt.Errorf("collection name  = %s not has meta", collName)
	}
	fieldSch, err := mt.getFieldSchemaInternal(collName, fieldName)
	if err != nil {
		return 0, false, err
	}

	fieldIDToIndexID := make([]common.Int64Tuple, 0, len(col.FieldIDToIndexID))
	var dropIdxID typeutil.UniqueID
	for i, t := range col.FieldIDToIndexID {
		fieldID := t.Key
		indexID := t.Value

		if fieldID != fieldSch.FieldID {
			fieldIDToIndexID = append(fieldIDToIndexID, t)
			continue
		}

		idxMeta, ok := mt.indexID2Meta[indexID]
		if !ok || idxMeta.IsDeleted || idxMeta.IndexName != indexName {
			fieldIDToIndexID = append(fieldIDToIndexID, t)
			log.Warn("index id not has meta", zap.Int64("index id", indexID))
			continue
		}
		dropIdxID = indexID
		fieldIDToIndexID = append(fieldIDToIndexID, col.FieldIDToIndexID[i+1:]...)
		break
	}

	if len(fieldIDToIndexID) == len(col.FieldIDToIndexID) {
		log.Warn("drop index,index not found", zap.String("collection name", collName), zap.String("filed name", fieldName), zap.String("index name", indexName))
		return 0, false, nil
	}

	col.FieldIDToIndexID = fieldIDToIndexID

	// update metastore
	err = mt.catalog.DropIndex(mt.ctx, &col, dropIdxID, 0)
	if err != nil {
		return 0, false, err
	}

	// update cache
	mt.collID2Meta[collID] = col
	delete(mt.indexID2Meta, dropIdxID)
	for _, part := range col.Partitions {
		if segIDMap, ok := mt.partID2SegID[part.PartitionID]; ok {
			for segID := range segIDMap {
				delete(mt.segID2IndexID, segID)
			}
		}
	}
	return dropIdxID, true, nil
}

func (mt *MetaTable) GetInitBuildIDs(collName, indexName string) ([]UniqueID, error) {
	mt.ddLock.RLock()
	defer mt.ddLock.RUnlock()

	collMeta, err := mt.getCollectionInfoInternal(collName)
	if err != nil {
		return nil, err
	}

	var indexID typeutil.UniqueID
<<<<<<< HEAD
	for _, t := range collMeta.FieldIDToIndexID {
		idxMeta, ok := mt.indexID2Meta[t.Value]
		if ok && idxMeta.IndexName == indexName {
			indexID = t.Value
=======
	var indexIDCreateTS uint64
	for _, info := range collMeta.FieldIndexes {
		idxMeta, ok := mt.indexID2Meta[info.IndexID]
		if ok && idxMeta.IndexName == indexName {
			indexID = info.IndexID
			indexIDCreateTS = idxMeta.CreateTime
>>>>>>> fdccfb42
			break
		}
	}

	if indexID == 0 {
		log.Warn("get init buildIDs, index not found", zap.String("collection name", collName),
			zap.String("index name", indexName))
		return nil, fmt.Errorf("index not found with name = %s in collection %s", indexName, collName)
	}

	idxMeta, _ := mt.indexID2Meta[indexID]
	initBuildIDs := make([]UniqueID, 0)
<<<<<<< HEAD
	for _, segIndexInfo := range idxMeta.SegmentIndexes {
		if segIndexInfo.EnableIndex && !segIndexInfo.ByAutoFlush {
=======
	for _, indexID2Info := range mt.segID2IndexMeta {
		segIndexInfo, ok := indexID2Info[indexID]
		if ok && segIndexInfo.EnableIndex && segIndexInfo.CreateTime <= indexIDCreateTS {
>>>>>>> fdccfb42
			initBuildIDs = append(initBuildIDs, segIndexInfo.BuildID)
		}
	}

	return initBuildIDs, nil
}

func (mt *MetaTable) GetBuildIDsBySegIDs(segIDs []UniqueID) []UniqueID {
	mt.ddLock.RLock()
	defer mt.ddLock.RUnlock()

	buildIDs := make([]UniqueID, 0)
	for _, segID := range segIDs {
		segmentIdx, err := mt.getSegIdxMetaBySegID(segID)
		// skip if not found corresponding index meta
		if err != nil {
			continue
		}
		buildIDs = append(buildIDs, segmentIdx.BuildID)
	}
	return buildIDs
}

func (mt *MetaTable) AlignSegmentsMeta(collID, partID UniqueID, segIDs map[UniqueID]struct{}) ([]UniqueID, []UniqueID) {
	mt.ddLock.Lock()
	defer mt.ddLock.Unlock()

	allIndexID := make([]UniqueID, 0)
	if collMeta, ok := mt.collID2Meta[collID]; ok {
		for _, tuple := range collMeta.FieldIDToIndexID {
			allIndexID = append(allIndexID, tuple.Value)
		}
	}

	recycledSegIDs := make([]UniqueID, 0)
	recycledBuildIDs := make([]UniqueID, 0)
	if segMap, ok := mt.partID2SegID[partID]; ok {
		for segID := range segMap {
			if _, ok := segIDs[segID]; !ok {
				recycledSegIDs = append(recycledSegIDs, segID)
<<<<<<< HEAD
			}

			segmentIdx, err := mt.getSegIdxMetaBySegID(segID)
			// skip if not found corresponding index meta
			if err != nil {
				continue
=======
				if idxID2segIndex, ok := mt.segID2IndexMeta[segID]; ok {
					for _, segIndex := range idxID2segIndex {
						recycledBuildIDs = append(recycledBuildIDs, segIndex.BuildID)
					}
				}
>>>>>>> fdccfb42
			}
			recycledBuildIDs = append(recycledBuildIDs, segmentIdx.BuildID)
		}
	}

	return recycledSegIDs, recycledBuildIDs
}

func (mt *MetaTable) RemoveSegments(collID, partID UniqueID, segIDs []UniqueID) error {
	mt.ddLock.Lock()
	defer mt.ddLock.Unlock()

	log.Info("RootCoord MetaTable remove segments", zap.Int64("collID", collID), zap.Int64("partID", partID),
		zap.Int64s("segIDs", segIDs))
	allIndexID := make([]UniqueID, 0)
	if collMeta, ok := mt.collID2Meta[collID]; ok {
		for _, tuple := range collMeta.FieldIDToIndexID {
			allIndexID = append(allIndexID, tuple.Value)
		}
	}

	for _, indexID := range allIndexID {
		deletedSegIdx := make(map[int64]model.SegmentIndex, len(segIDs))
		for _, segID := range segIDs {
			deletedSegIdx[segID] = model.SegmentIndex{
				Segment: model.Segment{
					SegmentID:   segID,
					PartitionID: partID,
				},
			}
		}

		deletedIdxMeta := &model.Index{
			CollectionID:   collID,
			IndexID:        indexID,
			SegmentIndexes: deletedSegIdx,
		}

		if err := mt.catalog.AlterIndex(mt.ctx, nil, deletedIdxMeta, metastore.DELETE); err != nil {
			return err
		}
	}

	// update cache
	for _, segID := range segIDs {
		idxID, ok := mt.segID2IndexID[segID]
		if !ok {
			return fmt.Errorf("index id not found in collectionID %d with segmentID: %d", collID, segID)
		}

		idxMeta, ok := mt.indexID2Meta[idxID]
		if !ok {
			return fmt.Errorf("index meta not found in collectionID %d with idxID: %d", collID, idxID)
		}

		delete(idxMeta.SegmentIndexes, segID)
		delete(mt.segID2IndexID, segID)
		delete(mt.partID2SegID[partID], segID)
	}
	return nil
}

func (mt *MetaTable) GetDroppedIndex() map[UniqueID][]UniqueID {
	mt.ddLock.Lock()
	defer mt.ddLock.Unlock()

	droppedIndex := make(map[UniqueID][]UniqueID)
	for collID, meta := range mt.collID2Meta {
		for _, tuple := range meta.FieldIDToIndexID {
			if indexMeta, ok := mt.indexID2Meta[tuple.Value]; ok && indexMeta.IsDeleted {
				droppedIndex[collID] = append(droppedIndex[collID], tuple.Value)
			}
		}
	}
	return droppedIndex
}

// RecycleDroppedIndex remove the meta about index which is deleted.
// TODO:: Enable time travel
func (mt *MetaTable) RecycleDroppedIndex() error {
	mt.ddLock.Lock()
	defer mt.ddLock.Unlock()

	for collID, colMeta := range mt.collID2Meta {
		filedIDToIdxID := mt.arrayConvertMap(colMeta.FieldIDToIndexID)
		for idx, tuple := range filedIDToIdxID {
			dropIdxID := tuple.Value
			if idxInfo, ok := mt.indexID2Meta[dropIdxID]; !ok || idxInfo.IsDeleted {
				delete(filedIDToIdxID, idx)
				colMeta.FieldIDToIndexID = mt.mapConvertArray(filedIDToIdxID)

				// update metastore
				if err := mt.catalog.DropIndex(mt.ctx, &colMeta, dropIdxID, 0); err != nil {
					return err
				}

				// update cache
				mt.collID2Meta[collID] = colMeta
				delete(mt.indexID2Meta, dropIdxID)
				for _, part := range colMeta.Partitions {
					if segIDMap, ok := mt.partID2SegID[part.PartitionID]; ok {
						for segID := range segIDMap {
							delete(mt.segID2IndexID, segID)
						}
					}
				}
			}
		}
	}

	return nil
}

// GetSegmentIndexInfoByID return segment index info by segment id
func (mt *MetaTable) GetSegmentIndexInfoByID(segID typeutil.UniqueID, fieldID int64, idxName string) (model.Index, error) {
	mt.ddLock.RLock()
	defer mt.ddLock.RUnlock()
	idxMeta, err := mt.getIdxMetaBySegID(segID)
	if err != nil {
		return model.Index{}, err
	}

	// return default index
	if fieldID == -1 && idxName == "" && !idxMeta.IsDeleted && idxMeta.IndexName == Params.CommonCfg.DefaultIndexName {
		return idxMeta, nil
	}

	if idxMeta.IndexName == idxName && !idxMeta.IsDeleted && idxMeta.FieldID == fieldID {
		return idxMeta, nil
	}

	return model.Index{}, fmt.Errorf("can't find index name = %s on segment = %d, with filed id = %d", idxName, segID, fieldID)
}

func (mt *MetaTable) GetSegmentIndexInfos(segID typeutil.UniqueID) (model.Index, error) {
	mt.ddLock.RLock()
	defer mt.ddLock.RUnlock()
	return mt.getIdxMetaBySegID(segID)
}

// GetFieldSchema return field schema
func (mt *MetaTable) GetFieldSchema(collName string, fieldName string) (model.Field, error) {
	mt.ddLock.RLock()
	defer mt.ddLock.RUnlock()

	return mt.getFieldSchemaInternal(collName, fieldName)
}

func (mt *MetaTable) getFieldSchemaInternal(collName string, fieldName string) (model.Field, error) {
	collID, ok := mt.collName2ID[collName]
	if !ok {
		collID, ok = mt.collAlias2ID[collName]
		if !ok {
			return model.Field{}, fmt.Errorf("collection %s not found", collName)
		}
	}
	col, ok := mt.collID2Meta[collID]
	if !ok {
		return model.Field{}, fmt.Errorf("collection %s not found", collName)
	}

	for _, field := range col.Fields {
		if field.Name == fieldName {
			return *field, nil
		}
	}
	return model.Field{}, fmt.Errorf("collection %s doesn't have filed %s", collName, fieldName)
}

// IsSegmentIndexed check if segment has indexed
func (mt *MetaTable) IsSegmentIndexed(segID typeutil.UniqueID, fieldSchema *model.Field, indexParams []*commonpb.KeyValuePair) bool {
	mt.ddLock.RLock()
	defer mt.ddLock.RUnlock()
	return mt.isSegmentIndexedInternal(segID, fieldSchema, indexParams)
}

func (mt *MetaTable) isSegmentIndexedInternal(segID typeutil.UniqueID, fieldSchema *model.Field, indexParams []*commonpb.KeyValuePair) bool {
	index, err := mt.getIdxMetaBySegID(segID)
	if err != nil {
		return false
	}

	segIndex, ok := index.SegmentIndexes[segID]
	if ok && !index.IsDeleted &&
		index.FieldID == fieldSchema.FieldID &&
		EqualKeyPairArray(indexParams, index.IndexParams) &&
		segIndex.EnableIndex {
		return true
	}

	return false
}

func (mt *MetaTable) getCollectionInfoInternal(collName string) (model.Collection, error) {
	collID, ok := mt.collName2ID[collName]
	if !ok {
		collID, ok = mt.collAlias2ID[collName]
		if !ok {
			return model.Collection{}, fmt.Errorf("collection not found: %s", collName)
		}
	}
	collMeta, ok := mt.collID2Meta[collID]
	if !ok {
		return model.Collection{}, fmt.Errorf("collection not found: %s", collName)
	}
	return collMeta, nil
}

func (mt *MetaTable) checkFieldCanBeIndexed(collMeta model.Collection, fieldSchema model.Field, idxInfo *model.Index) error {
	for _, tuple := range collMeta.FieldIDToIndexID {
		if tuple.Key == fieldSchema.FieldID {
			if info, ok := mt.indexID2Meta[tuple.Value]; ok {
				if info.IsDeleted {
					continue
				}

				if idxInfo.IndexName != info.IndexName {
					return fmt.Errorf(
						"creating multiple indexes on same field is not supported, "+
							"collection: %s, field: %s, index name: %s, new index name: %s",
						collMeta.Name, fieldSchema.Name,
						info.IndexName, idxInfo.IndexName)
				}
			} else {
				// TODO: unexpected: what if index id not exist? Meta incomplete.
				log.Warn("index meta was incomplete, index id missing in indexID2Meta",
					zap.String("collection", collMeta.Name),
					zap.String("field", fieldSchema.Name),
					zap.Int64("collection id", collMeta.CollectionID),
					zap.Int64("field id", fieldSchema.FieldID),
					zap.Int64("index id", tuple.Value))
			}
		}
	}
	return nil
}

<<<<<<< HEAD
func (mt *MetaTable) checkFieldIndexDuplicate(collMeta model.Collection, fieldSchema model.Field, idxInfo *model.Index) (duplicate bool, err error) {
	for _, t := range collMeta.FieldIDToIndexID {
		if info, ok := mt.indexID2Meta[t.Value]; ok && !info.IsDeleted {
			if info.IndexName == idxInfo.IndexName {
				// the index name must be different for different indexes
				if t.Key != fieldSchema.FieldID || !EqualKeyPairArray(info.IndexParams, idxInfo.IndexParams) {
					return false, fmt.Errorf("index already exists, collection: %s, field: %s, index: %s", collMeta.Name, fieldSchema.Name, idxInfo.IndexName)
=======
func (mt *MetaTable) checkFieldIndexDuplicate(collMeta pb.CollectionInfo, fieldSchema schemapb.FieldSchema, idxInfo *pb.IndexInfo) (duplicate bool, dupIdxInfo *pb.IndexInfo, err error) {
	for _, f := range collMeta.FieldIndexes {
		if info, ok := mt.indexID2Meta[f.IndexID]; ok && !info.GetDeleted() {
			if info.IndexName == idxInfo.IndexName {
				// the index name must be different for different indexes
				if f.FiledID != fieldSchema.FieldID || !EqualKeyPairArray(info.IndexParams, idxInfo.IndexParams) {
					return false, nil, fmt.Errorf("index already exists, collection: %s, field: %s, index: %s", collMeta.GetSchema().GetName(), fieldSchema.GetName(), idxInfo.GetIndexName())
>>>>>>> fdccfb42
				}

				// same index name, index params, and fieldId
				return true, proto.Clone(&info).(*pb.IndexInfo), nil
			}
		}
	}
	return false, nil, nil
}

// GetNotIndexedSegments return segment ids which have no index
func (mt *MetaTable) GetNotIndexedSegments(collName string, fieldName string, idxInfo *model.Index, segIDs []typeutil.UniqueID) ([]typeutil.UniqueID, model.Field, error) {
	mt.ddLock.Lock()
	defer mt.ddLock.Unlock()

	fieldSchema, err := mt.getFieldSchemaInternal(collName, fieldName)
	if err != nil {
		return nil, fieldSchema, err
	}

	rstID := make([]typeutil.UniqueID, 0, 16)
	for _, segID := range segIDs {
		if ok := mt.isSegmentIndexedInternal(segID, &fieldSchema, idxInfo.IndexParams); !ok {
			rstID = append(rstID, segID)
		}
	}
	return rstID, fieldSchema, nil
}

// AddIndex add index
func (mt *MetaTable) AddIndex(colName string, fieldName string, idxInfo *model.Index, segIDs []typeutil.UniqueID) (bool, error) {
	mt.ddLock.Lock()
	defer mt.ddLock.Unlock()

	fieldSchema, err := mt.getFieldSchemaInternal(colName, fieldName)
	if err != nil {
		return false, err
	}

	collMeta, err := mt.getCollectionInfoInternal(colName)
	if err != nil {
		// error here if collection not found.
		return false, err
	}

	//TODO:: check index params for sclar field
	// set default index type for scalar index
	if !typeutil.IsVectorType(fieldSchema.DataType) {
		if fieldSchema.DataType == schemapb.DataType_VarChar {
			idxInfo.IndexParams = []*commonpb.KeyValuePair{{Key: "index_type", Value: DefaultStringIndexType}}
		} else {
			idxInfo.IndexParams = []*commonpb.KeyValuePair{{Key: "index_type", Value: DefaultIndexType}}
		}
	}

	if idxInfo.IndexParams == nil {
		return false, fmt.Errorf("index param is nil")
	}

	if err := mt.checkFieldCanBeIndexed(collMeta, fieldSchema, idxInfo); err != nil {
		return false, err
	}

	dupIdx, dupIdxInfo, err := mt.checkFieldIndexDuplicate(collMeta, fieldSchema, idxInfo)
	if err != nil {
		// error here if index already exists.
		return dupIdx, err
	}

	if dupIdx {
		log.Warn("due to index already exists, skip add index to metastore", zap.Int64("collectionID", collMeta.CollectionID),
			zap.Int64("indexID", idxInfo.IndexID), zap.String("indexName", idxInfo.IndexName))
		// skip already exist index
		return dupIdx, nil
	}

	segmentIndexes := make(map[int64]model.SegmentIndex, len(segIDs))
	for _, segID := range segIDs {
		segmentIndex := model.SegmentIndex{
			Segment: model.Segment{
				SegmentID: segID,
			},
			EnableIndex: false,
		}
		segmentIndexes[segID] = segmentIndex
	}

	idxInfo.SegmentIndexes = segmentIndexes
	idxInfo.FieldID = fieldSchema.FieldID
	idxInfo.CollectionID = collMeta.CollectionID

<<<<<<< HEAD
	tuple := common.Int64Tuple{
		Key:   fieldSchema.FieldID,
		Value: idxInfo.IndexID,
=======
		mt.collID2Meta[collMeta.ID] = collMeta
		mt.indexID2Meta[idx.IndexID] = *idxInfo
	} else {
		log.Info("index has been created, update timestamp for IndexID", zap.Int64("indexID", dupIdxInfo.IndexID))
		// just update create time for IndexID
		dupIdxInfo.CreateTime = idxInfo.CreateTime
		k := fmt.Sprintf("%s/%d/%d", IndexMetaPrefix, collMeta.ID, dupIdxInfo.IndexID)
		v, err := proto.Marshal(dupIdxInfo)
		if err != nil {
			log.Error("MetaTable GetNotIndexedSegments Marshal idxInfo fail",
				zap.String("key", k), zap.Error(err))
			return nil, schemapb.FieldSchema{}, fmt.Errorf("metaTable GetNotIndexedSegments Marshal idxInfo fail key:%s, err:%w", k, err)
		}
		meta := map[string]string{k: string(v)}

		err = mt.txn.MultiSave(meta)
		if err != nil {
			log.Error("TxnKV MultiSave fail", zap.Error(err))
			panic("TxnKV MultiSave fail")
		}
		mt.indexID2Meta[dupIdxInfo.IndexID] = *dupIdxInfo
>>>>>>> fdccfb42
	}
	collMeta.FieldIDToIndexID = append(collMeta.FieldIDToIndexID, tuple)
	if err := mt.catalog.CreateIndex(mt.ctx, &collMeta, idxInfo); err != nil {
		return false, nil
	}

	mt.collID2Meta[collMeta.CollectionID] = collMeta
	mt.indexID2Meta[idxInfo.IndexID] = idxInfo
	return false, nil
}

// GetIndexByName return index info by index name
func (mt *MetaTable) GetIndexByName(collName, indexName string) (model.Collection, []model.Index, error) {
	mt.ddLock.RLock()
	defer mt.ddLock.RUnlock()

	collID, ok := mt.collName2ID[collName]
	if !ok {
		collID, ok = mt.collAlias2ID[collName]
		if !ok {
			return model.Collection{}, nil, fmt.Errorf("collection %s not found", collName)
		}
	}
	col, ok := mt.collID2Meta[collID]
	if !ok {
		return model.Collection{}, nil, fmt.Errorf("collection %s not found", collName)
	}

	rstIndex := make([]model.Index, 0, len(col.FieldIDToIndexID))
	for _, t := range col.FieldIDToIndexID {
		indexID := t.Value
		idxInfo, ok := mt.indexID2Meta[indexID]
		if !ok {
			return model.Collection{}, nil, fmt.Errorf("index id = %d not found", indexID)
		}
		if idxInfo.IsDeleted {
			continue
		}
		if indexName == "" || idxInfo.IndexName == indexName {
			rstIndex = append(rstIndex, *idxInfo)
		}
	}
	return col, rstIndex, nil
}

// GetIndexByID return index info by index id
func (mt *MetaTable) GetIndexByID(indexID typeutil.UniqueID) (*model.Index, error) {
	mt.ddLock.RLock()
	defer mt.ddLock.RUnlock()

	indexInfo, ok := mt.indexID2Meta[indexID]
	if !ok || indexInfo.IsDeleted {
		return nil, fmt.Errorf("cannot find index, id = %d", indexID)
	}
	return indexInfo, nil
}

func (mt *MetaTable) dupCollectionMeta() map[typeutil.UniqueID]model.Collection {
	mt.ddLock.RLock()
	defer mt.ddLock.RUnlock()
	return mt.collID2Meta
}

func (mt *MetaTable) dupMeta() (
	map[typeutil.UniqueID]model.Collection,
	map[typeutil.UniqueID]typeutil.UniqueID,
	map[typeutil.UniqueID]model.Index,
) {
	mt.ddLock.RLock()
	defer mt.ddLock.RUnlock()

	collID2Meta := make(map[typeutil.UniqueID]model.Collection, len(mt.collID2Meta))
	segID2IndexID := make(map[typeutil.UniqueID]typeutil.UniqueID, len(mt.segID2IndexID))
	indexID2Meta := make(map[typeutil.UniqueID]model.Index, len(mt.indexID2Meta))
	for k, v := range mt.collID2Meta {
		collID2Meta[k] = v
	}
	for k, v := range mt.segID2IndexID {
		segID2IndexID[k] = v
	}
	for k, v := range mt.indexID2Meta {
		indexID2Meta[k] = *v
	}
	return collID2Meta, segID2IndexID, indexID2Meta
}

// AddAlias add collection alias
func (mt *MetaTable) AddAlias(collectionAlias string, collectionName string, ts typeutil.Timestamp) error {
	mt.ddLock.Lock()
	defer mt.ddLock.Unlock()
	if _, ok := mt.collAlias2ID[collectionAlias]; ok {
		return fmt.Errorf("duplicate collection alias, alias = %s", collectionAlias)
	}

	if _, ok := mt.collName2ID[collectionAlias]; ok {
		return fmt.Errorf("collection alias collides with existing collection name. collection = %s, alias = %s", collectionAlias, collectionAlias)
	}

	id, ok := mt.collName2ID[collectionName]
	if !ok {
		return fmt.Errorf("aliased collection name does not exist, name = %s", collectionName)
	}

	coll := &model.Collection{
		CollectionID: id,
		Aliases:      []string{collectionAlias},
	}
	if err := mt.catalog.CreateAlias(mt.ctx, coll, ts); err != nil {
		return err
	}

	mt.collAlias2ID[collectionAlias] = id
	return nil
}

// DropAlias drop collection alias
func (mt *MetaTable) DropAlias(collectionAlias string, ts typeutil.Timestamp) error {
	mt.ddLock.Lock()
	defer mt.ddLock.Unlock()
	collectionID, ok := mt.collAlias2ID[collectionAlias]
	if !ok {
		return fmt.Errorf("alias does not exist, alias = %s", collectionAlias)
	}

	if err := mt.catalog.DropAlias(mt.ctx, collectionID, collectionAlias, ts); err != nil {
		return err
	}
	delete(mt.collAlias2ID, collectionAlias)
	return nil
}

// AlterAlias alter collection alias
func (mt *MetaTable) AlterAlias(collectionAlias string, collectionName string, ts typeutil.Timestamp) error {
	mt.ddLock.Lock()
	defer mt.ddLock.Unlock()
	if _, ok := mt.collAlias2ID[collectionAlias]; !ok {
		return fmt.Errorf("alias does not exist, alias = %s", collectionAlias)
	}

	id, ok := mt.collName2ID[collectionName]
	if !ok {
		return fmt.Errorf("aliased collection name does not exist, name = %s", collectionName)
	}

	coll := &model.Collection{
		CollectionID: id,
		Aliases:      []string{collectionAlias},
	}

	if err := mt.catalog.AlterAlias(mt.ctx, coll, ts); err != nil {
		return err
	}
	mt.collAlias2ID[collectionAlias] = id
	return nil
}

// IsAlias returns true if specific `collectionAlias` is an alias of collection.
func (mt *MetaTable) IsAlias(collectionAlias string) bool {
	mt.ddLock.RLock()
	defer mt.ddLock.RUnlock()
	_, ok := mt.collAlias2ID[collectionAlias]
	return ok
}

// AddCredential add credential
func (mt *MetaTable) AddCredential(credInfo *internalpb.CredentialInfo) error {
	if credInfo.Username == "" {
		return fmt.Errorf("username is empty")
	}

	credential := &model.Credential{
		Username:          credInfo.Username,
		EncryptedPassword: credInfo.EncryptedPassword,
	}
	return mt.catalog.CreateCredential(mt.ctx, credential)
}

// GetCredential get credential by username
func (mt *MetaTable) getCredential(username string) (*internalpb.CredentialInfo, error) {
	credential, err := mt.catalog.GetCredential(mt.ctx, username)
	return model.ConvertToCredentialPB(credential), err
}

// DeleteCredential delete credential
func (mt *MetaTable) DeleteCredential(username string) error {
	return mt.catalog.DropCredential(mt.ctx, username)
}

// ListCredentialUsernames list credential usernames
func (mt *MetaTable) ListCredentialUsernames() (*milvuspb.ListCredUsersResponse, error) {
	usernames, err := mt.catalog.ListCredentials(mt.ctx)
	if err != nil {
		return nil, fmt.Errorf("list credential usernames err:%w", err)
	}
	return &milvuspb.ListCredUsersResponse{Usernames: usernames}, nil
}

func (mt *MetaTable) getIdxMetaBySegID(segID int64) (model.Index, error) {
	indexID, ok := mt.segID2IndexID[segID]
	if !ok {
		return model.Index{}, fmt.Errorf("segment not found in meta, segment: %d", segID)
	}

	idxMeta, ok := mt.indexID2Meta[indexID]
	if !ok {
		return model.Index{}, fmt.Errorf("segment id: %d not has any index, request index id: %d", segID, indexID)
	}

	return *idxMeta, nil
}

func (mt *MetaTable) getSegIdxMetaBySegID(segID int64) (model.SegmentIndex, error) {
	idxMeta, err := mt.getIdxMetaBySegID(segID)
	if err != nil {
		return model.SegmentIndex{}, err
	}

	segmentIdx, ok := idxMeta.SegmentIndexes[segID]
	if !ok {
		return model.SegmentIndex{}, fmt.Errorf("segment id: %d not has any segment index,"+
			" request index id: %d", segID, idxMeta.IndexID)
	}

	return segmentIdx, nil
}

func (mt *MetaTable) arrayConvertMap(s []common.Int64Tuple) map[int]common.Int64Tuple {
	ret := make(map[int]common.Int64Tuple, len(s))
	for i, e := range s {
		ret[i] = e
	}
	return ret
}

func (mt *MetaTable) mapConvertArray(s map[int]common.Int64Tuple) []common.Int64Tuple {
	ret := make([]common.Int64Tuple, len(s))
	for _, e := range s {
		ret = append(ret, e)
	}
	return ret
}<|MERGE_RESOLUTION|>--- conflicted
+++ resolved
@@ -715,19 +715,12 @@
 	}
 
 	var indexID typeutil.UniqueID
-<<<<<<< HEAD
+	var indexIDCreateTS uint64
 	for _, t := range collMeta.FieldIDToIndexID {
 		idxMeta, ok := mt.indexID2Meta[t.Value]
 		if ok && idxMeta.IndexName == indexName {
 			indexID = t.Value
-=======
-	var indexIDCreateTS uint64
-	for _, info := range collMeta.FieldIndexes {
-		idxMeta, ok := mt.indexID2Meta[info.IndexID]
-		if ok && idxMeta.IndexName == indexName {
-			indexID = info.IndexID
 			indexIDCreateTS = idxMeta.CreateTime
->>>>>>> fdccfb42
 			break
 		}
 	}
@@ -740,14 +733,8 @@
 
 	idxMeta, _ := mt.indexID2Meta[indexID]
 	initBuildIDs := make([]UniqueID, 0)
-<<<<<<< HEAD
 	for _, segIndexInfo := range idxMeta.SegmentIndexes {
-		if segIndexInfo.EnableIndex && !segIndexInfo.ByAutoFlush {
-=======
-	for _, indexID2Info := range mt.segID2IndexMeta {
-		segIndexInfo, ok := indexID2Info[indexID]
-		if ok && segIndexInfo.EnableIndex && segIndexInfo.CreateTime <= indexIDCreateTS {
->>>>>>> fdccfb42
+		if segIndexInfo.EnableIndex && segIndexInfo.CreateTime <= indexIDCreateTS {
 			initBuildIDs = append(initBuildIDs, segIndexInfo.BuildID)
 		}
 	}
@@ -788,22 +775,13 @@
 		for segID := range segMap {
 			if _, ok := segIDs[segID]; !ok {
 				recycledSegIDs = append(recycledSegIDs, segID)
-<<<<<<< HEAD
+				segmentIdx, err := mt.getSegIdxMetaBySegID(segID)
+				// skip if not found corresponding index meta
+				if err != nil {
+					continue
+				}
+				recycledBuildIDs = append(recycledBuildIDs, segmentIdx.BuildID)
 			}
-
-			segmentIdx, err := mt.getSegIdxMetaBySegID(segID)
-			// skip if not found corresponding index meta
-			if err != nil {
-				continue
-=======
-				if idxID2segIndex, ok := mt.segID2IndexMeta[segID]; ok {
-					for _, segIndex := range idxID2segIndex {
-						recycledBuildIDs = append(recycledBuildIDs, segIndex.BuildID)
-					}
-				}
->>>>>>> fdccfb42
-			}
-			recycledBuildIDs = append(recycledBuildIDs, segmentIdx.BuildID)
 		}
 	}
 
@@ -1039,27 +1017,17 @@
 	return nil
 }
 
-<<<<<<< HEAD
-func (mt *MetaTable) checkFieldIndexDuplicate(collMeta model.Collection, fieldSchema model.Field, idxInfo *model.Index) (duplicate bool, err error) {
+func (mt *MetaTable) checkFieldIndexDuplicate(collMeta model.Collection, fieldSchema model.Field, idxInfo *model.Index) (duplicate bool, idx *model.Index, err error) {
 	for _, t := range collMeta.FieldIDToIndexID {
 		if info, ok := mt.indexID2Meta[t.Value]; ok && !info.IsDeleted {
 			if info.IndexName == idxInfo.IndexName {
 				// the index name must be different for different indexes
 				if t.Key != fieldSchema.FieldID || !EqualKeyPairArray(info.IndexParams, idxInfo.IndexParams) {
-					return false, fmt.Errorf("index already exists, collection: %s, field: %s, index: %s", collMeta.Name, fieldSchema.Name, idxInfo.IndexName)
-=======
-func (mt *MetaTable) checkFieldIndexDuplicate(collMeta pb.CollectionInfo, fieldSchema schemapb.FieldSchema, idxInfo *pb.IndexInfo) (duplicate bool, dupIdxInfo *pb.IndexInfo, err error) {
-	for _, f := range collMeta.FieldIndexes {
-		if info, ok := mt.indexID2Meta[f.IndexID]; ok && !info.GetDeleted() {
-			if info.IndexName == idxInfo.IndexName {
-				// the index name must be different for different indexes
-				if f.FiledID != fieldSchema.FieldID || !EqualKeyPairArray(info.IndexParams, idxInfo.IndexParams) {
-					return false, nil, fmt.Errorf("index already exists, collection: %s, field: %s, index: %s", collMeta.GetSchema().GetName(), fieldSchema.GetName(), idxInfo.GetIndexName())
->>>>>>> fdccfb42
+					return false, nil, fmt.Errorf("index already exists, collection: %s, field: %s, index: %s", collMeta.Name, fieldSchema.Name, idxInfo.IndexName)
 				}
 
 				// same index name, index params, and fieldId
-				return true, proto.Clone(&info).(*pb.IndexInfo), nil
+				return true, info, nil
 			}
 		}
 	}
@@ -1129,32 +1097,7 @@
 		log.Warn("due to index already exists, skip add index to metastore", zap.Int64("collectionID", collMeta.CollectionID),
 			zap.Int64("indexID", idxInfo.IndexID), zap.String("indexName", idxInfo.IndexName))
 		// skip already exist index
-		return dupIdx, nil
-	}
-
-	segmentIndexes := make(map[int64]model.SegmentIndex, len(segIDs))
-	for _, segID := range segIDs {
-		segmentIndex := model.SegmentIndex{
-			Segment: model.Segment{
-				SegmentID: segID,
-			},
-			EnableIndex: false,
-		}
-		segmentIndexes[segID] = segmentIndex
-	}
-
-	idxInfo.SegmentIndexes = segmentIndexes
-	idxInfo.FieldID = fieldSchema.FieldID
-	idxInfo.CollectionID = collMeta.CollectionID
-
-<<<<<<< HEAD
-	tuple := common.Int64Tuple{
-		Key:   fieldSchema.FieldID,
-		Value: idxInfo.IndexID,
-=======
-		mt.collID2Meta[collMeta.ID] = collMeta
-		mt.indexID2Meta[idx.IndexID] = *idxInfo
-	} else {
+
 		log.Info("index has been created, update timestamp for IndexID", zap.Int64("indexID", dupIdxInfo.IndexID))
 		// just update create time for IndexID
 		dupIdxInfo.CreateTime = idxInfo.CreateTime
@@ -1173,7 +1116,29 @@
 			panic("TxnKV MultiSave fail")
 		}
 		mt.indexID2Meta[dupIdxInfo.IndexID] = *dupIdxInfo
->>>>>>> fdccfb42
+
+
+		return dupIdx, nil
+	}
+
+	segmentIndexes := make(map[int64]model.SegmentIndex, len(segIDs))
+	for _, segID := range segIDs {
+		segmentIndex := model.SegmentIndex{
+			Segment: model.Segment{
+				SegmentID: segID,
+			},
+			EnableIndex: false,
+		}
+		segmentIndexes[segID] = segmentIndex
+	}
+
+	idxInfo.SegmentIndexes = segmentIndexes
+	idxInfo.FieldID = fieldSchema.FieldID
+	idxInfo.CollectionID = collMeta.CollectionID
+
+	tuple := common.Int64Tuple{
+		Key:   fieldSchema.FieldID,
+		Value: idxInfo.IndexID,
 	}
 	collMeta.FieldIDToIndexID = append(collMeta.FieldIDToIndexID, tuple)
 	if err := mt.catalog.CreateIndex(mt.ctx, &collMeta, idxInfo); err != nil {

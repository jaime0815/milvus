// Licensed to the LF AI & Data foundation under one
// or more contributor license agreements. See the NOTICE file
// distributed with this work for additional information
// regarding copyright ownership. The ASF licenses this file
// to you under the Apache License, Version 2.0 (the
// "License"); you may not use this file except in compliance
// with the License. You may obtain a copy of the License at
//
//     http://www.apache.org/licenses/LICENSE-2.0
//
// Unless required by applicable law or agreed to in writing, software
// distributed under the License is distributed on an "AS IS" BASIS,
// WITHOUT WARRANTIES OR CONDITIONS OF ANY KIND, either express or implied.
// See the License for the specific language governing permissions and
// limitations under the License.

package rootcoord

import (
	"context"
	"encoding/json"
	"errors"
	"fmt"
	"math/rand"
	"os"
	"strconv"
	"strings"
	"sync"
	"sync/atomic"
	"syscall"
	"time"

	"github.com/golang/protobuf/proto"

	"github.com/milvus-io/milvus/internal/allocator"
	"github.com/milvus-io/milvus/internal/common"
	"github.com/milvus-io/milvus/internal/kv"
	etcdkv "github.com/milvus-io/milvus/internal/kv/etcd"
	"github.com/milvus-io/milvus/internal/log"
	kvmetestore "github.com/milvus-io/milvus/internal/metastore/kv"
	"github.com/milvus-io/milvus/internal/metastore/model"
	"github.com/milvus-io/milvus/internal/metrics"
	ms "github.com/milvus-io/milvus/internal/mq/msgstream"
	"github.com/milvus-io/milvus/internal/proto/commonpb"
	"github.com/milvus-io/milvus/internal/proto/datapb"
	"github.com/milvus-io/milvus/internal/proto/indexpb"
	"github.com/milvus-io/milvus/internal/proto/internalpb"
	"github.com/milvus-io/milvus/internal/proto/milvuspb"
	"github.com/milvus-io/milvus/internal/proto/proxypb"
	"github.com/milvus-io/milvus/internal/proto/querypb"
	"github.com/milvus-io/milvus/internal/proto/rootcoordpb"
	"github.com/milvus-io/milvus/internal/tso"
	"github.com/milvus-io/milvus/internal/types"
	"github.com/milvus-io/milvus/internal/util"
	"github.com/milvus-io/milvus/internal/util/crypto"
	"github.com/milvus-io/milvus/internal/util/dependency"
	"github.com/milvus-io/milvus/internal/util/metricsinfo"
	"github.com/milvus-io/milvus/internal/util/paramtable"
	"github.com/milvus-io/milvus/internal/util/retry"
	"github.com/milvus-io/milvus/internal/util/sessionutil"
	"github.com/milvus-io/milvus/internal/util/timerecord"
	"github.com/milvus-io/milvus/internal/util/trace"
	"github.com/milvus-io/milvus/internal/util/tsoutil"
	"github.com/milvus-io/milvus/internal/util/typeutil"
	clientv3 "go.etcd.io/etcd/client/v3"
	"go.uber.org/zap"
)

// UniqueID is an alias of typeutil.UniqueID.
type UniqueID = typeutil.UniqueID

const InvalidCollectionID = UniqueID(0)

// ------------------ struct -----------------------

// DdOperation used to save ddMsg into etcd
type DdOperation struct {
	Body []byte `json:"body"`
	Type string `json:"type"`
}

func metricProxy(v int64) string {
	return fmt.Sprintf("client_%d", v)
}

var Params paramtable.ComponentParam

// Core root coordinator core
type Core struct {
	MetaTable *MetaTable
	//id allocator
	IDAllocator       func(count uint32) (typeutil.UniqueID, typeutil.UniqueID, error)
	IDAllocatorUpdate func() error

	//tso allocator
	TSOAllocator        func(count uint32) (typeutil.Timestamp, error)
	TSOAllocatorUpdate  func() error
	TSOGetLastSavedTime func() time.Time

	//inner members
	ctx       context.Context
	cancel    context.CancelFunc
	wg        sync.WaitGroup
	etcdCli   *clientv3.Client
	kvBase    kv.TxnKV //*etcdkv.EtcdKV
	impTaskKv kv.MetaKv

	//DDL lock
	ddlLock sync.Mutex

	kvBaseCreate func(root string) (kv.TxnKV, error)

	metaKVCreate func(root string) (kv.MetaKv, error)

	//setMsgStreams, send time tick into dd channel and time tick channel
	SendTimeTick func(t typeutil.Timestamp, reason string) error

	//setMsgStreams, send create collection into dd channel
	//returns corresponding message id for each channel
	SendDdCreateCollectionReq func(ctx context.Context, req *internalpb.CreateCollectionRequest, channelNames []string) (map[string][]byte, error)

	//setMsgStreams, send drop collection into dd channel, and notify the proxy to delete this collection
	SendDdDropCollectionReq func(ctx context.Context, req *internalpb.DropCollectionRequest, channelNames []string) error

	//setMsgStreams, send create partition into dd channel
	SendDdCreatePartitionReq func(ctx context.Context, req *internalpb.CreatePartitionRequest, channelNames []string) error

	//setMsgStreams, send drop partition into dd channel
	SendDdDropPartitionReq func(ctx context.Context, req *internalpb.DropPartitionRequest, channelNames []string) error

	//get segment info from data service
	CallGetFlushedSegmentsService func(ctx context.Context, collID, partID typeutil.UniqueID) ([]typeutil.UniqueID, error)
	CallGetRecoveryInfoService    func(ctx context.Context, collID, partID UniqueID) ([]*datapb.SegmentBinlogs, error)

	//call index builder's client to build index, return build id or get index state.
	CallBuildIndexService     func(ctx context.Context, segID UniqueID, binlog []string, field *model.Field, idxInfo *model.Index, numRows int64) (typeutil.UniqueID, error)
	CallDropIndexService      func(ctx context.Context, indexID typeutil.UniqueID) error
	CallRemoveIndexService    func(ctx context.Context, buildIDs []UniqueID) error
	CallGetIndexStatesService func(ctx context.Context, IndexBuildIDs []int64) ([]*indexpb.IndexInfo, error)

	NewProxyClient func(sess *sessionutil.Session) (types.Proxy, error)

	//query service interface, notify query service to release collection
	CallReleaseCollectionService func(ctx context.Context, ts typeutil.Timestamp, dbID, collectionID typeutil.UniqueID) error
	CallReleasePartitionService  func(ctx context.Context, ts typeutil.Timestamp, dbID, collectionID typeutil.UniqueID, partitionIDs []typeutil.UniqueID) error

	// Communicates with queryCoord service for segments info.
	CallGetSegmentInfoService func(ctx context.Context, collectionID int64, segIDs []int64) (*querypb.GetSegmentInfoResponse, error)

	CallWatchChannels func(ctx context.Context, collectionID int64, channelNames []string) error

	//assign import task to data service
	CallImportService func(ctx context.Context, req *datapb.ImportTaskRequest) *datapb.ImportTaskResponse

	// Seals segments in collection cID, so they can get flushed later.
	CallFlushOnCollection func(ctx context.Context, cID int64, segIDs []int64) error

	// CallAddSegRefLock triggers AcquireSegmentLock method on DataCoord.
	CallAddSegRefLock func(ctx context.Context, taskID int64, segIDs []int64) (retErr error)

	// CallReleaseSegRefLock triggers ReleaseSegmentLock method on DataCoord.
	CallReleaseSegRefLock func(ctx context.Context, taskID int64, segIDs []int64) (retErr error)

	//Proxy manager
	proxyManager *proxyManager

	// proxy clients
	proxyClientManager *proxyClientManager

	// metrics cache manager
	metricsCacheManager *metricsinfo.MetricsCacheManager

	// channel timetick
	chanTimeTick *timetickSync

	//time tick loop
	lastTimeTick typeutil.Timestamp

	//states code
	stateCode atomic.Value

	//call once
	initOnce  sync.Once
	startOnce sync.Once
	//isInit    atomic.Value

	session *sessionutil.Session

	factory dependency.Factory

	//import manager
	importManager *importManager
}

// --------------------- function --------------------------

// NewCore creates a new rootcoord core
func NewCore(c context.Context, factory dependency.Factory) (*Core, error) {
	ctx, cancel := context.WithCancel(c)
	rand.Seed(time.Now().UnixNano())
	core := &Core{
		ctx:     ctx,
		cancel:  cancel,
		ddlLock: sync.Mutex{},
		factory: factory,
	}
	core.UpdateStateCode(internalpb.StateCode_Abnormal)
	return core, nil
}

// UpdateStateCode update state code
func (c *Core) UpdateStateCode(code internalpb.StateCode) {
	c.stateCode.Store(code)
}

func (c *Core) checkHealthy() (internalpb.StateCode, bool) {
	code := c.stateCode.Load().(internalpb.StateCode)
	ok := code == internalpb.StateCode_Healthy
	return code, ok
}

func failStatus(code commonpb.ErrorCode, reason string) *commonpb.Status {
	return &commonpb.Status{
		ErrorCode: code,
		Reason:    reason,
	}
}

func succStatus() *commonpb.Status {
	return &commonpb.Status{
		ErrorCode: commonpb.ErrorCode_Success,
		Reason:    "",
	}
}

func (c *Core) checkInit() error {
	if c.MetaTable == nil {
		return fmt.Errorf("metaTable is nil")
	}
	if c.IDAllocator == nil {
		return fmt.Errorf("idAllocator is nil")
	}
	if c.IDAllocatorUpdate == nil {
		return fmt.Errorf("idAllocatorUpdate is nil")
	}
	if c.TSOAllocator == nil {
		return fmt.Errorf("tsoAllocator is nil")
	}
	if c.TSOAllocatorUpdate == nil {
		return fmt.Errorf("tsoAllocatorUpdate is nil")
	}
	if c.etcdCli == nil {
		return fmt.Errorf("etcdCli is nil")
	}
	if c.kvBase == nil {
		return fmt.Errorf("kvBase is nil")
	}
	if c.impTaskKv == nil {
		return fmt.Errorf("impTaskKv is nil")
	}
	if c.SendDdCreateCollectionReq == nil {
		return fmt.Errorf("sendDdCreateCollectionReq is nil")
	}
	if c.SendDdDropCollectionReq == nil {
		return fmt.Errorf("sendDdDropCollectionReq is nil")
	}
	if c.SendDdCreatePartitionReq == nil {
		return fmt.Errorf("sendDdCreatePartitionReq is nil")
	}
	if c.SendDdDropPartitionReq == nil {
		return fmt.Errorf("sendDdDropPartitionReq is nil")
	}
	if c.CallGetFlushedSegmentsService == nil {
		return fmt.Errorf("callGetFlushedSegmentsService is nil")
	}
	if c.CallGetRecoveryInfoService == nil {
		return fmt.Errorf("CallGetRecoveryInfoService is nil")
	}
	if c.CallBuildIndexService == nil {
		return fmt.Errorf("callBuildIndexService is nil")
	}
	if c.CallDropIndexService == nil {
		return fmt.Errorf("callDropIndexService is nil")
	}
	if c.CallRemoveIndexService == nil {
		return fmt.Errorf("callDropIndexService is nil")
	}
	if c.CallWatchChannels == nil {
		return fmt.Errorf("callWatchChannels is nil")
	}
	if c.NewProxyClient == nil {
		return fmt.Errorf("newProxyClient is nil")
	}
	if c.CallReleaseCollectionService == nil {
		return fmt.Errorf("callReleaseCollectionService is nil")
	}
	if c.CallReleasePartitionService == nil {
		return fmt.Errorf("callReleasePartitionService is nil")
	}
	if c.CallImportService == nil {
		return fmt.Errorf("callImportService is nil")
	}
	if c.CallAddSegRefLock == nil {
		return fmt.Errorf("callAddSegRefLock is nil")
	}
	if c.CallReleaseSegRefLock == nil {
		return fmt.Errorf("callReleaseSegRefLock is nil")
	}

	return nil
}

func (c *Core) startTimeTickLoop() {
	defer c.wg.Done()
	ticker := time.NewTicker(Params.ProxyCfg.TimeTickInterval)
	for {
		select {
		case <-c.ctx.Done():
			log.Debug("rootcoord context closed", zap.Error(c.ctx.Err()))
			return
		case <-ticker.C:
			c.ddlLock.Lock()
			if ts, err := c.TSOAllocator(1); err == nil {
				err := c.SendTimeTick(ts, "timetick loop")
				if err != nil {
					log.Warn("Failed to send timetick", zap.Error(err))
				}
			}
			c.ddlLock.Unlock()
		}
	}
}

func (c *Core) tsLoop() {
	defer c.wg.Done()
	tsoTicker := time.NewTicker(tso.UpdateTimestampStep)
	defer tsoTicker.Stop()
	ctx, cancel := context.WithCancel(c.ctx)
	defer cancel()
	for {
		select {
		case <-tsoTicker.C:
			if err := c.TSOAllocatorUpdate(); err != nil {
				log.Warn("failed to update timestamp: ", zap.Error(err))
				continue
			}
			ts := c.TSOGetLastSavedTime()
			metrics.RootCoordTimestampSaved.Set(float64(ts.Unix()))
			if err := c.IDAllocatorUpdate(); err != nil {
				log.Warn("failed to update id: ", zap.Error(err))
				continue
			}
		case <-ctx.Done():
			// Server is closed and it should return nil.
			log.Debug("tsLoop is closed")
			return
		}
	}
}

func (c *Core) checkFlushedSegmentsLoop() {
	defer c.wg.Done()
	ticker := time.NewTicker(10 * time.Minute)
	for {
		select {
		case <-c.ctx.Done():
			log.Debug("RootCoord context done, exit check FlushedSegmentsLoop")
			return
		case <-ticker.C:
			log.Debug("check flushed segments")
			c.checkFlushedSegments(c.ctx)
		}
	}
}

func (c *Core) recycleDroppedIndex() {
	defer c.wg.Done()
	ticker := time.NewTicker(3 * time.Second)

	for {
		select {
		case <-c.ctx.Done():
			return
		case <-ticker.C:
			droppedIndex := c.MetaTable.GetDroppedIndex()
			for collID, fieldIndexes := range droppedIndex {
				for _, fieldIndex := range fieldIndexes {
					indexID := fieldIndex.GetIndexID()
					fieldID := fieldIndex.GetFiledID()
					if err := c.CallDropIndexService(c.ctx, indexID); err != nil {
						log.Warn("Notify IndexCoord to drop index failed, wait to retry", zap.Int64("collID", collID),
							zap.Int64("fieldID", fieldID), zap.Int64("indexID", indexID))
					}
				}
			}
			err := c.MetaTable.RecycleDroppedIndex()
			if err != nil {
				log.Warn("Remove index meta failed, wait to retry", zap.Error(err))
			}
		}
	}
}

func (c *Core) createIndexForSegment(ctx context.Context, collID, partID, segID UniqueID, numRows int64, binlogs []*datapb.FieldBinlog) error {
	collID2Meta, _, indexID2Meta := c.MetaTable.dupMeta()
	collMeta, ok := collID2Meta[collID]
	if !ok {
		log.Error("collection meta is not exist", zap.Int64("collID", collID))
		return fmt.Errorf("collection meta is not exist with ID = %d", collID)
	}
	if len(collMeta.FieldIndexes) == 0 {
		log.Info("collection has no index, no need to build index on segment", zap.Int64("collID", collID),
			zap.Int64("segID", segID))
		return nil
	}
	for _, fieldIndex := range collMeta.FieldIndexes {
		indexMeta, ok := indexID2Meta[fieldIndex.IndexID]
		if !ok {
			log.Warn("index has no meta", zap.Int64("collID", collID), zap.Int64("indexID", fieldIndex.IndexID))
			return fmt.Errorf("index has no meta with ID = %d in collection %d", fieldIndex.IndexID, collID)
		}
		if indexMeta.Deleted {
			log.Info("index has been deleted, no need to build index on segment")
			continue
		}

		field, err := GetFieldSchemaByID(&collMeta, fieldIndex.FiledID)
		if err != nil {
			log.Debug("GetFieldSchemaByID failed",
				zap.Int64("collectionID", collID),
				zap.Int64("fieldID", fieldIndex.FiledID))
			return err
		}
		if c.MetaTable.IsSegmentIndexed(segID, field, indexMeta.IndexParams) {
			continue
		}

		segIndexInfo := etcdpb.SegmentIndexInfo{
			CollectionID: collMeta.ID,
			PartitionID:  partID,
			SegmentID:    segID,
			FieldID:      fieldIndex.FiledID,
			IndexID:      fieldIndex.IndexID,
			EnableIndex:  false,
			ByAutoFlush:  true,
		}
		buildID, err := c.BuildIndex(ctx, segID, numRows, binlogs, field, &indexMeta, false)
		if err != nil {
			log.Debug("build index failed",
				zap.Int64("segmentID", segID),
				zap.Int64("fieldID", field.FieldID),
				zap.Int64("indexID", indexMeta.IndexID))
			return err
		}
		// if buildID == 0, means it's no need to build index.
		if buildID != 0 {
			segIndexInfo.BuildID = buildID
			segIndexInfo.EnableIndex = true
		}

		if err := c.MetaTable.AddIndex(&segIndexInfo); err != nil {
			log.Error("Add index into meta table failed, need remove index with buildID",
				zap.Int64("collectionID", collID), zap.Int64("indexID", fieldIndex.IndexID),
				zap.Int64("buildID", buildID), zap.Error(err))
			if err = retry.Do(ctx, func() error {
				return c.CallRemoveIndexService(ctx, []UniqueID{buildID})
			}); err != nil {
				log.Error("remove index failed, need to be resolved manually", zap.Int64("collectionID", collID),
					zap.Int64("indexID", fieldIndex.IndexID), zap.Int64("buildID", buildID), zap.Error(err))
				return err
			}
			return err
		}
	}
	return nil
}

func (c *Core) checkFlushedSegments(ctx context.Context) {
<<<<<<< HEAD
	collID2Meta, segID2IndexID, indexID2Meta := c.MetaTable.dupMeta()
	for _, collMeta := range collID2Meta {
		if len(collMeta.FieldIDToIndexID) == 0 {
			continue
		}
		for _, part := range collMeta.Partitions {
			ctx2, cancel2 := context.WithTimeout(ctx, 3*time.Minute)
			segBinlogs, err := c.CallGetRecoveryInfoService(ctx2, collMeta.CollectionID, part.PartitionID)
=======
	collID2Meta := c.MetaTable.dupCollectionMeta()
	for collID, collMeta := range collID2Meta {
		if len(collMeta.FieldIndexes) == 0 {
			continue
		}
		for _, partID := range collMeta.PartitionIDs {
			segBinlogs, err := c.CallGetRecoveryInfoService(ctx, collMeta.ID, partID)
>>>>>>> c1857475
			if err != nil {
				log.Debug("failed to get flushed segments from dataCoord",
					zap.Int64("collection ID", collMeta.CollectionID),
					zap.Int64("partition ID", part.PartitionID),
					zap.Error(err))
				continue
			}
			segIDs := make(map[UniqueID]struct{})
			for _, segBinlog := range segBinlogs {
<<<<<<< HEAD
				segID := segBinlog.SegmentID
				var fieldIDToIndexIDs []common.Int64Tuple
				_, ok := segID2IndexID[segID]
				if !ok {
					fieldIDToIndexIDs = append(fieldIDToIndexIDs, collMeta.FieldIDToIndexID...)
				} else {
					for _, t := range collMeta.FieldIDToIndexID {
						if _, ok := indexID2Meta[t.Value]; !ok {
							fieldIDToIndexIDs = append(fieldIDToIndexIDs, t)
						}
					}
				}
				for _, t := range fieldIDToIndexIDs {
					/* #nosec G601 */
					field, err := GetFieldSchemaByID(&collMeta, t.Key)
					if err != nil {
						log.Debug("GetFieldSchemaByID",
							zap.Any("collection_meta", collMeta),
							zap.Int64("field id", t.Key))
						continue
					}
					indexMeta, ok := indexID2Meta[t.Value]
					if !ok {
						log.Debug("index meta does not exist", zap.Int64("index_id", t.Value))
						continue
					}
					info := model.Index{
						CollectionID: collMeta.CollectionID,
						FieldID:      t.Key,
						IndexID:      t.Value,
						SegmentIndexes: map[int64]model.SegmentIndex{
							segID: {
								Segment: model.Segment{
									SegmentID:   segID,
									PartitionID: part.PartitionID,
								},
								EnableIndex: false,
							},
						},
					}
					log.Debug("building index by background checker",
						zap.Int64("segment_id", segID),
						zap.Int64("index_id", indexMeta.IndexID),
						zap.Int64("collection_id", collMeta.CollectionID))
					segmentIndex := info.SegmentIndexes[segID]
					segmentIndex.BuildID, err = c.BuildIndex(ctx2, segID, segBinlog.GetNumOfRows(), segBinlog.GetFieldBinlogs(), field, &indexMeta, false)
					if err != nil {
						log.Debug("build index failed",
							zap.Int64("segment_id", segID),
							zap.Int64("field_id", field.FieldID),
							zap.Int64("index_id", indexMeta.IndexID))
						continue
					}
					if segmentIndex.BuildID != 0 {
						segmentIndex.EnableIndex = true
					}
					if err := c.MetaTable.AlterIndex(&info); err != nil {
						log.Debug("Add index into meta table failed",
							zap.Int64("collection_id", collMeta.CollectionID),
							zap.Int64("index_id", info.IndexID),
							zap.Int64("build_id", segmentIndex.BuildID),
							zap.Error(err))
					}
=======
				segIDs[segBinlog.GetSegmentID()] = struct{}{}
				err = c.createIndexForSegment(ctx, collID, partID, segBinlog.GetSegmentID(), segBinlog.GetNumOfRows(), segBinlog.GetFieldBinlogs())
				if err != nil {
					log.Error("createIndexForSegment failed, wait to retry", zap.Int64("collID", collID),
						zap.Int64("partID", partID), zap.Int64("segID", segBinlog.GetSegmentID()), zap.Error(err))
					continue
>>>>>>> c1857475
				}
			}
			recycledSegIDs, recycledBuildIDs := c.MetaTable.AlignSegmentsMeta(collID, partID, segIDs)
			log.Info("there buildIDs should be remove index", zap.Int64s("buildIDs", recycledBuildIDs))
			if err := c.CallRemoveIndexService(ctx, recycledBuildIDs); err != nil {
				log.Error("CallRemoveIndexService remove indexes on segments failed",
					zap.Int64s("need dropped buildIDs", recycledBuildIDs), zap.Error(err))
				continue
			}
			if err := c.MetaTable.RemoveSegments(collID, partID, recycledSegIDs); err != nil {
				log.Warn("remove segments failed, wait to retry", zap.Int64("collID", collID), zap.Int64("partID", partID),
					zap.Int64s("segIDs", recycledSegIDs), zap.Error(err))
				continue
			}
		}
	}
}

func (c *Core) getSegments(ctx context.Context, collID typeutil.UniqueID) (map[UniqueID]UniqueID, map[UniqueID]*datapb.SegmentBinlogs, error) {
	collMeta, err := c.MetaTable.GetCollectionByID(collID, 0)
	if err != nil {
		return nil, nil, err
	}
	segID2PartID := make(map[UniqueID]UniqueID)
	segID2Binlog := make(map[UniqueID]*datapb.SegmentBinlogs)
	for _, part := range collMeta.Partitions {
		if segs, err := c.CallGetRecoveryInfoService(ctx, collID, part.PartitionID); err == nil {
			for _, s := range segs {
				segID2PartID[s.SegmentID] = part.PartitionID
				segID2Binlog[s.SegmentID] = s
			}
		} else {
			log.Error("failed to get flushed segments info from dataCoord",
				zap.Int64("collection ID", collID),
				zap.Int64("partition ID", part.PartitionID),
				zap.Error(err))
			return nil, nil, err
		}
	}

	return segID2PartID, segID2Binlog, nil
}

func (c *Core) setMsgStreams() error {
	if Params.CommonCfg.RootCoordSubName == "" {
		return fmt.Errorf("RootCoordSubName is empty")
	}

	c.SendTimeTick = func(t typeutil.Timestamp, reason string) error {
		pc := c.chanTimeTick.listDmlChannels()
		pt := make([]uint64, len(pc))
		for i := 0; i < len(pt); i++ {
			pt[i] = t
		}
		ttMsg := internalpb.ChannelTimeTickMsg{
			Base: &commonpb.MsgBase{
				MsgType:   commonpb.MsgType_TimeTick,
				MsgID:     0, //TODO
				Timestamp: t,
				SourceID:  c.session.ServerID,
			},
			ChannelNames:     pc,
			Timestamps:       pt,
			DefaultTimestamp: t,
		}
		return c.chanTimeTick.updateTimeTick(&ttMsg, reason)
	}

	c.SendDdCreateCollectionReq = func(ctx context.Context, req *internalpb.CreateCollectionRequest, channelNames []string) (map[string][]byte, error) {
		msgPack := ms.MsgPack{}
		baseMsg := ms.BaseMsg{
			Ctx:            ctx,
			BeginTimestamp: req.Base.Timestamp,
			EndTimestamp:   req.Base.Timestamp,
			HashValues:     []uint32{0},
		}
		msg := &ms.CreateCollectionMsg{
			BaseMsg:                 baseMsg,
			CreateCollectionRequest: *req,
		}
		msgPack.Msgs = append(msgPack.Msgs, msg)
		return c.chanTimeTick.broadcastMarkDmlChannels(channelNames, &msgPack)
	}

	c.SendDdDropCollectionReq = func(ctx context.Context, req *internalpb.DropCollectionRequest, channelNames []string) error {
		msgPack := ms.MsgPack{}
		baseMsg := ms.BaseMsg{
			Ctx:            ctx,
			BeginTimestamp: req.Base.Timestamp,
			EndTimestamp:   req.Base.Timestamp,
			HashValues:     []uint32{0},
		}
		msg := &ms.DropCollectionMsg{
			BaseMsg:               baseMsg,
			DropCollectionRequest: *req,
		}
		msgPack.Msgs = append(msgPack.Msgs, msg)
		return c.chanTimeTick.broadcastDmlChannels(channelNames, &msgPack)
	}

	c.SendDdCreatePartitionReq = func(ctx context.Context, req *internalpb.CreatePartitionRequest, channelNames []string) error {
		msgPack := ms.MsgPack{}
		baseMsg := ms.BaseMsg{
			Ctx:            ctx,
			BeginTimestamp: req.Base.Timestamp,
			EndTimestamp:   req.Base.Timestamp,
			HashValues:     []uint32{0},
		}
		msg := &ms.CreatePartitionMsg{
			BaseMsg:                baseMsg,
			CreatePartitionRequest: *req,
		}
		msgPack.Msgs = append(msgPack.Msgs, msg)
		return c.chanTimeTick.broadcastDmlChannels(channelNames, &msgPack)
	}

	c.SendDdDropPartitionReq = func(ctx context.Context, req *internalpb.DropPartitionRequest, channelNames []string) error {
		msgPack := ms.MsgPack{}
		baseMsg := ms.BaseMsg{
			Ctx:            ctx,
			BeginTimestamp: req.Base.Timestamp,
			EndTimestamp:   req.Base.Timestamp,
			HashValues:     []uint32{0},
		}
		msg := &ms.DropPartitionMsg{
			BaseMsg:              baseMsg,
			DropPartitionRequest: *req,
		}
		msgPack.Msgs = append(msgPack.Msgs, msg)
		return c.chanTimeTick.broadcastDmlChannels(channelNames, &msgPack)
	}

	return nil
}

// SetNewProxyClient set client to create proxy
func (c *Core) SetNewProxyClient(f func(sess *sessionutil.Session) (types.Proxy, error)) {
	if c.NewProxyClient == nil {
		c.NewProxyClient = f
	} else {
		log.Debug("NewProxyClient has already set")
	}
}

// SetDataCoord set dataCoord.
func (c *Core) SetDataCoord(ctx context.Context, s types.DataCoord) error {
	initCh := make(chan struct{})
	go func() {
		for {
			if err := s.Init(); err == nil {
				if err := s.Start(); err == nil {
					close(initCh)
					log.Debug("RootCoord connected to DataCoord")
					return
				}
			}
			log.Debug("Retrying RootCoord connection to DataCoord")
		}
	}()

	c.CallGetFlushedSegmentsService = func(ctx context.Context, collID, partID typeutil.UniqueID) (retSegIDs []typeutil.UniqueID, retErr error) {
		defer func() {
			if err := recover(); err != nil {
				retErr = fmt.Errorf("get flushed segments from data coord panic, msg = %v", err)
			}
		}()
		<-initCh
		req := &datapb.GetFlushedSegmentsRequest{
			Base: &commonpb.MsgBase{
				MsgType:   0, //TODO,msg type
				MsgID:     0,
				Timestamp: 0,
				SourceID:  c.session.ServerID,
			},
			CollectionID: collID,
			PartitionID:  partID,
		}
		rsp, err := s.GetFlushedSegments(ctx, req)
		if err != nil {
			return nil, err
		}
		if rsp.Status.ErrorCode != commonpb.ErrorCode_Success {
			return nil, fmt.Errorf("get flushed segments from data coord failed, reason = %s", rsp.Status.Reason)
		}
		return rsp.Segments, nil
	}

	c.CallGetRecoveryInfoService = func(ctx context.Context, collID, partID typeutil.UniqueID) ([]*datapb.SegmentBinlogs, error) {
		getSegmentInfoReq := &datapb.GetRecoveryInfoRequest{
			Base: &commonpb.MsgBase{
				MsgType:   0, //TODO, msg type
				MsgID:     0,
				Timestamp: 0,
				SourceID:  c.session.ServerID,
			},
			CollectionID: collID,
			PartitionID:  partID,
		}
		resp, err := s.GetRecoveryInfo(ctx, getSegmentInfoReq)
		if err != nil {
			return nil, err
		}
		if resp.Status.ErrorCode != commonpb.ErrorCode_Success {
			return nil, errors.New(resp.Status.Reason)
		}
		return resp.Binlogs, nil
	}

	c.CallWatchChannels = func(ctx context.Context, collectionID int64, channelNames []string) (retErr error) {
		defer func() {
			if err := recover(); err != nil {
				retErr = fmt.Errorf("watch channels panic, msg = %v", err)
			}
		}()
		<-initCh
		req := &datapb.WatchChannelsRequest{
			CollectionID: collectionID,
			ChannelNames: channelNames,
		}
		rsp, err := s.WatchChannels(ctx, req)
		if err != nil {
			return err
		}
		if rsp.Status.ErrorCode != commonpb.ErrorCode_Success {
			return fmt.Errorf("data coord watch channels failed, reason = %s", rsp.Status.Reason)
		}
		return nil
	}

	c.CallImportService = func(ctx context.Context, req *datapb.ImportTaskRequest) *datapb.ImportTaskResponse {
		resp := &datapb.ImportTaskResponse{
			Status: &commonpb.Status{
				ErrorCode: commonpb.ErrorCode_Success,
			},
		}
		defer func() {
			if err := recover(); err != nil {
				resp.Status.ErrorCode = commonpb.ErrorCode_UnexpectedError
				resp.Status.Reason = "assign import task to data coord panic"
			}
		}()
		resp, _ = s.Import(ctx, req)
		return resp
	}

	c.CallFlushOnCollection = func(ctx context.Context, cID int64, segIDs []int64) error {
		resp, err := s.Flush(ctx, &datapb.FlushRequest{
			Base: &commonpb.MsgBase{
				MsgType:  commonpb.MsgType_Flush,
				SourceID: c.session.ServerID,
			},
			DbID:         0,
			SegmentIDs:   segIDs,
			CollectionID: cID,
		})
		if err != nil {
			return errors.New("failed to call flush to data coordinator: " + err.Error())
		}
		if resp.Status.ErrorCode != commonpb.ErrorCode_Success {
			return errors.New(resp.Status.Reason)
		}
		log.Info("flush on collection succeed", zap.Int64("collection ID", cID))
		return nil
	}

	c.CallAddSegRefLock = func(ctx context.Context, taskID int64, segIDs []int64) (retErr error) {
		defer func() {
			if err := recover(); err != nil {
				retErr = fmt.Errorf("add seg ref lock panic, msg = %v", err)
			}
		}()
		<-initCh
		log.Info("acquiring seg lock",
			zap.Int64s("segment IDs", segIDs),
			zap.Int64("node ID", c.session.ServerID))
		resp, _ := s.AcquireSegmentLock(ctx, &datapb.AcquireSegmentLockRequest{
			SegmentIDs: segIDs,
			NodeID:     c.session.ServerID,
			TaskID:     taskID,
		})
		if resp.GetErrorCode() != commonpb.ErrorCode_Success {
			return fmt.Errorf("failed to acquire segment lock %s", resp.GetReason())
		}
		log.Info("acquire seg lock succeed",
			zap.Int64s("segment IDs", segIDs),
			zap.Int64("node ID", c.session.ServerID))
		return nil
	}

	c.CallReleaseSegRefLock = func(ctx context.Context, taskID int64, segIDs []int64) (retErr error) {
		defer func() {
			if err := recover(); err != nil {
				retErr = fmt.Errorf("release seg ref lock panic, msg = %v", err)
			}
		}()
		<-initCh
		log.Info("releasing seg lock",
			zap.Int64s("segment IDs", segIDs),
			zap.Int64("node ID", c.session.ServerID))
		resp, _ := s.ReleaseSegmentLock(ctx, &datapb.ReleaseSegmentLockRequest{
			SegmentIDs: segIDs,
			NodeID:     c.session.ServerID,
			TaskID:     taskID,
		})
		if resp.GetErrorCode() != commonpb.ErrorCode_Success {
			return fmt.Errorf("failed to release segment lock %s", resp.GetReason())
		}
		log.Info("release seg lock succeed",
			zap.Int64s("segment IDs", segIDs),
			zap.Int64("node ID", c.session.ServerID))
		return nil
	}

	return nil
}

// SetIndexCoord sets IndexCoord.
func (c *Core) SetIndexCoord(s types.IndexCoord) error {
	initCh := make(chan struct{})
	go func() {
		for {
			if err := s.Init(); err == nil {
				if err := s.Start(); err == nil {
					close(initCh)
					log.Debug("RootCoord connected to IndexCoord")
					return
				}
			}
			log.Debug("Retrying RootCoord connection to IndexCoord")
		}
	}()

	c.CallBuildIndexService = func(ctx context.Context, segID UniqueID, binlog []string, field *model.Field, idxInfo *model.Index, numRows int64) (retID typeutil.UniqueID, retErr error) {
		defer func() {
			if err := recover(); err != nil {
				retErr = fmt.Errorf("build index panic, msg = %v", err)
			}
		}()
		<-initCh
		rsp, err := s.BuildIndex(ctx, &indexpb.BuildIndexRequest{
			DataPaths:   binlog,
			TypeParams:  field.TypeParams,
			IndexParams: idxInfo.IndexParams,
			IndexID:     idxInfo.IndexID,
			IndexName:   idxInfo.IndexName,
			NumRows:     numRows,
			FieldSchema: model.ConvertToFieldSchemaPB(field),
			SegmentID:   segID,
		})
		if err != nil {
			return retID, err
		}
		if rsp.Status.ErrorCode != commonpb.ErrorCode_Success {
			return retID, fmt.Errorf("buildIndex from index service failed, error = %s", rsp.Status.Reason)
		}
		return rsp.IndexBuildID, nil
	}

	c.CallDropIndexService = func(ctx context.Context, indexID typeutil.UniqueID) (retErr error) {
		defer func() {
			if err := recover(); err != nil {
				retErr = fmt.Errorf("drop index from index service panic, msg = %v", err)
			}
		}()
		<-initCh
		rsp, err := s.DropIndex(ctx, &indexpb.DropIndexRequest{
			IndexID: indexID,
		})
		if err != nil {
			return err
		}
		if rsp.ErrorCode != commonpb.ErrorCode_Success {
			return fmt.Errorf(rsp.Reason)
		}
		return nil
	}

	c.CallGetIndexStatesService = func(ctx context.Context, IndexBuildIDs []int64) (idxInfo []*indexpb.IndexInfo, retErr error) {
		defer func() {
			if err := recover(); err != nil {
				retErr = fmt.Errorf("get index state from index service panic, msg = %v", err)
			}
		}()
		<-initCh
		res, err := s.GetIndexStates(ctx, &indexpb.GetIndexStatesRequest{
			IndexBuildIDs: IndexBuildIDs,
		})
		if err != nil {
			log.Error("RootCoord failed to get index states from IndexCoord.", zap.Error(err))
			return nil, err
		}
		log.Debug("got index states", zap.String("get index state result", res.String()))
		if res.GetStatus().GetErrorCode() != commonpb.ErrorCode_Success {
			log.Error("Get index states failed.",
				zap.String("error_code", res.GetStatus().GetErrorCode().String()),
				zap.String("reason", res.GetStatus().GetReason()))
			return nil, fmt.Errorf(res.GetStatus().GetErrorCode().String())
		}
		return res.GetStates(), nil
	}

	c.CallRemoveIndexService = func(ctx context.Context, buildIDs []UniqueID) (retErr error) {
		defer func() {
			if err := recover(); err != nil {
				retErr = fmt.Errorf("remove index from index service panic, msg = %v", err)
			}
		}()
		<-initCh
		status, err := s.RemoveIndex(ctx, &indexpb.RemoveIndexRequest{
			BuildIDs: buildIDs,
		})
		if err != nil {
			return err
		}

		if status.GetErrorCode() != commonpb.ErrorCode_Success {
			return fmt.Errorf(status.Reason)
		}

		return nil
	}
	return nil
}

// SetQueryCoord sets up queryCoord and queryCoord related function calls.
func (c *Core) SetQueryCoord(s types.QueryCoord) error {
	initCh := make(chan struct{})
	go func() {
		for {
			if err := s.Init(); err == nil {
				if err := s.Start(); err == nil {
					close(initCh)
					log.Debug("RootCoord connected to QueryCoord")
					return
				}
			}
			log.Debug("Retrying RootCoord connection to QueryCoord")
		}
	}()
	c.CallReleaseCollectionService = func(ctx context.Context, ts typeutil.Timestamp, dbID typeutil.UniqueID, collectionID typeutil.UniqueID) (retErr error) {
		defer func() {
			if err := recover(); err != nil {
				retErr = fmt.Errorf("release collection from query service panic, msg = %v", err)
			}
		}()
		<-initCh
		req := &querypb.ReleaseCollectionRequest{
			Base: &commonpb.MsgBase{
				MsgType:   commonpb.MsgType_ReleaseCollection,
				MsgID:     0, //TODO, msg ID
				Timestamp: ts,
				SourceID:  c.session.ServerID,
			},
			DbID:         dbID,
			CollectionID: collectionID,
		}
		rsp, err := s.ReleaseCollection(ctx, req)
		if err != nil {
			return err
		}
		if rsp.ErrorCode != commonpb.ErrorCode_Success {
			return fmt.Errorf("releaseCollection from query service failed, error = %s", rsp.Reason)
		}
		return nil
	}
	c.CallReleasePartitionService = func(ctx context.Context, ts typeutil.Timestamp, dbID, collectionID typeutil.UniqueID, partitionIDs []typeutil.UniqueID) (retErr error) {
		defer func() {
			if err := recover(); err != nil {
				retErr = fmt.Errorf("release partition from query service panic, msg = %v", err)
			}
		}()
		<-initCh
		req := &querypb.ReleasePartitionsRequest{
			Base: &commonpb.MsgBase{
				MsgType:   commonpb.MsgType_ReleasePartitions,
				MsgID:     0, //TODO, msg ID
				Timestamp: ts,
				SourceID:  c.session.ServerID,
			},
			DbID:         dbID,
			CollectionID: collectionID,
			PartitionIDs: partitionIDs,
		}
		rsp, err := s.ReleasePartitions(ctx, req)
		if err != nil {
			return err
		}
		if rsp.ErrorCode != commonpb.ErrorCode_Success {
			return fmt.Errorf("releasePartitions from query service failed, error = %s", rsp.Reason)
		}
		return nil
	}
	c.CallGetSegmentInfoService = func(ctx context.Context, collectionID int64, segIDs []int64) (retResp *querypb.GetSegmentInfoResponse, retErr error) {
		defer func() {
			if err := recover(); err != nil {
				retErr = fmt.Errorf("call segment info service panic, msg = %v", err)
			}
		}()
		<-initCh
		resp, err := s.GetSegmentInfo(ctx, &querypb.GetSegmentInfoRequest{
			Base: &commonpb.MsgBase{
				MsgType:  commonpb.MsgType_GetSegmentState,
				SourceID: c.session.ServerID,
			},
			CollectionID: collectionID,
			SegmentIDs:   segIDs,
		})
		return resp, err
	}
	return nil
}

// BuildIndex will check row num and call build index service
func (c *Core) BuildIndex(ctx context.Context, segID UniqueID, numRows int64, binlogs []*datapb.FieldBinlog, field *model.Field, idxInfo *model.Index, isFlush bool) (typeutil.UniqueID, error) {
	log.Debug("start build index", zap.String("index name", idxInfo.IndexName),
		zap.String("field name", field.Name), zap.Int64("segment id", segID))
	sp, ctx := trace.StartSpanFromContext(ctx)
	defer sp.Finish()
	if c.MetaTable.IsSegmentIndexed(segID, field, idxInfo.IndexParams) {
		info, err := c.MetaTable.GetSegmentIndexInfoByID(segID, field.FieldID, idxInfo.IndexName)
		return info.SegmentIndexes[segID].BuildID, err
	}
	var bldID UniqueID
	var err error
	if numRows < Params.RootCoordCfg.MinSegmentSizeToEnableIndex {
		log.Debug("num of rows is less than MinSegmentSizeToEnableIndex", zap.Int64("num rows", numRows))
	} else {
		binLogs := make([]string, 0)
		for _, fieldBinLog := range binlogs {
			if fieldBinLog.GetFieldID() == field.FieldID {
				for _, binLog := range fieldBinLog.GetBinlogs() {
					binLogs = append(binLogs, binLog.LogPath)
				}
				break
			}
		}
		bldID, err = c.CallBuildIndexService(ctx, segID, binLogs, field, idxInfo, numRows)
	}

	return bldID, err
}

// RemoveIndex will call drop index service
func (c *Core) RemoveIndex(ctx context.Context, collName string, indexName string) error {
	_, indexInfos, err := c.MetaTable.GetIndexByName(collName, indexName)
	if err != nil {
		log.Error("GetIndexByName failed,", zap.String("collection name", collName),
			zap.String("index name", indexName), zap.Error(err))
		return err
	}
	for _, indexInfo := range indexInfos {
		if err = c.CallDropIndexService(ctx, indexInfo.IndexID); err != nil {
			log.Error("CallDropIndexService failed,", zap.String("collection name", collName), zap.Error(err))
			return err
		}
	}
	return nil
}

// ExpireMetaCache will call invalidate collection meta cache
func (c *Core) ExpireMetaCache(ctx context.Context, collNames []string, collectionID UniqueID, ts typeutil.Timestamp) error {
	// if collectionID is specified, invalidate all the collection meta cache with the specified collectionID and return
	if collectionID != InvalidCollectionID {
		req := proxypb.InvalidateCollMetaCacheRequest{
			Base: &commonpb.MsgBase{
				Timestamp: ts,
				SourceID:  c.session.ServerID,
			},
			CollectionID: collectionID,
		}
		return c.proxyClientManager.InvalidateCollectionMetaCache(ctx, &req)
	}

	// if only collNames are specified, invalidate the collection meta cache with the specified collectionName
	for _, collName := range collNames {
		req := proxypb.InvalidateCollMetaCacheRequest{
			Base: &commonpb.MsgBase{
				MsgType:   0, //TODO, msg type
				MsgID:     0, //TODO, msg id
				Timestamp: ts,
				SourceID:  c.session.ServerID,
			},
			CollectionName: collName,
		}
		err := c.proxyClientManager.InvalidateCollectionMetaCache(ctx, &req)
		if err != nil {
			// TODO: try to expire all or directly return err?
			return err
		}
	}
	return nil
}

// Register register rootcoord at etcd
func (c *Core) Register() error {
	c.session.Register()
	go c.session.LivenessCheck(c.ctx, func() {
		log.Error("Root Coord disconnected from etcd, process will exit", zap.Int64("Server Id", c.session.ServerID))
		if err := c.Stop(); err != nil {
			log.Fatal("failed to stop server", zap.Error(err))
		}
		// manually send signal to starter goroutine
		if c.session.TriggerKill {
			if p, err := os.FindProcess(os.Getpid()); err == nil {
				p.Signal(syscall.SIGINT)
			}
		}
	})

	c.UpdateStateCode(internalpb.StateCode_Healthy)
	log.Debug("RootCoord start successfully ", zap.String("State Code", internalpb.StateCode_Healthy.String()))
	return nil
}

// SetEtcdClient sets the etcdCli of Core
func (c *Core) SetEtcdClient(etcdClient *clientv3.Client) {
	c.etcdCli = etcdClient
}

func (c *Core) initSession() error {
	c.session = sessionutil.NewSession(c.ctx, Params.EtcdCfg.MetaRootPath, c.etcdCli)
	if c.session == nil {
		return fmt.Errorf("session is nil, the etcd client connection may have failed")
	}
	c.session.Init(typeutil.RootCoordRole, Params.RootCoordCfg.Address, true, true)
	Params.SetLogger(c.session.ServerID)
	return nil
}

// Init initialize routine
func (c *Core) Init() error {
	var initError error
	if c.kvBaseCreate == nil {
		c.kvBaseCreate = func(root string) (kv.TxnKV, error) {
			return etcdkv.NewEtcdKV(c.etcdCli, root), nil
		}
	}
	if c.metaKVCreate == nil {
		c.metaKVCreate = func(root string) (kv.MetaKv, error) {
			return etcdkv.NewEtcdKV(c.etcdCli, root), nil
		}
	}
	c.initOnce.Do(func() {
		if err := c.initSession(); err != nil {
			initError = err
			log.Error("RootCoord init session failed", zap.Error(err))
			return
		}
		connectEtcdFn := func() error {
			if c.kvBase, initError = c.kvBaseCreate(Params.EtcdCfg.KvRootPath); initError != nil {
				log.Error("RootCoord failed to new EtcdKV for kvBase", zap.Any("reason", initError))
				return initError
			}
			if c.impTaskKv, initError = c.metaKVCreate(Params.EtcdCfg.KvRootPath); initError != nil {
				log.Error("RootCoord failed to new EtcdKV for MetaKV", zap.Any("reason", initError))
				return initError
			}
			var metaKV kv.TxnKV
			metaKV, initError = c.kvBaseCreate(Params.EtcdCfg.MetaRootPath)
			if initError != nil {
				log.Error("RootCoord failed to new EtcdKV", zap.Any("reason", initError))
				return initError
			}

			var ss *kvmetestore.SuffixSnapshot
			if ss, initError = kvmetestore.NewSuffixSnapshot(metaKV, "_ts", Params.EtcdCfg.MetaRootPath, "snapshots"); initError != nil {
				log.Error("RootCoord failed to new suffixSnapshot", zap.Error(initError))
				return initError
			}
			if c.MetaTable, initError = NewMetaTable(c.ctx, metaKV, ss); initError != nil {
				log.Error("RootCoord failed to new MetaTable", zap.Any("reason", initError))
				return initError
			}

			return nil
		}
		log.Debug("RootCoord, Connecting to Etcd", zap.String("kv root", Params.EtcdCfg.KvRootPath), zap.String("meta root", Params.EtcdCfg.MetaRootPath))
		err := retry.Do(c.ctx, connectEtcdFn, retry.Attempts(100))
		if err != nil {
			return
		}

		log.Debug("RootCoord, Setting TSO and ID Allocator")
		kv := tsoutil.NewTSOKVBase(c.etcdCli, Params.EtcdCfg.KvRootPath, "gid")
		idAllocator := allocator.NewGlobalIDAllocator("idTimestamp", kv)
		if initError = idAllocator.Initialize(); initError != nil {
			return
		}
		c.IDAllocator = func(count uint32) (typeutil.UniqueID, typeutil.UniqueID, error) {
			return idAllocator.Alloc(count)
		}
		c.IDAllocatorUpdate = func() error {
			return idAllocator.UpdateID()
		}

		kv = tsoutil.NewTSOKVBase(c.etcdCli, Params.EtcdCfg.KvRootPath, "tso")
		tsoAllocator := tso.NewGlobalTSOAllocator("timestamp", kv)
		if initError = tsoAllocator.Initialize(); initError != nil {
			return
		}
		c.TSOAllocator = func(count uint32) (typeutil.Timestamp, error) {
			return tsoAllocator.Alloc(count)
		}
		c.TSOAllocatorUpdate = func() error {
			return tsoAllocator.UpdateTSO()
		}
		c.TSOGetLastSavedTime = func() time.Time {
			return tsoAllocator.GetLastSavedTime()
		}

		c.factory.Init(&Params)

		chanMap := c.MetaTable.ListCollectionPhysicalChannels()
		c.chanTimeTick = newTimeTickSync(c.ctx, c.session.ServerID, c.factory, chanMap)
		c.chanTimeTick.addSession(c.session)
		c.proxyClientManager = newProxyClientManager(c)

		log.Debug("RootCoord, set proxy manager")
		c.proxyManager = newProxyManager(
			c.ctx,
			c.etcdCli,
			c.chanTimeTick.initSessions,
			c.proxyClientManager.GetProxyClients,
		)
		c.proxyManager.AddSessionFunc(c.chanTimeTick.addSession, c.proxyClientManager.AddProxyClient)
		c.proxyManager.DelSessionFunc(c.chanTimeTick.delSession, c.proxyClientManager.DelProxyClient)

		c.metricsCacheManager = metricsinfo.NewMetricsCacheManager()

		initError = c.setMsgStreams()
		if initError != nil {
			return
		}

		c.importManager = newImportManager(
			c.ctx,
			c.impTaskKv,
			c.IDAllocator,
			c.CallImportService,
			c.getCollectionName,
		)
		c.importManager.init(c.ctx)

		// init data
		initError = c.initData()
		if initError != nil {
			return
		}
	})
	if initError != nil {
		log.Debug("RootCoord init error", zap.Error(initError))
	}
	log.Debug("RootCoord init done")
	return initError
}

func (c *Core) initData() error {
	credInfo, _ := c.MetaTable.getCredential(util.UserRoot)
	if credInfo == nil {
		log.Debug("RootCoord init user root")
		encryptedRootPassword, _ := crypto.PasswordEncrypt(util.DefaultRootPassword)
		err := c.MetaTable.AddCredential(&internalpb.CredentialInfo{Username: util.UserRoot, EncryptedPassword: encryptedRootPassword})
		return err
	}
	return nil
}

func (c *Core) reSendDdMsg(ctx context.Context, force bool) error {
	if !force {
		flag, err := c.MetaTable.txn.Load(DDMsgSendPrefix)
		if err != nil {
			// TODO, this is super ugly hack but our kv interface does not support loadWithExist
			// leave it for later
			if strings.Contains(err.Error(), "there is no value on key") {
				log.Debug("skip reSendDdMsg with no dd-msg-send key")
				return nil
			}
			return err
		}
		value, err := strconv.ParseBool(flag)
		if err != nil {
			return err
		}
		if value {
			log.Debug("skip reSendDdMsg with dd-msg-send set to true")
			return nil
		}
	}

	ddOpStr, err := c.MetaTable.txn.Load(DDOperationPrefix)
	if err != nil {
		log.Debug("DdOperation key does not exist")
		return nil
	}
	var ddOp DdOperation
	if err = json.Unmarshal([]byte(ddOpStr), &ddOp); err != nil {
		return err
	}

	invalidateCache := false
	var ts typeutil.Timestamp
	var collName string
	var collectionID UniqueID

	switch ddOp.Type {
	// TODO remove create collection resend
	// since create collection needs a start position to succeed
	case CreateCollectionDDType:
		var ddReq = internalpb.CreateCollectionRequest{}
		if err = proto.Unmarshal(ddOp.Body, &ddReq); err != nil {
			return err
		}
		if _, err := c.MetaTable.GetCollectionByName(ddReq.CollectionName, 0); err != nil {
			if _, err = c.SendDdCreateCollectionReq(ctx, &ddReq, ddReq.PhysicalChannelNames); err != nil {
				return err
			}
		} else {
			log.Debug("collection has been created, skip re-send CreateCollection",
				zap.String("collection name", collName))
		}
	case DropCollectionDDType:
		var ddReq = internalpb.DropCollectionRequest{}
		if err = proto.Unmarshal(ddOp.Body, &ddReq); err != nil {
			return err
		}
		ts = ddReq.Base.Timestamp
		collName = ddReq.CollectionName
		if collInfo, err := c.MetaTable.GetCollectionByName(ddReq.CollectionName, 0); err == nil {
			if err = c.SendDdDropCollectionReq(ctx, &ddReq, collInfo.PhysicalChannelNames); err != nil {
				return err
			}
			invalidateCache = true
			collectionID = ddReq.CollectionID
		} else {
			log.Debug("collection has been removed, skip re-send DropCollection",
				zap.String("collection name", collName))
		}
	case CreatePartitionDDType:
		var ddReq = internalpb.CreatePartitionRequest{}
		if err = proto.Unmarshal(ddOp.Body, &ddReq); err != nil {
			return err
		}
		ts = ddReq.Base.Timestamp
		collName = ddReq.CollectionName
		collInfo, err := c.MetaTable.GetCollectionByName(ddReq.CollectionName, 0)
		if err != nil {
			return err
		}
		if _, err = c.MetaTable.GetPartitionByName(collInfo.CollectionID, ddReq.PartitionName, 0); err != nil {
			if err = c.SendDdCreatePartitionReq(ctx, &ddReq, collInfo.PhysicalChannelNames); err != nil {
				return err
			}
			invalidateCache = true
			collectionID = ddReq.CollectionID
		} else {
			log.Debug("partition has been created, skip re-send CreatePartition",
				zap.String("collection name", collName), zap.String("partition name", ddReq.PartitionName))
		}
	case DropPartitionDDType:
		var ddReq = internalpb.DropPartitionRequest{}
		if err = proto.Unmarshal(ddOp.Body, &ddReq); err != nil {
			return err
		}
		ts = ddReq.Base.Timestamp
		collName = ddReq.CollectionName
		collInfo, err := c.MetaTable.GetCollectionByName(ddReq.CollectionName, 0)
		if err != nil {
			return err
		}
		if _, err = c.MetaTable.GetPartitionByName(collInfo.CollectionID, ddReq.PartitionName, 0); err == nil {
			if err = c.SendDdDropPartitionReq(ctx, &ddReq, collInfo.PhysicalChannelNames); err != nil {
				return err
			}
			invalidateCache = true
			collectionID = ddReq.CollectionID
		} else {
			log.Debug("partition has been removed, skip re-send DropPartition",
				zap.String("collection name", collName), zap.String("partition name", ddReq.PartitionName))
		}
	default:
		return fmt.Errorf("invalid DdOperation %s", ddOp.Type)
	}

	if invalidateCache {
		if err = c.ExpireMetaCache(ctx, nil, collectionID, ts); err != nil {
			return err
		}
	}

	// Update DDOperation in etcd
	return c.MetaTable.txn.Save(DDMsgSendPrefix, strconv.FormatBool(true))
}

func (c *Core) getCollectionName(collID, partitionID typeutil.UniqueID) (string, string, error) {
	colName, err := c.MetaTable.GetCollectionNameByID(collID)
	if err != nil {
		log.Error("RootCoord failed to get collection name by id", zap.Int64("ID", collID), zap.Error(err))
		return "", "", err
	}

	partName, err := c.MetaTable.GetPartitionNameByID(collID, partitionID, 0)
	if err != nil {
		log.Error("RootCoord failed to get partition name by id", zap.Int64("ID", partitionID), zap.Error(err))
		return colName, "", err
	}

	return colName, partName, nil
}

// Start starts RootCoord.
func (c *Core) Start() error {
	if err := c.checkInit(); err != nil {
		log.Debug("RootCoord Start checkInit failed", zap.Error(err))
		return err
	}

	log.Debug("starting service",
		zap.String("service role", typeutil.RootCoordRole),
		zap.Int64("node id", c.session.ServerID))

	c.startOnce.Do(func() {
		if err := c.proxyManager.WatchProxy(); err != nil {
			log.Fatal("RootCoord Start WatchProxy failed", zap.Error(err))
			// you can not just stuck here,
			panic(err)
		}
		if err := c.reSendDdMsg(c.ctx, false); err != nil {
			log.Fatal("RootCoord Start reSendDdMsg failed", zap.Error(err))
			panic(err)
		}
		c.wg.Add(7)
		go c.startTimeTickLoop()
		go c.tsLoop()
		go c.chanTimeTick.startWatch(&c.wg)
		go c.checkFlushedSegmentsLoop()
		go c.importManager.expireOldTasksLoop(&c.wg, c.CallReleaseSegRefLock)
		go c.importManager.sendOutTasksLoop(&c.wg)
		go c.recycleDroppedIndex()
		Params.RootCoordCfg.CreatedTime = time.Now()
		Params.RootCoordCfg.UpdatedTime = time.Now()
	})

	return nil
}

// Stop stops rootCoord.
func (c *Core) Stop() error {
	c.UpdateStateCode(internalpb.StateCode_Abnormal)

	c.cancel()
	c.wg.Wait()
	// wait at most one second to revoke
	c.session.Revoke(time.Second)
	return nil
}

// GetComponentStates get states of components
func (c *Core) GetComponentStates(ctx context.Context) (*internalpb.ComponentStates, error) {
	code := c.stateCode.Load().(internalpb.StateCode)
	log.Debug("GetComponentStates", zap.String("State Code", internalpb.StateCode_name[int32(code)]))

	nodeID := common.NotRegisteredID
	if c.session != nil && c.session.Registered() {
		nodeID = c.session.ServerID
	}

	return &internalpb.ComponentStates{
		State: &internalpb.ComponentInfo{
			// NodeID:    c.session.ServerID, // will race with Core.Register()
			NodeID:    nodeID,
			Role:      typeutil.RootCoordRole,
			StateCode: code,
			ExtraInfo: nil,
		},
		Status: &commonpb.Status{
			ErrorCode: commonpb.ErrorCode_Success,
			Reason:    "",
		},
		SubcomponentStates: []*internalpb.ComponentInfo{
			{
				NodeID:    nodeID,
				Role:      typeutil.RootCoordRole,
				StateCode: code,
				ExtraInfo: nil,
			},
		},
	}, nil
}

// GetTimeTickChannel get timetick channel name
func (c *Core) GetTimeTickChannel(ctx context.Context) (*milvuspb.StringResponse, error) {
	return &milvuspb.StringResponse{
		Status: &commonpb.Status{
			ErrorCode: commonpb.ErrorCode_Success,
			Reason:    "",
		},
		Value: Params.CommonCfg.RootCoordTimeTick,
	}, nil
}

// GetStatisticsChannel get statistics channel name
func (c *Core) GetStatisticsChannel(ctx context.Context) (*milvuspb.StringResponse, error) {
	return &milvuspb.StringResponse{
		Status: &commonpb.Status{
			ErrorCode: commonpb.ErrorCode_Success,
			Reason:    "",
		},
		Value: Params.CommonCfg.RootCoordStatistics,
	}, nil
}

// CreateCollection create collection
func (c *Core) CreateCollection(ctx context.Context, in *milvuspb.CreateCollectionRequest) (*commonpb.Status, error) {
	metrics.RootCoordDDLReqCounter.WithLabelValues("CreateCollection", metrics.TotalLabel).Inc()
	if code, ok := c.checkHealthy(); !ok {
		return failStatus(commonpb.ErrorCode_UnexpectedError, "StateCode="+internalpb.StateCode_name[int32(code)]), nil
	}

	tr := timerecord.NewTimeRecorder("CreateCollection")

	log.Debug("CreateCollection", zap.String("role", typeutil.RootCoordRole),
		zap.String("collection name", in.CollectionName), zap.Int64("msgID", in.Base.MsgID))
	t := &CreateCollectionReqTask{
		baseReqTask: baseReqTask{
			ctx:  ctx,
			core: c,
		},
		Req: in,
	}
	err := executeTask(t)
	if err != nil {
		log.Error("CreateCollection failed", zap.String("role", typeutil.RootCoordRole),
			zap.String("collection name", in.CollectionName), zap.Int64("msgID", in.Base.MsgID), zap.Error(err))
		metrics.RootCoordDDLReqCounter.WithLabelValues("CreateCollection", metrics.FailLabel).Inc()
		return failStatus(commonpb.ErrorCode_UnexpectedError, "CreateCollection failed: "+err.Error()), nil
	}
	log.Debug("CreateCollection success", zap.String("role", typeutil.RootCoordRole),
		zap.String("collection name", in.CollectionName), zap.Int64("msgID", in.Base.MsgID))

	metrics.RootCoordDDLReqCounter.WithLabelValues("CreateCollection", metrics.SuccessLabel).Inc()
	metrics.RootCoordDDLReqLatency.WithLabelValues("CreateCollection").Observe(float64(tr.ElapseSpan().Milliseconds()))
	metrics.RootCoordNumOfCollections.Inc()
	return succStatus(), nil
}

// DropCollection drop collection
func (c *Core) DropCollection(ctx context.Context, in *milvuspb.DropCollectionRequest) (*commonpb.Status, error) {
	metrics.RootCoordDDLReqCounter.WithLabelValues("DropCollection", metrics.TotalLabel).Inc()
	if code, ok := c.checkHealthy(); !ok {
		return failStatus(commonpb.ErrorCode_UnexpectedError, "StateCode="+internalpb.StateCode_name[int32(code)]), nil
	}
	tr := timerecord.NewTimeRecorder("DropCollection")
	log.Debug("DropCollection", zap.String("role", typeutil.RootCoordRole),
		zap.String("collection name", in.CollectionName), zap.Int64("msgID", in.Base.MsgID))
	t := &DropCollectionReqTask{
		baseReqTask: baseReqTask{
			ctx:  ctx,
			core: c,
		},
		Req: in,
	}
	err := executeTask(t)
	if err != nil {
		log.Error("DropCollection failed", zap.String("role", typeutil.RootCoordRole),
			zap.String("collection name", in.CollectionName), zap.Int64("msgID", in.Base.MsgID), zap.Error(err))
		metrics.RootCoordDDLReqCounter.WithLabelValues("DropCollection", metrics.FailLabel).Inc()
		return failStatus(commonpb.ErrorCode_UnexpectedError, "DropCollection failed: "+err.Error()), nil
	}
	log.Debug("DropCollection success", zap.String("role", typeutil.RootCoordRole),
		zap.String("collection name", in.CollectionName), zap.Int64("msgID", in.Base.MsgID))

	metrics.RootCoordDDLReqCounter.WithLabelValues("DropCollection", metrics.SuccessLabel).Inc()
	metrics.RootCoordDDLReqLatency.WithLabelValues("DropCollection").Observe(float64(tr.ElapseSpan().Milliseconds()))
	metrics.RootCoordNumOfCollections.Dec()
	return succStatus(), nil
}

// HasCollection check collection existence
func (c *Core) HasCollection(ctx context.Context, in *milvuspb.HasCollectionRequest) (*milvuspb.BoolResponse, error) {
	metrics.RootCoordDDLReqCounter.WithLabelValues("HasCollection", metrics.TotalLabel).Inc()
	if code, ok := c.checkHealthy(); !ok {
		return &milvuspb.BoolResponse{
			Status: failStatus(commonpb.ErrorCode_UnexpectedError, "StateCode="+internalpb.StateCode_name[int32(code)]),
			Value:  false,
		}, nil
	}
	tr := timerecord.NewTimeRecorder("HasCollection")

	log.Debug("HasCollection", zap.String("role", typeutil.RootCoordRole),
		zap.String("collection name", in.CollectionName), zap.Int64("msgID", in.Base.MsgID))
	t := &HasCollectionReqTask{
		baseReqTask: baseReqTask{
			ctx:  ctx,
			core: c,
		},
		Req:           in,
		HasCollection: false,
	}
	err := executeTask(t)
	if err != nil {
		log.Error("HasCollection failed", zap.String("role", typeutil.RootCoordRole),
			zap.String("collection name", in.CollectionName), zap.Int64("msgID", in.Base.MsgID), zap.Error(err))
		metrics.RootCoordDDLReqCounter.WithLabelValues("HasCollection", metrics.FailLabel).Inc()
		return &milvuspb.BoolResponse{
			Status: failStatus(commonpb.ErrorCode_UnexpectedError, "HasCollection failed: "+err.Error()),
			Value:  false,
		}, nil
	}
	log.Debug("HasCollection success", zap.String("role", typeutil.RootCoordRole),
		zap.String("collection name", in.CollectionName), zap.Int64("msgID", in.Base.MsgID), zap.Bool("hasCollection", t.HasCollection))

	metrics.RootCoordDDLReqCounter.WithLabelValues("HasCollection", metrics.SuccessLabel).Inc()
	metrics.RootCoordDDLReqLatency.WithLabelValues("HasCollection").Observe(float64(tr.ElapseSpan().Milliseconds()))
	return &milvuspb.BoolResponse{
		Status: succStatus(),
		Value:  t.HasCollection,
	}, nil
}

// DescribeCollection return collection info
func (c *Core) DescribeCollection(ctx context.Context, in *milvuspb.DescribeCollectionRequest) (*milvuspb.DescribeCollectionResponse, error) {
	metrics.RootCoordDDLReqCounter.WithLabelValues("DescribeCollection", metrics.TotalLabel).Inc()
	if code, ok := c.checkHealthy(); !ok {
		return &milvuspb.DescribeCollectionResponse{
			Status: failStatus(commonpb.ErrorCode_UnexpectedError, "StateCode"+internalpb.StateCode_name[int32(code)]),
		}, nil
	}
	tr := timerecord.NewTimeRecorder("DescribeCollection")

	log.Debug("DescribeCollection", zap.String("role", typeutil.RootCoordRole),
		zap.String("collection name", in.CollectionName), zap.Int64("id", in.CollectionID), zap.Int64("msgID", in.Base.MsgID))
	t := &DescribeCollectionReqTask{
		baseReqTask: baseReqTask{
			ctx:  ctx,
			core: c,
		},
		Req: in,
		Rsp: &milvuspb.DescribeCollectionResponse{},
	}
	err := executeTask(t)
	if err != nil {
		log.Error("DescribeCollection failed", zap.String("role", typeutil.RootCoordRole),
			zap.String("collection name", in.CollectionName), zap.Int64("id", in.CollectionID), zap.Int64("msgID", in.Base.MsgID), zap.Error(err))
		metrics.RootCoordDDLReqCounter.WithLabelValues("DescribeCollection", metrics.FailLabel).Inc()
		return &milvuspb.DescribeCollectionResponse{
			Status: failStatus(commonpb.ErrorCode_UnexpectedError, "DescribeCollection failed: "+err.Error()),
		}, nil
	}
	log.Debug("DescribeCollection success", zap.String("role", typeutil.RootCoordRole),
		zap.String("collection name", in.CollectionName), zap.Int64("id", in.CollectionID), zap.Int64("msgID", in.Base.MsgID))

	metrics.RootCoordDDLReqCounter.WithLabelValues("DescribeCollection", metrics.SuccessLabel).Inc()
	metrics.RootCoordDDLReqLatency.WithLabelValues("DescribeCollection").Observe(float64(tr.ElapseSpan().Milliseconds()))
	t.Rsp.Status = succStatus()
	return t.Rsp, nil
}

// ShowCollections list all collection names
func (c *Core) ShowCollections(ctx context.Context, in *milvuspb.ShowCollectionsRequest) (*milvuspb.ShowCollectionsResponse, error) {
	metrics.RootCoordDDLReqCounter.WithLabelValues("ShowCollections", metrics.TotalLabel).Inc()
	if code, ok := c.checkHealthy(); !ok {
		return &milvuspb.ShowCollectionsResponse{
			Status: failStatus(commonpb.ErrorCode_UnexpectedError, "StateCode="+internalpb.StateCode_name[int32(code)]),
		}, nil
	}
	tr := timerecord.NewTimeRecorder("ShowCollections")

	log.Debug("ShowCollections", zap.String("role", typeutil.RootCoordRole),
		zap.String("dbname", in.DbName), zap.Int64("msgID", in.Base.MsgID))
	t := &ShowCollectionReqTask{
		baseReqTask: baseReqTask{
			ctx:  ctx,
			core: c,
		},
		Req: in,
		Rsp: &milvuspb.ShowCollectionsResponse{},
	}
	err := executeTask(t)
	if err != nil {
		log.Error("ShowCollections failed", zap.String("role", typeutil.RootCoordRole),
			zap.String("dbname", in.DbName), zap.Int64("msgID", in.Base.MsgID), zap.Error(err))
		metrics.RootCoordDDLReqCounter.WithLabelValues("ShowCollections", metrics.FailLabel).Inc()
		return &milvuspb.ShowCollectionsResponse{
			Status: failStatus(commonpb.ErrorCode_UnexpectedError, "ShowCollections failed: "+err.Error()),
		}, nil
	}
	log.Debug("ShowCollections success", zap.String("role", typeutil.RootCoordRole),
		zap.String("dbname", in.DbName), zap.Int("num of collections", len(t.Rsp.CollectionNames)),
		zap.Int64("msgID", in.Base.MsgID))

	metrics.RootCoordDDLReqCounter.WithLabelValues("ShowCollections", metrics.SuccessLabel).Inc()
	t.Rsp.Status = succStatus()
	metrics.RootCoordDDLReqLatency.WithLabelValues("ShowCollections").Observe(float64(tr.ElapseSpan().Milliseconds()))
	return t.Rsp, nil
}

// CreatePartition create partition
func (c *Core) CreatePartition(ctx context.Context, in *milvuspb.CreatePartitionRequest) (*commonpb.Status, error) {
	metrics.RootCoordDDLReqCounter.WithLabelValues("CreatePartition", metrics.TotalLabel).Inc()
	if code, ok := c.checkHealthy(); !ok {
		return failStatus(commonpb.ErrorCode_UnexpectedError, "StateCode="+internalpb.StateCode_name[int32(code)]), nil
	}
	tr := timerecord.NewTimeRecorder("CreatePartition")
	log.Debug("CreatePartition", zap.String("role", typeutil.RootCoordRole),
		zap.String("collection name", in.CollectionName), zap.String("partition name", in.PartitionName),
		zap.Int64("msgID", in.Base.MsgID))
	t := &CreatePartitionReqTask{
		baseReqTask: baseReqTask{
			ctx:  ctx,
			core: c,
		},
		Req: in,
	}
	err := executeTask(t)
	if err != nil {
		log.Error("CreatePartition failed", zap.String("role", typeutil.RootCoordRole),
			zap.String("collection name", in.CollectionName), zap.String("partition name", in.PartitionName),
			zap.Int64("msgID", in.Base.MsgID), zap.Error(err))
		metrics.RootCoordDDLReqCounter.WithLabelValues("CreatePartition", metrics.FailLabel).Inc()
		return failStatus(commonpb.ErrorCode_UnexpectedError, "CreatePartition failed: "+err.Error()), nil
	}
	log.Debug("CreatePartition success", zap.String("role", typeutil.RootCoordRole),
		zap.String("collection name", in.CollectionName), zap.String("partition name", in.PartitionName),
		zap.Int64("msgID", in.Base.MsgID))

	metrics.RootCoordDDLReqCounter.WithLabelValues("CreatePartition", metrics.SuccessLabel).Inc()
	metrics.RootCoordDDLReqLatency.WithLabelValues("CreatePartition").Observe(float64(tr.ElapseSpan().Milliseconds()))
	metrics.RootCoordNumOfPartitions.WithLabelValues().Inc()
	return succStatus(), nil
}

// DropPartition drop partition
func (c *Core) DropPartition(ctx context.Context, in *milvuspb.DropPartitionRequest) (*commonpb.Status, error) {
	metrics.RootCoordDDLReqCounter.WithLabelValues("DropPartition", metrics.TotalLabel).Inc()
	if code, ok := c.checkHealthy(); !ok {
		return failStatus(commonpb.ErrorCode_UnexpectedError, "StateCode="+internalpb.StateCode_name[int32(code)]), nil
	}
	tr := timerecord.NewTimeRecorder("DropPartition")
	log.Debug("DropPartition", zap.String("role", typeutil.RootCoordRole),
		zap.String("collection name", in.CollectionName), zap.String("partition name", in.PartitionName),
		zap.Int64("msgID", in.Base.MsgID))
	t := &DropPartitionReqTask{
		baseReqTask: baseReqTask{
			ctx:  ctx,
			core: c,
		},
		Req: in,
	}
	err := executeTask(t)
	if err != nil {
		log.Error("DropPartition failed", zap.String("role", typeutil.RootCoordRole),
			zap.String("collection name", in.CollectionName), zap.String("partition name", in.PartitionName),
			zap.Int64("msgID", in.Base.MsgID), zap.Error(err))
		metrics.RootCoordDDLReqCounter.WithLabelValues("DropPartition", metrics.FailLabel).Inc()
		return failStatus(commonpb.ErrorCode_UnexpectedError, "DropPartition failed: "+err.Error()), nil
	}
	log.Debug("DropPartition success", zap.String("role", typeutil.RootCoordRole),
		zap.String("collection name", in.CollectionName), zap.String("partition name", in.PartitionName),
		zap.Int64("msgID", in.Base.MsgID))

	metrics.RootCoordDDLReqCounter.WithLabelValues("DropPartition", metrics.SuccessLabel).Inc()
	metrics.RootCoordDDLReqLatency.WithLabelValues("DropPartition").Observe(float64(tr.ElapseSpan().Milliseconds()))
	metrics.RootCoordNumOfPartitions.WithLabelValues().Dec()
	return succStatus(), nil
}

// HasPartition check partition existence
func (c *Core) HasPartition(ctx context.Context, in *milvuspb.HasPartitionRequest) (*milvuspb.BoolResponse, error) {
	metrics.RootCoordDDLReqCounter.WithLabelValues("HasPartition", metrics.TotalLabel).Inc()
	if code, ok := c.checkHealthy(); !ok {
		return &milvuspb.BoolResponse{
			Status: failStatus(commonpb.ErrorCode_UnexpectedError, "StateCode="+internalpb.StateCode_name[int32(code)]),
			Value:  false,
		}, nil
	}
	tr := timerecord.NewTimeRecorder("HasPartition")

	log.Debug("HasPartition", zap.String("role", typeutil.RootCoordRole),
		zap.String("collection name", in.CollectionName), zap.String("partition name", in.PartitionName),
		zap.Int64("msgID", in.Base.MsgID))
	t := &HasPartitionReqTask{
		baseReqTask: baseReqTask{
			ctx:  ctx,
			core: c,
		},
		Req:          in,
		HasPartition: false,
	}
	err := executeTask(t)
	if err != nil {
		log.Error("HasPartition failed", zap.String("role", typeutil.RootCoordRole),
			zap.String("collection name", in.CollectionName), zap.String("partition name", in.PartitionName),
			zap.Int64("msgID", in.Base.MsgID), zap.Error(err))
		metrics.RootCoordDDLReqCounter.WithLabelValues("HasPartition", metrics.FailLabel).Inc()
		return &milvuspb.BoolResponse{
			Status: failStatus(commonpb.ErrorCode_UnexpectedError, "HasPartition failed: "+err.Error()),
			Value:  false,
		}, nil
	}
	log.Debug("HasPartition success", zap.String("role", typeutil.RootCoordRole),
		zap.String("collection name", in.CollectionName), zap.String("partition name", in.PartitionName),
		zap.Int64("msgID", in.Base.MsgID))

	metrics.RootCoordDDLReqCounter.WithLabelValues("HasPartition", metrics.SuccessLabel).Inc()
	metrics.RootCoordDDLReqLatency.WithLabelValues("HasPartition").Observe(float64(tr.ElapseSpan().Milliseconds()))
	return &milvuspb.BoolResponse{
		Status: succStatus(),
		Value:  t.HasPartition,
	}, nil
}

// ShowPartitions list all partition names
func (c *Core) ShowPartitions(ctx context.Context, in *milvuspb.ShowPartitionsRequest) (*milvuspb.ShowPartitionsResponse, error) {
	metrics.RootCoordDDLReqCounter.WithLabelValues("ShowPartitions", metrics.TotalLabel).Inc()
	if code, ok := c.checkHealthy(); !ok {
		return &milvuspb.ShowPartitionsResponse{
			Status: failStatus(commonpb.ErrorCode_UnexpectedError, "StateCode="+internalpb.StateCode_name[int32(code)]),
		}, nil
	}

	tr := timerecord.NewTimeRecorder("ShowPartitions")
	log.Debug("ShowPartitions", zap.String("role", typeutil.RootCoordRole),
		zap.String("collection name", in.CollectionName), zap.Int64("msgID", in.Base.MsgID))
	t := &ShowPartitionReqTask{
		baseReqTask: baseReqTask{
			ctx:  ctx,
			core: c,
		},
		Req: in,
		Rsp: &milvuspb.ShowPartitionsResponse{},
	}
	err := executeTask(t)
	if err != nil {
		log.Error("ShowPartitions failed", zap.String("role", typeutil.RootCoordRole),
			zap.String("collection name", in.CollectionName), zap.Int64("msgID", in.Base.MsgID), zap.Error(err))
		metrics.RootCoordDDLReqCounter.WithLabelValues("ShowPartitions", metrics.FailLabel).Inc()
		return &milvuspb.ShowPartitionsResponse{
			Status: failStatus(commonpb.ErrorCode_UnexpectedError, "ShowPartitions failed: "+err.Error()),
		}, nil
	}
	log.Debug("ShowPartitions success", zap.String("role", typeutil.RootCoordRole),
		zap.String("collection name", in.CollectionName), zap.Int("num of partitions", len(t.Rsp.PartitionNames)),
		zap.Int64("msgID", t.Req.Base.MsgID))

	metrics.RootCoordDDLReqCounter.WithLabelValues("ShowPartitions", metrics.SuccessLabel).Inc()
	t.Rsp.Status = succStatus()
	metrics.RootCoordDDLReqLatency.WithLabelValues("ShowPartitions").Observe(float64(tr.ElapseSpan().Milliseconds()))
	return t.Rsp, nil
}

// CreateIndex create index
func (c *Core) CreateIndex(ctx context.Context, in *milvuspb.CreateIndexRequest) (*commonpb.Status, error) {
	metrics.RootCoordDDLReqCounter.WithLabelValues("CreateIndex", metrics.TotalLabel).Inc()
	if code, ok := c.checkHealthy(); !ok {
		return failStatus(commonpb.ErrorCode_UnexpectedError, "StateCode="+internalpb.StateCode_name[int32(code)]), nil
	}
	tr := timerecord.NewTimeRecorder("CreateIndex")
	log.Debug("CreateIndex", zap.String("role", typeutil.RootCoordRole),
		zap.String("collection name", in.CollectionName), zap.String("field name", in.FieldName),
		zap.Int64("msgID", in.Base.MsgID))
	t := &CreateIndexReqTask{
		baseReqTask: baseReqTask{
			ctx:  ctx,
			core: c,
		},
		Req: in,
	}
	err := executeTask(t)
	if err != nil {
		log.Error("CreateIndex failed", zap.String("role", typeutil.RootCoordRole),
			zap.String("collection name", in.CollectionName), zap.String("field name", in.FieldName),
			zap.Int64("msgID", in.Base.MsgID), zap.Error(err))
		metrics.RootCoordDDLReqCounter.WithLabelValues("CreateIndex", metrics.FailLabel).Inc()
		return failStatus(commonpb.ErrorCode_UnexpectedError, "CreateIndex failed: "+err.Error()), nil
	}
	log.Debug("CreateIndex success", zap.String("role", typeutil.RootCoordRole),
		zap.String("collection name", in.CollectionName), zap.String("field name", in.FieldName),
		zap.Int64("msgID", in.Base.MsgID))

	metrics.RootCoordDDLReqCounter.WithLabelValues("CreateIndex", metrics.SuccessLabel).Inc()
	metrics.RootCoordDDLReqLatency.WithLabelValues("CreateIndex").Observe(float64(tr.ElapseSpan().Milliseconds()))
	return succStatus(), nil
}

// DescribeIndex return index info
func (c *Core) DescribeIndex(ctx context.Context, in *milvuspb.DescribeIndexRequest) (*milvuspb.DescribeIndexResponse, error) {
	metrics.RootCoordDDLReqCounter.WithLabelValues("DescribeIndex", metrics.TotalLabel).Inc()
	if code, ok := c.checkHealthy(); !ok {
		return &milvuspb.DescribeIndexResponse{
			Status: failStatus(commonpb.ErrorCode_UnexpectedError, "StateCode="+internalpb.StateCode_name[int32(code)]),
		}, nil
	}
	tr := timerecord.NewTimeRecorder("DescribeIndex")
	log.Debug("DescribeIndex", zap.String("role", typeutil.RootCoordRole),
		zap.String("collection name", in.CollectionName), zap.String("field name", in.FieldName),
		zap.Int64("msgID", in.Base.MsgID))
	t := &DescribeIndexReqTask{
		baseReqTask: baseReqTask{
			ctx:  ctx,
			core: c,
		},
		Req: in,
		Rsp: &milvuspb.DescribeIndexResponse{},
	}
	err := executeTask(t)
	if err != nil {
		log.Error("DescribeIndex failed", zap.String("role", typeutil.RootCoordRole),
			zap.String("collection name", in.CollectionName), zap.String("field name", in.FieldName),
			zap.Int64("msgID", in.Base.MsgID), zap.Error(err))
		metrics.RootCoordDDLReqCounter.WithLabelValues("DescribeIndex", metrics.FailLabel).Inc()
		return &milvuspb.DescribeIndexResponse{
			Status: failStatus(commonpb.ErrorCode_UnexpectedError, "DescribeIndex failed: "+err.Error()),
		}, nil
	}
	idxNames := make([]string, 0, len(t.Rsp.IndexDescriptions))
	for _, i := range t.Rsp.IndexDescriptions {
		idxNames = append(idxNames, i.IndexName)
	}
	log.Debug("DescribeIndex success", zap.String("role", typeutil.RootCoordRole),
		zap.String("collection name", in.CollectionName), zap.String("field name", in.FieldName),
		zap.Strings("index names", idxNames), zap.Int64("msgID", in.Base.MsgID))

	metrics.RootCoordDDLReqCounter.WithLabelValues("DescribeIndex", metrics.SuccessLabel).Inc()
	if len(t.Rsp.IndexDescriptions) == 0 {
		t.Rsp.Status = failStatus(commonpb.ErrorCode_IndexNotExist, "index not exist")
	} else {
		t.Rsp.Status = succStatus()
	}
	metrics.RootCoordDDLReqLatency.WithLabelValues("DescribeIndex").Observe(float64(tr.ElapseSpan().Milliseconds()))
	return t.Rsp, nil
}

func (c *Core) GetIndexState(ctx context.Context, in *milvuspb.GetIndexStateRequest) (*indexpb.GetIndexStatesResponse, error) {
	if code, ok := c.checkHealthy(); !ok {
		log.Error("RootCoord GetIndexState failed, RootCoord is not healthy")
		return &indexpb.GetIndexStatesResponse{
			Status: failStatus(commonpb.ErrorCode_UnexpectedError, "StateCode="+internalpb.StateCode_name[int32(code)]),
		}, nil
	}
	log.Info("RootCoord GetIndexState", zap.String("collName", in.GetCollectionName()),
		zap.String("fieldName", in.GetFieldName()), zap.String("indexName", in.GetIndexName()))

	// initBuildIDs are the buildIDs generated when CreateIndex is called.
	initBuildIDs, err := c.MetaTable.GetInitBuildIDs(in.GetCollectionName(), in.GetIndexName())
	if err != nil {
		log.Error("RootCoord GetIndexState failed", zap.String("collName", in.GetCollectionName()),
			zap.String("fieldName", in.GetFieldName()), zap.String("indexName", in.GetIndexName()), zap.Error(err))
		return &indexpb.GetIndexStatesResponse{
			Status: failStatus(commonpb.ErrorCode_UnexpectedError, err.Error()),
		}, nil
	}

	ret := &indexpb.GetIndexStatesResponse{
		Status: succStatus(),
	}
	if len(initBuildIDs) == 0 {
		log.Warn("RootCoord GetIndexState successful, all segments generated when CreateIndex is called have been compacted")
		return ret, nil
	}

	states, err := c.CallGetIndexStatesService(ctx, initBuildIDs)
	if err != nil {
		log.Error("RootCoord GetIndexState CallGetIndexStatesService failed", zap.String("collName", in.GetCollectionName()),
			zap.String("fieldName", in.GetFieldName()), zap.String("indexName", in.GetIndexName()), zap.Error(err))
		ret.Status = failStatus(commonpb.ErrorCode_UnexpectedError, err.Error())
		return ret, err
	}

	log.Info("RootCoord GetIndexState successful", zap.String("collName", in.GetCollectionName()),
		zap.String("fieldName", in.GetFieldName()), zap.String("indexName", in.GetIndexName()))
	return &indexpb.GetIndexStatesResponse{
		Status: succStatus(),
		States: states,
	}, nil
}

// DropIndex drop index
func (c *Core) DropIndex(ctx context.Context, in *milvuspb.DropIndexRequest) (*commonpb.Status, error) {
	metrics.RootCoordDDLReqCounter.WithLabelValues("DropIndex", metrics.TotalLabel).Inc()
	if code, ok := c.checkHealthy(); !ok {
		return failStatus(commonpb.ErrorCode_UnexpectedError, "StateCode="+internalpb.StateCode_name[int32(code)]), nil
	}
	tr := timerecord.NewTimeRecorder("DropIndex")
	log.Debug("DropIndex", zap.String("role", typeutil.RootCoordRole),
		zap.String("collection name", in.CollectionName), zap.String("field name", in.FieldName),
		zap.String("index name", in.IndexName), zap.Int64("msgID", in.Base.MsgID))
	t := &DropIndexReqTask{
		baseReqTask: baseReqTask{
			ctx:  ctx,
			core: c,
		},
		Req: in,
	}
	err := executeTask(t)
	if err != nil {
		log.Error("DropIndex failed", zap.String("role", typeutil.RootCoordRole),
			zap.String("collection name", in.CollectionName), zap.String("field name", in.FieldName),
			zap.String("index name", in.IndexName), zap.Int64("msgID", in.Base.MsgID), zap.Error(err))
		metrics.RootCoordDDLReqCounter.WithLabelValues("DropIndex", metrics.FailLabel).Inc()
		return failStatus(commonpb.ErrorCode_UnexpectedError, "DropIndex failed: "+err.Error()), nil
	}
	log.Debug("DropIndex success", zap.String("role", typeutil.RootCoordRole),
		zap.String("collection name", in.CollectionName), zap.String("field name", in.FieldName),
		zap.String("index name", in.IndexName), zap.Int64("msgID", in.Base.MsgID))

	metrics.RootCoordDDLReqCounter.WithLabelValues("DropIndex", metrics.SuccessLabel).Inc()
	metrics.RootCoordDDLReqLatency.WithLabelValues("DropIndex").Observe(float64(tr.ElapseSpan().Milliseconds()))
	return succStatus(), nil
}

// DescribeSegment return segment info
func (c *Core) DescribeSegment(ctx context.Context, in *milvuspb.DescribeSegmentRequest) (*milvuspb.DescribeSegmentResponse, error) {
	metrics.RootCoordDDLReqCounter.WithLabelValues("DescribeSegment", metrics.TotalLabel).Inc()
	if code, ok := c.checkHealthy(); !ok {
		return &milvuspb.DescribeSegmentResponse{
			Status: failStatus(commonpb.ErrorCode_UnexpectedError, "StateCode="+internalpb.StateCode_name[int32(code)]),
		}, nil
	}
	tr := timerecord.NewTimeRecorder("DescribeSegment")
	log.Debug("DescribeSegment", zap.String("role", typeutil.RootCoordRole),
		zap.Int64("collection id", in.CollectionID), zap.Int64("segment id", in.SegmentID),
		zap.Int64("msgID", in.Base.MsgID))
	t := &DescribeSegmentReqTask{
		baseReqTask: baseReqTask{
			ctx:  ctx,
			core: c,
		},
		Req: in,
		Rsp: &milvuspb.DescribeSegmentResponse{},
	}
	err := executeTask(t)
	if err != nil {
		log.Error("DescribeSegment failed", zap.String("role", typeutil.RootCoordRole),
			zap.Int64("collection id", in.CollectionID), zap.Int64("segment id", in.SegmentID),
			zap.Int64("msgID", in.Base.MsgID), zap.Error(err))
		metrics.RootCoordDDLReqCounter.WithLabelValues("DescribeSegment", metrics.FailLabel).Inc()
		return &milvuspb.DescribeSegmentResponse{
			Status: failStatus(commonpb.ErrorCode_UnexpectedError, "DescribeSegment failed: "+err.Error()),
		}, nil
	}
	log.Debug("DescribeSegment success", zap.String("role", typeutil.RootCoordRole),
		zap.Int64("collection id", in.CollectionID), zap.Int64("segment id", in.SegmentID),
		zap.Int64("msgID", in.Base.MsgID))

	metrics.RootCoordDDLReqCounter.WithLabelValues("DescribeSegment", metrics.SuccessLabel).Inc()
	metrics.RootCoordDDLReqLatency.WithLabelValues("DescribeSegment").Observe(float64(tr.ElapseSpan().Milliseconds()))
	t.Rsp.Status = succStatus()
	return t.Rsp, nil
}

func (c *Core) DescribeSegments(ctx context.Context, in *rootcoordpb.DescribeSegmentsRequest) (*rootcoordpb.DescribeSegmentsResponse, error) {
	metrics.RootCoordDDLReqCounter.WithLabelValues("DescribeSegments", metrics.TotalLabel).Inc()
	if code, ok := c.checkHealthy(); !ok {
		log.Error("failed to describe segments, rootcoord not healthy",
			zap.String("role", typeutil.RootCoordRole),
			zap.Int64("msgID", in.GetBase().GetMsgID()),
			zap.Int64("collection", in.GetCollectionID()),
			zap.Int64s("segments", in.GetSegmentIDs()))

		return &rootcoordpb.DescribeSegmentsResponse{
			Status: failStatus(commonpb.ErrorCode_UnexpectedError, "StateCode="+internalpb.StateCode_name[int32(code)]),
		}, nil
	}

	tr := timerecord.NewTimeRecorder("DescribeSegments")

	log.Debug("received request to describe segments",
		zap.String("role", typeutil.RootCoordRole),
		zap.Int64("msgID", in.GetBase().GetMsgID()),
		zap.Int64("collection", in.GetCollectionID()),
		zap.Int64s("segments", in.GetSegmentIDs()))

	t := &DescribeSegmentsReqTask{
		baseReqTask: baseReqTask{
			ctx:  ctx,
			core: c,
		},
		Req: in,
		Rsp: &rootcoordpb.DescribeSegmentsResponse{},
	}

	if err := executeTask(t); err != nil {
		log.Error("failed to describe segments",
			zap.Error(err),
			zap.String("role", typeutil.RootCoordRole),
			zap.Int64("msgID", in.GetBase().GetMsgID()),
			zap.Int64("collection", in.GetCollectionID()),
			zap.Int64s("segments", in.GetSegmentIDs()))

		metrics.RootCoordDDLReqCounter.WithLabelValues("DescribeSegments", metrics.FailLabel).Inc()
		return &rootcoordpb.DescribeSegmentsResponse{
			Status: failStatus(commonpb.ErrorCode_UnexpectedError, "DescribeSegments failed: "+err.Error()),
		}, nil
	}

	log.Debug("succeed to describe segments",
		zap.String("role", typeutil.RootCoordRole),
		zap.Int64("msgID", in.GetBase().GetMsgID()),
		zap.Int64("collection", in.GetCollectionID()),
		zap.Int64s("segments", in.GetSegmentIDs()))

	metrics.RootCoordDDLReqCounter.WithLabelValues("DescribeSegments", metrics.SuccessLabel).Inc()
	metrics.RootCoordDDLReqLatency.WithLabelValues("DescribeSegments").Observe(float64(tr.ElapseSpan().Milliseconds()))

	t.Rsp.Status = succStatus()
	return t.Rsp, nil
}

// ShowSegments list all segments
func (c *Core) ShowSegments(ctx context.Context, in *milvuspb.ShowSegmentsRequest) (*milvuspb.ShowSegmentsResponse, error) {
	metrics.RootCoordDDLReqCounter.WithLabelValues("ShowSegments", metrics.TotalLabel).Inc()
	if code, ok := c.checkHealthy(); !ok {
		return &milvuspb.ShowSegmentsResponse{
			Status: failStatus(commonpb.ErrorCode_UnexpectedError, "StateCode="+internalpb.StateCode_name[int32(code)]),
		}, nil
	}
	tr := timerecord.NewTimeRecorder("ShowSegments")

	log.Debug("ShowSegments", zap.String("role", typeutil.RootCoordRole),
		zap.Int64("collection id", in.CollectionID), zap.Int64("partition id", in.PartitionID),
		zap.Int64("msgID", in.Base.MsgID))
	t := &ShowSegmentReqTask{
		baseReqTask: baseReqTask{
			ctx:  ctx,
			core: c,
		},
		Req: in,
		Rsp: &milvuspb.ShowSegmentsResponse{},
	}
	err := executeTask(t)
	if err != nil {
		log.Debug("ShowSegments failed", zap.String("role", typeutil.RootCoordRole),
			zap.Int64("collection id", in.CollectionID), zap.Int64("partition id", in.PartitionID),
			zap.Int64("msgID", in.Base.MsgID), zap.Error(err))
		metrics.RootCoordDDLReqCounter.WithLabelValues("ShowSegments", metrics.FailLabel).Inc()
		return &milvuspb.ShowSegmentsResponse{
			Status: failStatus(commonpb.ErrorCode_UnexpectedError, "ShowSegments failed: "+err.Error()),
		}, nil
	}
	log.Debug("ShowSegments success", zap.String("role", typeutil.RootCoordRole),
		zap.Int64("collection id", in.CollectionID), zap.Int64("partition id", in.PartitionID),
		zap.Int64s("segments ids", t.Rsp.SegmentIDs),
		zap.Int64("msgID", in.Base.MsgID))

	metrics.RootCoordDDLReqCounter.WithLabelValues("ShowSegments", metrics.SuccessLabel).Inc()
	metrics.RootCoordDDLReqLatency.WithLabelValues("ShowSegments").Observe(float64(tr.ElapseSpan().Milliseconds()))
	t.Rsp.Status = succStatus()
	return t.Rsp, nil
}

// AllocTimestamp alloc timestamp
func (c *Core) AllocTimestamp(ctx context.Context, in *rootcoordpb.AllocTimestampRequest) (*rootcoordpb.AllocTimestampResponse, error) {
	if code, ok := c.checkHealthy(); !ok {
		return &rootcoordpb.AllocTimestampResponse{
			Status: failStatus(commonpb.ErrorCode_UnexpectedError, "StateCode="+internalpb.StateCode_name[int32(code)]),
		}, nil
	}
	ts, err := c.TSOAllocator(in.Count)
	if err != nil {
		log.Error("AllocTimestamp failed", zap.String("role", typeutil.RootCoordRole),
			zap.Int64("msgID", in.Base.MsgID), zap.Error(err))
		return &rootcoordpb.AllocTimestampResponse{
			Status: failStatus(commonpb.ErrorCode_UnexpectedError, "AllocTimestamp failed: "+err.Error()),
		}, nil
	}

	//return first available  time stamp
	ts = ts - uint64(in.Count) + 1
	metrics.RootCoordTimestamp.Set(float64(ts))
	return &rootcoordpb.AllocTimestampResponse{
		Status:    succStatus(),
		Timestamp: ts,
		Count:     in.Count,
	}, nil
}

// AllocID alloc ids
func (c *Core) AllocID(ctx context.Context, in *rootcoordpb.AllocIDRequest) (*rootcoordpb.AllocIDResponse, error) {
	if code, ok := c.checkHealthy(); !ok {
		return &rootcoordpb.AllocIDResponse{
			Status: failStatus(commonpb.ErrorCode_UnexpectedError, "StateCode="+internalpb.StateCode_name[int32(code)]),
		}, nil
	}
	start, _, err := c.IDAllocator(in.Count)
	if err != nil {
		log.Error("AllocID failed", zap.String("role", typeutil.RootCoordRole),
			zap.Int64("msgID", in.Base.MsgID), zap.Error(err))
		return &rootcoordpb.AllocIDResponse{
			Status: failStatus(commonpb.ErrorCode_UnexpectedError, "AllocID failed: "+err.Error()),
			Count:  in.Count,
		}, nil
	}
	metrics.RootCoordIDAllocCounter.Add(float64(in.Count))
	return &rootcoordpb.AllocIDResponse{
		Status: succStatus(),
		ID:     start,
		Count:  in.Count,
	}, nil
}

// UpdateChannelTimeTick used to handle ChannelTimeTickMsg
func (c *Core) UpdateChannelTimeTick(ctx context.Context, in *internalpb.ChannelTimeTickMsg) (*commonpb.Status, error) {
	if code, ok := c.checkHealthy(); !ok {
		log.Warn("failed to updateTimeTick because rootcoord is not healthy", zap.Any("state", code))
		return failStatus(commonpb.ErrorCode_UnexpectedError, "StateCode="+internalpb.StateCode_name[int32(code)]), nil
	}
	if in.Base.MsgType != commonpb.MsgType_TimeTick {
		log.Warn("failed to updateTimeTick because base messasge is not timetick, state", zap.Any("base message type", in.Base.MsgType))
		msgTypeName := commonpb.MsgType_name[int32(in.Base.GetMsgType())]
		return failStatus(commonpb.ErrorCode_UnexpectedError, "invalid message type "+msgTypeName), nil
	}
	err := c.chanTimeTick.updateTimeTick(in, "gRPC")
	if err != nil {
		log.Warn("failed to updateTimeTick", zap.String("role", typeutil.RootCoordRole),
			zap.Int64("msgID", in.Base.MsgID), zap.Error(err))
		return failStatus(commonpb.ErrorCode_UnexpectedError, "UpdateTimeTick failed: "+err.Error()), nil
	}
	return succStatus(), nil
}

// ReleaseDQLMessageStream release DQL msgstream
func (c *Core) ReleaseDQLMessageStream(ctx context.Context, in *proxypb.ReleaseDQLMessageStreamRequest) (*commonpb.Status, error) {
	if code, ok := c.checkHealthy(); !ok {
		return failStatus(commonpb.ErrorCode_UnexpectedError, "StateCode="+internalpb.StateCode_name[int32(code)]), nil
	}
	err := c.proxyClientManager.ReleaseDQLMessageStream(ctx, in)
	if err != nil {
		return failStatus(commonpb.ErrorCode_UnexpectedError, err.Error()), nil
	}
	return succStatus(), nil
}

// InvalidateCollectionMetaCache notifies RootCoord to release the collection cache in Proxies.
func (c *Core) InvalidateCollectionMetaCache(ctx context.Context, in *proxypb.InvalidateCollMetaCacheRequest) (*commonpb.Status, error) {
	if code, ok := c.checkHealthy(); !ok {
		return failStatus(commonpb.ErrorCode_UnexpectedError, "StateCode="+internalpb.StateCode_name[int32(code)]), nil
	}
	err := c.proxyClientManager.InvalidateCollectionMetaCache(ctx, in)
	if err != nil {
		return failStatus(commonpb.ErrorCode_UnexpectedError, err.Error()), nil
	}
	return succStatus(), nil
}

// SegmentFlushCompleted check whether segment flush has completed
func (c *Core) SegmentFlushCompleted(ctx context.Context, in *datapb.SegmentFlushCompletedMsg) (status *commonpb.Status, err error) {
	if code, ok := c.checkHealthy(); !ok {
		return failStatus(commonpb.ErrorCode_UnexpectedError, "StateCode="+internalpb.StateCode_name[int32(code)]), nil
	}
	if in.Base.MsgType != commonpb.MsgType_SegmentFlushDone {
		return failStatus(commonpb.ErrorCode_UnexpectedError, "invalid msg type "+commonpb.MsgType_name[int32(in.Base.MsgType)]), nil
	}

	log.Info("SegmentFlushCompleted received", zap.Int64("msgID", in.Base.MsgID), zap.Int64("collID", in.Segment.CollectionID),
		zap.Int64("partID", in.Segment.PartitionID), zap.Int64("segID", in.Segment.ID), zap.Int64s("compactFrom", in.Segment.CompactionFrom))
	// acquire reference lock before building index
	if in.Segment.CreatedByCompaction {
		log.Debug("try to acquire segment reference lock", zap.Int64("task id", in.Base.MsgID), zap.Int64s("segmentIDs", in.Segment.CompactionFrom))
		if err := c.CallAddSegRefLock(ctx, in.Base.MsgID, in.Segment.CompactionFrom); err != nil {
			log.Warn("acquire segment reference lock failed", zap.Int64("task id", in.Base.MsgID), zap.Int64s("segmentIDs", in.Segment.CompactionFrom))
			return failStatus(commonpb.ErrorCode_UnexpectedError, "AcquireSegRefLock failed: "+err.Error()), nil
		}
		defer func() {
			if err := c.CallReleaseSegRefLock(ctx, in.Base.MsgID, in.Segment.CompactionFrom); err != nil {
				log.Warn("release segment reference lock failed", zap.Int64("task id", in.Base.MsgID), zap.Int64s("segmentIDs", in.Segment.CompactionFrom))
				// panic to let ref manager detect release failure
				panic(err)
			}
		}()
	}

<<<<<<< HEAD
	if len(coll.FieldIDToIndexID) == 0 {
		log.Debug("no index params on collection", zap.String("role", typeutil.RootCoordRole),
			zap.String("collection_name", coll.Name), zap.Int64("msgID", in.Base.MsgID))
	}

	for _, t := range coll.FieldIDToIndexID {
		fieldID := t.Key
		indexID := t.Value
		fieldSch, err := GetFieldSchemaByID(coll, fieldID)
		if err != nil {
			log.Warn("field schema not found", zap.String("role", typeutil.RootCoordRole),
				zap.String("collection_name", coll.Name), zap.Int64("field id", fieldID),
				zap.Int64("msgID", in.Base.MsgID), zap.Error(err))
			continue
		}

		idxInfo, err := c.MetaTable.GetIndexByID(indexID)
		if err != nil {
			log.Warn("index not found", zap.String("role", typeutil.RootCoordRole),
				zap.String("collection_name", coll.Name), zap.Int64("field id", fieldID),
				zap.Int64("index id", indexID), zap.Int64("msgID", in.Base.MsgID), zap.Error(err))
			continue
=======
	err = c.createIndexForSegment(ctx, in.Segment.CollectionID, in.Segment.PartitionID, in.Segment.ID, in.Segment.NumOfRows, in.Segment.Binlogs)
	if err != nil {
		log.Error("createIndexForSegment", zap.Int64("msgID", in.Base.MsgID), zap.Int64("collID", in.Segment.CollectionID),
			zap.Int64("partID", in.Segment.PartitionID), zap.Int64("segID", in.Segment.ID), zap.Error(err))
		return failStatus(commonpb.ErrorCode_UnexpectedError, err.Error()), nil
	}

	buildIDs := c.MetaTable.GetBuildIDsBySegIDs(in.Segment.CompactionFrom)
	if len(buildIDs) != 0 {
		if err = c.CallRemoveIndexService(ctx, buildIDs); err != nil {
			log.Error("CallRemoveIndexService failed", zap.Int64("msgID", in.Base.MsgID), zap.Int64("collID", in.Segment.CollectionID),
				zap.Int64("partID", in.Segment.PartitionID), zap.Int64("segID", in.Segment.ID),
				zap.Int64s("compactFrom", in.Segment.CompactionFrom), zap.Int64s("buildIDs", buildIDs), zap.Error(err))
			return failStatus(commonpb.ErrorCode_UnexpectedError, err.Error()), nil
>>>>>>> c1857475
		}
	}

<<<<<<< HEAD
		info := model.Index{
			CollectionID: in.Segment.CollectionID,
			FieldID:      fieldSch.FieldID,
			IndexID:      idxInfo.IndexID,
			SegmentIndexes: map[int64]model.SegmentIndex{
				segID: {
					Segment: model.Segment{
						SegmentID:   segID,
						PartitionID: in.Segment.PartitionID,
					},
					EnableIndex: false,
				},
			},
		}

		segmentIndex := info.SegmentIndexes[segID]
		segmentIndex.BuildID, err = c.BuildIndex(ctx, segID, in.Segment.GetNumOfRows(), in.Segment.GetBinlogs(), fieldSch, idxInfo, true)
		if err == nil && segmentIndex.BuildID != 0 {
			segmentIndex.EnableIndex = true
		} else {
			log.Error("BuildIndex failed", zap.String("role", typeutil.RootCoordRole),
				zap.String("collection_name", coll.Name), zap.Int64("field id", fieldID),
				zap.Int64("index id", indexID), zap.Int64("build id", segmentIndex.BuildID),
				zap.Int64("msgID", in.Base.MsgID), zap.Error(err))
			continue
		}
		err = c.MetaTable.AlterIndex(&info)
		if err != nil {
			log.Error("AlterIndex failed", zap.String("role", typeutil.RootCoordRole),
				zap.String("collection_name", coll.Name), zap.Int64("field id", fieldID),
				zap.Int64("index id", indexID), zap.Int64("msgID", in.Base.MsgID), zap.Error(err))
			continue
		}
=======
	if err = c.MetaTable.RemoveSegments(in.Segment.CollectionID, in.Segment.PartitionID, in.Segment.CompactionFrom); err != nil {
		log.Error("RemoveSegments failed", zap.Int64("msgID", in.Base.MsgID), zap.Int64("collID", in.Segment.CollectionID),
			zap.Int64("partID", in.Segment.PartitionID), zap.Int64("segID", in.Segment.ID),
			zap.Int64s("compactFrom", in.Segment.CompactionFrom), zap.Error(err))
		return failStatus(commonpb.ErrorCode_UnexpectedError, err.Error()), nil
>>>>>>> c1857475
	}

	log.Debug("SegmentFlushCompleted success", zap.String("role", typeutil.RootCoordRole),
		zap.Int64("collection id", in.Segment.CollectionID), zap.Int64("partition id", in.Segment.PartitionID),
		zap.Int64("segment id", in.Segment.ID), zap.Int64("msgID", in.Base.MsgID))
	return succStatus(), nil
}

// GetMetrics get metrics
func (c *Core) GetMetrics(ctx context.Context, in *milvuspb.GetMetricsRequest) (*milvuspb.GetMetricsResponse, error) {
	if code, ok := c.checkHealthy(); !ok {
		return &milvuspb.GetMetricsResponse{
			Status:   failStatus(commonpb.ErrorCode_UnexpectedError, "StateCode="+internalpb.StateCode_name[int32(code)]),
			Response: "",
		}, nil
	}

	metricType, err := metricsinfo.ParseMetricType(in.Request)
	if err != nil {
		log.Error("ParseMetricType failed", zap.String("role", typeutil.RootCoordRole),
			zap.Int64("node_id", c.session.ServerID), zap.String("req", in.Request), zap.Error(err))
		return &milvuspb.GetMetricsResponse{
			Status:   failStatus(commonpb.ErrorCode_UnexpectedError, "ParseMetricType failed: "+err.Error()),
			Response: "",
		}, nil
	}

	log.Debug("GetMetrics success", zap.String("role", typeutil.RootCoordRole),
		zap.String("metric_type", metricType), zap.Int64("msgID", in.Base.MsgID))

	if metricType == metricsinfo.SystemInfoMetrics {
		ret, err := c.metricsCacheManager.GetSystemInfoMetrics()
		if err == nil && ret != nil {
			return ret, nil
		}

		log.Warn("GetSystemInfoMetrics from cache failed", zap.String("role", typeutil.RootCoordRole),
			zap.Int64("msgID", in.Base.MsgID), zap.Error(err))

		systemInfoMetrics, err := c.getSystemInfoMetrics(ctx, in)
		if err != nil {
			log.Error("GetSystemInfoMetrics failed", zap.String("role", typeutil.RootCoordRole),
				zap.String("metric_type", metricType), zap.Int64("msgID", in.Base.MsgID), zap.Error(err))
			return nil, err
		}

		c.metricsCacheManager.UpdateSystemInfoMetrics(systemInfoMetrics)
		return systemInfoMetrics, err
	}

	log.Error("GetMetrics failed, metric type not implemented", zap.String("role", typeutil.RootCoordRole),
		zap.String("metric_type", metricType), zap.Int64("msgID", in.Base.MsgID))

	return &milvuspb.GetMetricsResponse{
		Status:   failStatus(commonpb.ErrorCode_UnexpectedError, metricsinfo.MsgUnimplementedMetric),
		Response: "",
	}, nil
}

// CreateAlias create collection alias
func (c *Core) CreateAlias(ctx context.Context, in *milvuspb.CreateAliasRequest) (*commonpb.Status, error) {
	metrics.RootCoordDDLReqCounter.WithLabelValues("CreateAlias", metrics.TotalLabel).Inc()
	if code, ok := c.checkHealthy(); !ok {
		return failStatus(commonpb.ErrorCode_UnexpectedError, "StateCode="+internalpb.StateCode_name[int32(code)]), nil
	}
	tr := timerecord.NewTimeRecorder("CreateAlias")
	log.Debug("CreateAlias", zap.String("role", typeutil.RootCoordRole),
		zap.String("alias", in.Alias), zap.String("collection name", in.CollectionName),
		zap.Int64("msgID", in.Base.MsgID))
	t := &CreateAliasReqTask{
		baseReqTask: baseReqTask{
			ctx:  ctx,
			core: c,
		},
		Req: in,
	}
	err := executeTask(t)
	if err != nil {
		log.Error("CreateAlias failed", zap.String("role", typeutil.RootCoordRole),
			zap.String("alias", in.Alias), zap.String("collection name", in.CollectionName),
			zap.Int64("msgID", in.Base.MsgID), zap.Error(err))
		metrics.RootCoordDDLReqCounter.WithLabelValues("CreateAlias", metrics.FailLabel).Inc()
		return failStatus(commonpb.ErrorCode_UnexpectedError, "CreateAlias failed: "+err.Error()), nil
	}
	log.Debug("CreateAlias success", zap.String("role", typeutil.RootCoordRole),
		zap.String("alias", in.Alias), zap.String("collection name", in.CollectionName),
		zap.Int64("msgID", in.Base.MsgID))

	metrics.RootCoordDDLReqCounter.WithLabelValues("CreateAlias", metrics.SuccessLabel).Inc()
	metrics.RootCoordDDLReqLatency.WithLabelValues("CreateAlias").Observe(float64(tr.ElapseSpan().Milliseconds()))
	return succStatus(), nil
}

// DropAlias drop collection alias
func (c *Core) DropAlias(ctx context.Context, in *milvuspb.DropAliasRequest) (*commonpb.Status, error) {
	metrics.RootCoordDDLReqCounter.WithLabelValues("DropAlias", metrics.TotalLabel).Inc()
	if code, ok := c.checkHealthy(); !ok {
		return failStatus(commonpb.ErrorCode_UnexpectedError, "StateCode="+internalpb.StateCode_name[int32(code)]), nil
	}
	tr := timerecord.NewTimeRecorder("DropAlias")
	log.Debug("DropAlias", zap.String("role", typeutil.RootCoordRole),
		zap.String("alias", in.Alias), zap.Int64("msgID", in.Base.MsgID))
	t := &DropAliasReqTask{
		baseReqTask: baseReqTask{
			ctx:  ctx,
			core: c,
		},
		Req: in,
	}
	err := executeTask(t)
	if err != nil {
		log.Error("DropAlias failed", zap.String("role", typeutil.RootCoordRole),
			zap.String("alias", in.Alias), zap.Int64("msgID", in.Base.MsgID), zap.Error(err))
		metrics.RootCoordDDLReqCounter.WithLabelValues("DropAlias", metrics.FailLabel).Inc()
		return failStatus(commonpb.ErrorCode_UnexpectedError, "DropAlias failed: "+err.Error()), nil
	}
	log.Debug("DropAlias success", zap.String("role", typeutil.RootCoordRole),
		zap.String("alias", in.Alias), zap.Int64("msgID", in.Base.MsgID))

	metrics.RootCoordDDLReqCounter.WithLabelValues("DropAlias", metrics.SuccessLabel).Inc()
	metrics.RootCoordDDLReqLatency.WithLabelValues("DropAlias").Observe(float64(tr.ElapseSpan().Milliseconds()))
	return succStatus(), nil
}

// AlterAlias alter collection alias
func (c *Core) AlterAlias(ctx context.Context, in *milvuspb.AlterAliasRequest) (*commonpb.Status, error) {
	metrics.RootCoordDDLReqCounter.WithLabelValues("DropAlias", metrics.TotalLabel).Inc()
	if code, ok := c.checkHealthy(); !ok {
		return failStatus(commonpb.ErrorCode_UnexpectedError, "StateCode="+internalpb.StateCode_name[int32(code)]), nil
	}
	tr := timerecord.NewTimeRecorder("AlterAlias")
	log.Debug("AlterAlias", zap.String("role", typeutil.RootCoordRole),
		zap.String("alias", in.Alias), zap.String("collection name", in.CollectionName),
		zap.Int64("msgID", in.Base.MsgID))
	t := &AlterAliasReqTask{
		baseReqTask: baseReqTask{
			ctx:  ctx,
			core: c,
		},
		Req: in,
	}
	err := executeTask(t)
	if err != nil {
		log.Error("AlterAlias failed", zap.String("role", typeutil.RootCoordRole),
			zap.String("alias", in.Alias), zap.String("collection name", in.CollectionName),
			zap.Int64("msgID", in.Base.MsgID), zap.Error(err))
		metrics.RootCoordDDLReqCounter.WithLabelValues("AlterAlias", metrics.FailLabel).Inc()
		return failStatus(commonpb.ErrorCode_UnexpectedError, "AlterAlias failed: "+err.Error()), nil
	}
	log.Debug("AlterAlias success", zap.String("role", typeutil.RootCoordRole),
		zap.String("alias", in.Alias), zap.String("collection name", in.CollectionName),
		zap.Int64("msgID", in.Base.MsgID))

	metrics.RootCoordDDLReqCounter.WithLabelValues("AlterAlias", metrics.SuccessLabel).Inc()
	metrics.RootCoordDDLReqLatency.WithLabelValues("AlterAlias").Observe(float64(tr.ElapseSpan().Milliseconds()))
	return succStatus(), nil
}

// Import imports large files (json, numpy, etc.) on MinIO/S3 storage into Milvus storage.
func (c *Core) Import(ctx context.Context, req *milvuspb.ImportRequest) (*milvuspb.ImportResponse, error) {
	if code, ok := c.checkHealthy(); !ok {
		return &milvuspb.ImportResponse{
			Status: failStatus(commonpb.ErrorCode_UnexpectedError, "StateCode="+internalpb.StateCode_name[int32(code)]),
		}, nil
	}

	// Get collection/partition ID from collection/partition name.
	var cID UniqueID
	var err error
	if cID, err = c.MetaTable.GetCollectionIDByName(req.GetCollectionName()); err != nil {
		log.Error("failed to find collection ID from its name",
			zap.String("collection name", req.GetCollectionName()),
			zap.Error(err))
		return nil, err
	}
	var pID UniqueID
	if pID, err = c.MetaTable.getPartitionByName(cID, req.GetPartitionName(), 0); err != nil {
		log.Error("failed to get partition ID from its name",
			zap.String("partition name", req.GetPartitionName()),
			zap.Error(err))
		return nil, err
	}
	log.Info("RootCoord receive import request",
		zap.String("collection name", req.GetCollectionName()),
		zap.Int64("collection ID", cID),
		zap.String("partition name", req.GetPartitionName()),
		zap.Int64("partition ID", pID),
		zap.Int("# of files = ", len(req.GetFiles())),
		zap.Bool("row-based", req.GetRowBased()),
	)
	resp := c.importManager.importJob(ctx, req, cID, pID)
	return resp, nil
}

// GetImportState returns the current state of an import task.
func (c *Core) GetImportState(ctx context.Context, req *milvuspb.GetImportStateRequest) (*milvuspb.GetImportStateResponse, error) {
	if code, ok := c.checkHealthy(); !ok {
		return &milvuspb.GetImportStateResponse{
			Status: failStatus(commonpb.ErrorCode_UnexpectedError, "StateCode="+internalpb.StateCode_name[int32(code)]),
		}, nil
	}
	return c.importManager.getTaskState(req.GetTask()), nil
}

// ListImportTasks returns id array of all import tasks.
func (c *Core) ListImportTasks(ctx context.Context, req *milvuspb.ListImportTasksRequest) (*milvuspb.ListImportTasksResponse, error) {
	if code, ok := c.checkHealthy(); !ok {
		return &milvuspb.ListImportTasksResponse{
			Status: failStatus(commonpb.ErrorCode_UnexpectedError, "StateCode="+internalpb.StateCode_name[int32(code)]),
		}, nil
	}

	resp := &milvuspb.ListImportTasksResponse{
		Status: &commonpb.Status{
			ErrorCode: commonpb.ErrorCode_Success,
		},
		Tasks: c.importManager.listAllTasks(),
	}
	return resp, nil
}

// ReportImport reports import task state to RootCoord.
func (c *Core) ReportImport(ctx context.Context, ir *rootcoordpb.ImportResult) (*commonpb.Status, error) {
	log.Info("RootCoord receive import state report",
		zap.Int64("task ID", ir.GetTaskId()),
		zap.Any("import state", ir.GetState()))
	if code, ok := c.checkHealthy(); !ok {
		return failStatus(commonpb.ErrorCode_UnexpectedError, "StateCode="+internalpb.StateCode_name[int32(code)]), nil
	}
	// Special case for ImportState_ImportAllocSegment state, where we shall only add segment ref lock and do no other
	// operations.
	// TODO: This is inelegant and must get re-structured.
	if ir.GetState() == commonpb.ImportState_ImportAllocSegment {
		// Lock the segments, so we don't lose track of them when compaction happens.
		// Note that these locks will be unlocked in c.postImportPersistLoop() -> checkSegmentLoadedLoop().
		if err := c.CallAddSegRefLock(ctx, ir.GetTaskId(), ir.GetSegments()); err != nil {
			log.Error("failed to acquire segment ref lock", zap.Error(err))
			return &commonpb.Status{
				ErrorCode: commonpb.ErrorCode_UnexpectedError,
				Reason:    fmt.Sprintf("failed to acquire segment ref lock %s", err.Error()),
			}, nil
		}
		// Update task store with new segments.
		c.importManager.appendTaskSegments(ir.GetTaskId(), ir.GetSegments())
		return &commonpb.Status{
			ErrorCode: commonpb.ErrorCode_Success,
		}, nil
	}
	// Upon receiving ReportImport request, update the related task's state in task store.
	ti, err := c.importManager.updateTaskState(ir)
	if err != nil {
		return &commonpb.Status{
			ErrorCode: commonpb.ErrorCode_UpdateImportTaskFailure,
			Reason:    err.Error(),
		}, nil
	}

	// This method update a busy node to idle node, and send import task to idle node
	resendTaskFunc := func() {
		func() {
			c.importManager.busyNodesLock.Lock()
			defer c.importManager.busyNodesLock.Unlock()
			delete(c.importManager.busyNodes, ir.GetDatanodeId())
			log.Info("DataNode is no longer busy",
				zap.Int64("dataNode ID", ir.GetDatanodeId()),
				zap.Int64("task ID", ir.GetTaskId()))

		}()
		c.importManager.sendOutTasks(c.importManager.ctx)
	}

	// If task failed, send task to idle datanode
	if ir.GetState() == commonpb.ImportState_ImportFailed {
		// Release segments when task fails.
		log.Info("task failed, release segment ref locks")
		err := retry.Do(ctx, func() error {
			return c.CallReleaseSegRefLock(ctx, ir.GetTaskId(), ir.GetSegments())
		}, retry.Attempts(100))
		if err != nil {
			log.Error("failed to release lock, about to panic!")
			panic(err)
		}
		resendTaskFunc()
	}

	// So much for reporting, unless the task just reached `ImportPersisted` state.
	if ir.GetState() != commonpb.ImportState_ImportPersisted {
		log.Debug("non import-persisted state received, return immediately",
			zap.Any("task ID", ir.GetTaskId()),
			zap.Any("import state", ir.GetState()))
		return &commonpb.Status{
			ErrorCode: commonpb.ErrorCode_Success,
		}, nil
	}

	// Look up collection name on collection ID.
	var colName string
	var colMeta *model.Collection
	if colMeta, err = c.MetaTable.GetCollectionByID(ti.GetCollectionId(), 0); err != nil {
		log.Error("failed to get collection name",
			zap.Int64("collection ID", ti.GetCollectionId()),
			zap.Error(err))
		// In some unexpected cases, user drop collection when bulkload task still in pending list, the datanode become idle.
		// If we directly return, the pending tasks will remain in pending list. So we call resendTaskFunc() to push next pending task to idle datanode.
		resendTaskFunc()
		return &commonpb.Status{
			ErrorCode: commonpb.ErrorCode_CollectionNameNotFound,
			Reason:    "failed to get collection name for collection ID" + strconv.FormatInt(ti.GetCollectionId(), 10),
		}, nil
	}
	colName = colMeta.Name

	// When DataNode has done its thing, remove it from the busy node list. And send import task again
	resendTaskFunc()

	// Flush all import data segments.
	c.CallFlushOnCollection(ctx, ti.GetCollectionId(), ir.GetSegments())
	// Check if data are "queryable" and if indices are built on all segments.
	go c.postImportPersistLoop(c.ctx, ir.GetTaskId(), ti.GetCollectionId(), colName, ir.GetSegments())

	return &commonpb.Status{
		ErrorCode: commonpb.ErrorCode_Success,
	}, nil
}

// CountCompleteIndex checks indexing status of the given segments.
// It returns an error if error occurs. It also returns a boolean indicating whether indexing is done (or if no index
// is needed).
func (c *Core) CountCompleteIndex(ctx context.Context, collectionName string, collectionID UniqueID,
	allSegmentIDs []UniqueID) (bool, error) {
	// Note: Index name is always Params.CommonCfg.DefaultIndexName in current Milvus designs as of today.
	indexName := Params.CommonCfg.DefaultIndexName

	// Retrieve index status and detailed index information.
	describeIndexReq := &milvuspb.DescribeIndexRequest{
		Base: &commonpb.MsgBase{
			MsgType: commonpb.MsgType_DescribeIndex,
		},
		CollectionName: collectionName,
		IndexName:      indexName,
	}
	indexDescriptionResp, err := c.DescribeIndex(ctx, describeIndexReq)
	if err != nil {
		return false, err
	}
	if len(indexDescriptionResp.GetIndexDescriptions()) == 0 {
		log.Info("no index needed for collection, consider indexing done",
			zap.Int64("collection ID", collectionID))
		return true, nil
	}
	log.Debug("got index description",
		zap.Any("index description", indexDescriptionResp))

	// Check if the target index name exists.
	matchIndexID := int64(-1)
	foundIndexID := false
	for _, desc := range indexDescriptionResp.GetIndexDescriptions() {
		if desc.GetIndexName() == indexName {
			matchIndexID = desc.GetIndexID()
			foundIndexID = true
			break
		}
	}
	if !foundIndexID {
		return false, fmt.Errorf("no index is created")
	}
	log.Debug("found match index ID",
		zap.Int64("match index ID", matchIndexID))

	getIndexStatesRequest := &indexpb.GetIndexStatesRequest{
		IndexBuildIDs: make([]UniqueID, 0),
	}

	// Fetch index build IDs from segments.
	var seg2Check []UniqueID
	for _, segmentID := range allSegmentIDs {
		describeSegmentRequest := &milvuspb.DescribeSegmentRequest{
			Base: &commonpb.MsgBase{
				MsgType: commonpb.MsgType_DescribeSegment,
			},
			CollectionID: collectionID,
			SegmentID:    segmentID,
		}
		segmentDesc, _ := c.DescribeSegment(ctx, describeSegmentRequest)
		if segmentDesc.GetStatus().GetErrorCode() != commonpb.ErrorCode_Success {
			// Describe failed, since the segment could get compacted, simply log and ignore the error.
			log.Error("failed to describe segment",
				zap.Int64("collection ID", collectionID),
				zap.Int64("segment ID", segmentID),
				zap.String("error", segmentDesc.GetStatus().GetReason()))
		}
		if segmentDesc.GetIndexID() == matchIndexID {
			if segmentDesc.GetEnableIndex() {
				seg2Check = append(seg2Check, segmentID)
				getIndexStatesRequest.IndexBuildIDs = append(getIndexStatesRequest.GetIndexBuildIDs(), segmentDesc.GetBuildID())
			}
		}
	}
	if len(getIndexStatesRequest.GetIndexBuildIDs()) == 0 {
		log.Info("none index build IDs returned, perhaps no index is needed",
			zap.String("collection name", collectionName),
			zap.Int64("collection ID", collectionID))
		return true, nil
	}

	log.Debug("working on GetIndexState",
		zap.Int("# of IndexBuildIDs", len(getIndexStatesRequest.GetIndexBuildIDs())))

	states, err := c.CallGetIndexStatesService(ctx, getIndexStatesRequest.GetIndexBuildIDs())
	if err != nil {
		log.Error("failed to get index state in checkSegmentIndexStates", zap.Error(err))
		return false, err
	}

	// Count the # of segments with finished index.
	ct := 0
	for _, s := range states {
		if s.State == commonpb.IndexState_Finished {
			ct++
		}
	}
	log.Info("segment indexing state checked",
		zap.Int64s("segments checked", seg2Check),
		zap.Int("# of checked segment", len(seg2Check)),
		zap.Int("# of segments with complete index", ct),
		zap.String("collection name", collectionName),
		zap.Int64("collection ID", collectionID),
	)
	return len(seg2Check) == ct, nil
}

func (c *Core) postImportPersistLoop(ctx context.Context, taskID int64, colID int64, colName string, segIDs []UniqueID) {
	// Loop and check if segments are loaded in queryNodes.
	c.wg.Add(1)
	go c.checkSegmentLoadedLoop(ctx, taskID, colID, segIDs)
	// Check if collection has any indexed fields. If so, start a loop to check segments' index states.
	if colMeta, err := c.MetaTable.GetCollectionByID(colID, 0); err != nil {
		log.Error("failed to find meta for collection",
<<<<<<< HEAD
			zap.Int64("collection ID", colID))
	} else if len(colMeta.FieldIDToIndexID) != 0 {
=======
			zap.Int64("collection ID", colID),
			zap.Error(err))
	} else if len(colMeta.GetFieldIndexes()) == 0 {
		log.Info("no index field found for collection", zap.Int64("collection ID", colID))
	} else {
		log.Info("start checking index state", zap.Int64("collection ID", colID))
>>>>>>> c1857475
		c.wg.Add(1)
		go c.checkCompleteIndexLoop(ctx, taskID, colID, colName, segIDs)
	}
}

// checkSegmentLoadedLoop loops and checks if all segments in `segIDs` are loaded in queryNodes.
func (c *Core) checkSegmentLoadedLoop(ctx context.Context, taskID int64, colID int64, segIDs []UniqueID) {
	defer c.wg.Done()
	ticker := time.NewTicker(time.Duration(Params.RootCoordCfg.ImportSegmentStateCheckInterval*1000) * time.Millisecond)
	defer ticker.Stop()
	expireTicker := time.NewTicker(time.Duration(Params.RootCoordCfg.ImportSegmentStateWaitLimit*1000) * time.Millisecond)
	defer expireTicker.Stop()
	defer func() {
		log.Info("we are done checking segment loading state, release segment ref locks")
		err := retry.Do(ctx, func() error {
			return c.CallReleaseSegRefLock(ctx, taskID, segIDs)
		}, retry.Attempts(100))
		if err != nil {
			log.Error("failed to release lock, about to panic!")
			panic(err)
		}
	}()
	for {
		select {
		case <-c.ctx.Done():
			log.Info("(in check segment loaded loop) context done, exiting checkSegmentLoadedLoop")
			return
		case <-ticker.C:
			resp, err := c.CallGetSegmentInfoService(ctx, colID, segIDs)
			log.Debug("(in check segment loaded loop)",
				zap.Int64("task ID", taskID),
				zap.Int64("collection ID", colID),
				zap.Int64s("segment IDs expected", segIDs),
				zap.Int("# of segments found", len(resp.GetInfos())))
			if err != nil {
				log.Warn("(in check segment loaded loop) failed to call get segment info on queryCoord",
					zap.Int64("task ID", taskID),
					zap.Int64("collection ID", colID),
					zap.Int64s("segment IDs", segIDs))
			} else if len(resp.GetInfos()) == len(segIDs) {
				// Check if all segment info are loaded in queryNodes.
				log.Info("(in check segment loaded loop) all import data segments loaded in queryNodes",
					zap.Int64("task ID", taskID),
					zap.Int64("collection ID", colID),
					zap.Int64s("segment IDs", segIDs))
				c.importManager.setTaskDataQueryable(taskID)
				return
			}
		case <-expireTicker.C:
			log.Warn("(in check segment loaded loop) segments still not loaded after max wait time",
				zap.Int64("task ID", taskID),
				zap.Int64("collection ID", colID),
				zap.Int64s("segment IDs", segIDs))
			return
		}
	}
}

// checkCompleteIndexLoop loops and checks if all indices are built for an import task's segments.
func (c *Core) checkCompleteIndexLoop(ctx context.Context, taskID int64, colID int64, colName string, segIDs []UniqueID) {
	defer c.wg.Done()
	ticker := time.NewTicker(time.Duration(Params.RootCoordCfg.ImportIndexCheckInterval*1000) * time.Millisecond)
	defer ticker.Stop()
	expireTicker := time.NewTicker(time.Duration(Params.RootCoordCfg.ImportIndexWaitLimit*1000) * time.Millisecond)
	defer expireTicker.Stop()
	for {
		select {
		case <-c.ctx.Done():
			log.Info("(in check complete index loop) context done, exiting checkCompleteIndexLoop")
			return
		case <-ticker.C:
			if done, err := c.CountCompleteIndex(ctx, colName, colID, segIDs); err == nil && done {
				log.Info("(in check complete index loop) indices are built or no index needed",
					zap.Int64("task ID", taskID))
				c.importManager.setTaskDataIndexed(taskID)
				return
			} else if err != nil {
				log.Error("(in check complete index loop) an error occurs",
					zap.Error(err))
			}
		case <-expireTicker.C:
			log.Warn("(in check complete index loop) indexing is taken too long",
				zap.Int64("task ID", taskID),
				zap.Int64("collection ID", colID),
				zap.Int64s("segment IDs", segIDs))
			return
		}
	}
}

// ExpireCredCache will call invalidate credential cache
func (c *Core) ExpireCredCache(ctx context.Context, username string) error {
	req := proxypb.InvalidateCredCacheRequest{
		Base: &commonpb.MsgBase{
			MsgType:  0, //TODO, msg type
			MsgID:    0, //TODO, msg id
			SourceID: c.session.ServerID,
		},
		Username: username,
	}
	return c.proxyClientManager.InvalidateCredentialCache(ctx, &req)
}

// UpdateCredCache will call update credential cache
func (c *Core) UpdateCredCache(ctx context.Context, credInfo *internalpb.CredentialInfo) error {
	req := proxypb.UpdateCredCacheRequest{
		Base: &commonpb.MsgBase{
			MsgType:  0, //TODO, msg type
			MsgID:    0, //TODO, msg id
			SourceID: c.session.ServerID,
		},
		Username: credInfo.Username,
		Password: credInfo.EncryptedPassword,
	}
	return c.proxyClientManager.UpdateCredentialCache(ctx, &req)
}

// ClearCredUsersCache will call clear credential usernames cache
func (c *Core) ClearCredUsersCache(ctx context.Context) error {
	req := internalpb.ClearCredUsersCacheRequest{}
	return c.proxyClientManager.ClearCredUsersCache(ctx, &req)
}

// CreateCredential create new user and password
// 	1. decode ciphertext password to raw password
// 	2. encrypt raw password
// 	3. save in to etcd
func (c *Core) CreateCredential(ctx context.Context, credInfo *internalpb.CredentialInfo) (*commonpb.Status, error) {
	method := "CreateCredential"
	metrics.RootCoordDDLReqCounter.WithLabelValues(method, metrics.TotalLabel).Inc()
	tr := timerecord.NewTimeRecorder(method)
	log.Debug("CreateCredential", zap.String("role", typeutil.RootCoordRole),
		zap.String("username", credInfo.Username))

	if cred, _ := c.MetaTable.getCredential(credInfo.Username); cred != nil {
		return failStatus(commonpb.ErrorCode_CreateCredentialFailure, "user already exists:"+credInfo.Username), nil
	}
	// update proxy's local cache
	err := c.ClearCredUsersCache(ctx)
	if err != nil {
		log.Error("CreateCredential clear credential username list cache failed", zap.String("role", typeutil.RootCoordRole),
			zap.String("username", credInfo.Username), zap.Error(err))
		metrics.RootCoordDDLReqCounter.WithLabelValues(method, metrics.FailLabel).Inc()
		return failStatus(commonpb.ErrorCode_CreateCredentialFailure, "CreateCredential failed: "+err.Error()), nil
	}
	// insert to db
	err = c.MetaTable.AddCredential(credInfo)
	if err != nil {
		log.Error("CreateCredential save credential failed", zap.String("role", typeutil.RootCoordRole),
			zap.String("username", credInfo.Username), zap.Error(err))
		metrics.RootCoordDDLReqCounter.WithLabelValues(method, metrics.FailLabel).Inc()
		return failStatus(commonpb.ErrorCode_CreateCredentialFailure, "CreateCredential failed: "+err.Error()), nil
	}
	log.Debug("CreateCredential success", zap.String("role", typeutil.RootCoordRole),
		zap.String("username", credInfo.Username))

	metrics.RootCoordDDLReqCounter.WithLabelValues(method, metrics.SuccessLabel).Inc()
	metrics.RootCoordDDLReqLatency.WithLabelValues(method).Observe(float64(tr.ElapseSpan().Milliseconds()))
	metrics.RootCoordNumOfCredentials.Inc()
	return succStatus(), nil
}

// GetCredential get credential by username
func (c *Core) GetCredential(ctx context.Context, in *rootcoordpb.GetCredentialRequest) (*rootcoordpb.GetCredentialResponse, error) {
	method := "GetCredential"
	metrics.RootCoordDDLReqCounter.WithLabelValues(method, metrics.TotalLabel).Inc()
	tr := timerecord.NewTimeRecorder(method)
	log.Debug("GetCredential", zap.String("role", typeutil.RootCoordRole),
		zap.String("username", in.Username))

	credInfo, err := c.MetaTable.getCredential(in.Username)
	if err != nil {
		log.Error("GetCredential query credential failed", zap.String("role", typeutil.RootCoordRole),
			zap.String("username", in.Username), zap.Error(err))
		metrics.RootCoordDDLReqCounter.WithLabelValues(method, metrics.FailLabel).Inc()
		return &rootcoordpb.GetCredentialResponse{
			Status: failStatus(commonpb.ErrorCode_GetCredentialFailure, "GetCredential failed: "+err.Error()),
		}, err
	}
	log.Debug("GetCredential success", zap.String("role", typeutil.RootCoordRole),
		zap.String("username", in.Username))

	metrics.RootCoordDDLReqCounter.WithLabelValues(method, metrics.SuccessLabel).Inc()
	metrics.RootCoordDDLReqLatency.WithLabelValues(method).Observe(float64(tr.ElapseSpan().Milliseconds()))
	return &rootcoordpb.GetCredentialResponse{
		Status:   succStatus(),
		Username: credInfo.Username,
		Password: credInfo.EncryptedPassword,
	}, nil
}

// UpdateCredential update password for a user
func (c *Core) UpdateCredential(ctx context.Context, credInfo *internalpb.CredentialInfo) (*commonpb.Status, error) {
	method := "UpdateCredential"
	metrics.RootCoordDDLReqCounter.WithLabelValues(method, metrics.TotalLabel).Inc()
	tr := timerecord.NewTimeRecorder(method)
	log.Debug("UpdateCredential", zap.String("role", typeutil.RootCoordRole),
		zap.String("username", credInfo.Username))
	// update proxy's local cache
	err := c.UpdateCredCache(ctx, credInfo)
	if err != nil {
		log.Error("UpdateCredential update credential cache failed", zap.String("role", typeutil.RootCoordRole),
			zap.String("username", credInfo.Username), zap.Error(err))
		metrics.RootCoordDDLReqCounter.WithLabelValues(method, metrics.FailLabel).Inc()
		return failStatus(commonpb.ErrorCode_UpdateCredentialFailure, "UpdateCredential failed: "+err.Error()), nil
	}
	// update data on storage
	err = c.MetaTable.AddCredential(credInfo)
	if err != nil {
		log.Error("UpdateCredential save credential failed", zap.String("role", typeutil.RootCoordRole),
			zap.String("username", credInfo.Username), zap.Error(err))
		metrics.RootCoordDDLReqCounter.WithLabelValues(method, metrics.FailLabel).Inc()
		return failStatus(commonpb.ErrorCode_UpdateCredentialFailure, "UpdateCredential failed: "+err.Error()), nil
	}
	log.Debug("UpdateCredential success", zap.String("role", typeutil.RootCoordRole),
		zap.String("username", credInfo.Username))

	metrics.RootCoordDDLReqCounter.WithLabelValues(method, metrics.SuccessLabel).Inc()
	metrics.RootCoordDDLReqLatency.WithLabelValues(method).Observe(float64(tr.ElapseSpan().Milliseconds()))
	return succStatus(), nil
}

// DeleteCredential delete a user
func (c *Core) DeleteCredential(ctx context.Context, in *milvuspb.DeleteCredentialRequest) (*commonpb.Status, error) {
	method := "DeleteCredential"
	metrics.RootCoordDDLReqCounter.WithLabelValues(method, metrics.TotalLabel).Inc()
	tr := timerecord.NewTimeRecorder(method)

	log.Debug("DeleteCredential", zap.String("role", typeutil.RootCoordRole),
		zap.String("username", in.Username))
	// invalidate proxy's local cache
	err := c.ExpireCredCache(ctx, in.Username)
	if err != nil {
		log.Error("DeleteCredential expire credential cache failed", zap.String("role", typeutil.RootCoordRole),
			zap.String("username", in.Username), zap.Error(err))
		metrics.RootCoordDDLReqCounter.WithLabelValues(method, metrics.FailLabel).Inc()
		return failStatus(commonpb.ErrorCode_DeleteCredentialFailure, "DeleteCredential failed: "+err.Error()), nil
	}
	// delete data on storage
	err = c.MetaTable.DeleteCredential(in.Username)
	if err != nil {
		log.Error("DeleteCredential remove credential failed", zap.String("role", typeutil.RootCoordRole),
			zap.String("username", in.Username), zap.Error(err))
		metrics.RootCoordDDLReqCounter.WithLabelValues(method, metrics.FailLabel).Inc()
		return failStatus(commonpb.ErrorCode_DeleteCredentialFailure, "DeleteCredential failed: "+err.Error()), err
	}
	log.Debug("DeleteCredential success", zap.String("role", typeutil.RootCoordRole),
		zap.String("username", in.Username))

	metrics.RootCoordDDLReqCounter.WithLabelValues(method, metrics.SuccessLabel).Inc()
	metrics.RootCoordDDLReqLatency.WithLabelValues(method).Observe(float64(tr.ElapseSpan().Milliseconds()))
	metrics.RootCoordNumOfCredentials.Dec()
	return succStatus(), nil
}

// ListCredUsers list all usernames
func (c *Core) ListCredUsers(ctx context.Context, in *milvuspb.ListCredUsersRequest) (*milvuspb.ListCredUsersResponse, error) {
	method := "ListCredUsers"
	metrics.RootCoordDDLReqCounter.WithLabelValues(method, metrics.TotalLabel).Inc()
	tr := timerecord.NewTimeRecorder(method)

	credInfo, err := c.MetaTable.ListCredentialUsernames()
	if err != nil {
		log.Error("ListCredUsers query usernames failed", zap.String("role", typeutil.RootCoordRole),
			zap.Int64("msgID", in.Base.MsgID), zap.Error(err))
		metrics.RootCoordDDLReqCounter.WithLabelValues(method, metrics.FailLabel).Inc()
		return &milvuspb.ListCredUsersResponse{
			Status: failStatus(commonpb.ErrorCode_ListCredUsersFailure, "ListCredUsers failed: "+err.Error()),
		}, err
	}
	log.Debug("ListCredUsers success", zap.String("role", typeutil.RootCoordRole))

	metrics.RootCoordDDLReqCounter.WithLabelValues(method, metrics.SuccessLabel).Inc()
	metrics.RootCoordDDLReqLatency.WithLabelValues(method).Observe(float64(tr.ElapseSpan().Milliseconds()))
	return &milvuspb.ListCredUsersResponse{
		Status:    succStatus(),
		Usernames: credInfo.Usernames,
	}, nil
}<|MERGE_RESOLUTION|>--- conflicted
+++ resolved
@@ -435,15 +435,23 @@
 			continue
 		}
 
-		segIndexInfo := etcdpb.SegmentIndexInfo{
-			CollectionID: collMeta.ID,
-			PartitionID:  partID,
-			SegmentID:    segID,
+		indexInfo := model.Index{
+			CollectionID: collMeta.CollectionID,
 			FieldID:      fieldIndex.FiledID,
 			IndexID:      fieldIndex.IndexID,
-			EnableIndex:  false,
-			ByAutoFlush:  true,
-		}
+			SegmentIndexes: map[int64]model.SegmentIndex{
+				segID: {
+					Segment: model.Segment{
+						PartitionID:  partID,
+						SegmentID:    segID,
+					},
+					EnableIndex:  false,
+					ByAutoFlush:  true,
+				},
+			},
+		}
+
+		segIndexInfo := indexInfo.SegmentIndexes[segID]
 		buildID, err := c.BuildIndex(ctx, segID, numRows, binlogs, field, &indexMeta, false)
 		if err != nil {
 			log.Debug("build index failed",
@@ -458,8 +466,8 @@
 			segIndexInfo.EnableIndex = true
 		}
 
-		if err := c.MetaTable.AddIndex(&segIndexInfo); err != nil {
-			log.Error("Add index into meta table failed, need remove index with buildID",
+		if err := c.MetaTable.AlterIndex(&segIndexInfo); err != nil {
+			log.Error("alter index into meta table failed, need remove index with buildID",
 				zap.Int64("collectionID", collID), zap.Int64("indexID", fieldIndex.IndexID),
 				zap.Int64("buildID", buildID), zap.Error(err))
 			if err = retry.Do(ctx, func() error {
@@ -476,24 +484,13 @@
 }
 
 func (c *Core) checkFlushedSegments(ctx context.Context) {
-<<<<<<< HEAD
-	collID2Meta, segID2IndexID, indexID2Meta := c.MetaTable.dupMeta()
-	for _, collMeta := range collID2Meta {
+	collID2Meta := c.MetaTable.dupCollectionMeta()
+	for collID, collMeta := range collID2Meta {
 		if len(collMeta.FieldIDToIndexID) == 0 {
 			continue
 		}
 		for _, part := range collMeta.Partitions {
-			ctx2, cancel2 := context.WithTimeout(ctx, 3*time.Minute)
-			segBinlogs, err := c.CallGetRecoveryInfoService(ctx2, collMeta.CollectionID, part.PartitionID)
-=======
-	collID2Meta := c.MetaTable.dupCollectionMeta()
-	for collID, collMeta := range collID2Meta {
-		if len(collMeta.FieldIndexes) == 0 {
-			continue
-		}
-		for _, partID := range collMeta.PartitionIDs {
-			segBinlogs, err := c.CallGetRecoveryInfoService(ctx, collMeta.ID, partID)
->>>>>>> c1857475
+			segBinlogs, err := c.CallGetRecoveryInfoService(ctx, collMeta.CollectionID, part.PartitionID)
 			if err != nil {
 				log.Debug("failed to get flushed segments from dataCoord",
 					zap.Int64("collection ID", collMeta.CollectionID),
@@ -503,89 +500,23 @@
 			}
 			segIDs := make(map[UniqueID]struct{})
 			for _, segBinlog := range segBinlogs {
-<<<<<<< HEAD
-				segID := segBinlog.SegmentID
-				var fieldIDToIndexIDs []common.Int64Tuple
-				_, ok := segID2IndexID[segID]
-				if !ok {
-					fieldIDToIndexIDs = append(fieldIDToIndexIDs, collMeta.FieldIDToIndexID...)
-				} else {
-					for _, t := range collMeta.FieldIDToIndexID {
-						if _, ok := indexID2Meta[t.Value]; !ok {
-							fieldIDToIndexIDs = append(fieldIDToIndexIDs, t)
-						}
-					}
-				}
-				for _, t := range fieldIDToIndexIDs {
-					/* #nosec G601 */
-					field, err := GetFieldSchemaByID(&collMeta, t.Key)
-					if err != nil {
-						log.Debug("GetFieldSchemaByID",
-							zap.Any("collection_meta", collMeta),
-							zap.Int64("field id", t.Key))
-						continue
-					}
-					indexMeta, ok := indexID2Meta[t.Value]
-					if !ok {
-						log.Debug("index meta does not exist", zap.Int64("index_id", t.Value))
-						continue
-					}
-					info := model.Index{
-						CollectionID: collMeta.CollectionID,
-						FieldID:      t.Key,
-						IndexID:      t.Value,
-						SegmentIndexes: map[int64]model.SegmentIndex{
-							segID: {
-								Segment: model.Segment{
-									SegmentID:   segID,
-									PartitionID: part.PartitionID,
-								},
-								EnableIndex: false,
-							},
-						},
-					}
-					log.Debug("building index by background checker",
-						zap.Int64("segment_id", segID),
-						zap.Int64("index_id", indexMeta.IndexID),
-						zap.Int64("collection_id", collMeta.CollectionID))
-					segmentIndex := info.SegmentIndexes[segID]
-					segmentIndex.BuildID, err = c.BuildIndex(ctx2, segID, segBinlog.GetNumOfRows(), segBinlog.GetFieldBinlogs(), field, &indexMeta, false)
-					if err != nil {
-						log.Debug("build index failed",
-							zap.Int64("segment_id", segID),
-							zap.Int64("field_id", field.FieldID),
-							zap.Int64("index_id", indexMeta.IndexID))
-						continue
-					}
-					if segmentIndex.BuildID != 0 {
-						segmentIndex.EnableIndex = true
-					}
-					if err := c.MetaTable.AlterIndex(&info); err != nil {
-						log.Debug("Add index into meta table failed",
-							zap.Int64("collection_id", collMeta.CollectionID),
-							zap.Int64("index_id", info.IndexID),
-							zap.Int64("build_id", segmentIndex.BuildID),
-							zap.Error(err))
-					}
-=======
 				segIDs[segBinlog.GetSegmentID()] = struct{}{}
-				err = c.createIndexForSegment(ctx, collID, partID, segBinlog.GetSegmentID(), segBinlog.GetNumOfRows(), segBinlog.GetFieldBinlogs())
+				err = c.createIndexForSegment(ctx, collID, part.PartitionID, segBinlog.GetSegmentID(), segBinlog.GetNumOfRows(), segBinlog.GetFieldBinlogs())
 				if err != nil {
 					log.Error("createIndexForSegment failed, wait to retry", zap.Int64("collID", collID),
-						zap.Int64("partID", partID), zap.Int64("segID", segBinlog.GetSegmentID()), zap.Error(err))
+						zap.Int64("partID", part.PartitionID), zap.Int64("segID", segBinlog.GetSegmentID()), zap.Error(err))
 					continue
->>>>>>> c1857475
 				}
 			}
-			recycledSegIDs, recycledBuildIDs := c.MetaTable.AlignSegmentsMeta(collID, partID, segIDs)
+			recycledSegIDs, recycledBuildIDs := c.MetaTable.AlignSegmentsMeta(collID, part.PartitionID, segIDs)
 			log.Info("there buildIDs should be remove index", zap.Int64s("buildIDs", recycledBuildIDs))
 			if err := c.CallRemoveIndexService(ctx, recycledBuildIDs); err != nil {
 				log.Error("CallRemoveIndexService remove indexes on segments failed",
 					zap.Int64s("need dropped buildIDs", recycledBuildIDs), zap.Error(err))
 				continue
 			}
-			if err := c.MetaTable.RemoveSegments(collID, partID, recycledSegIDs); err != nil {
-				log.Warn("remove segments failed, wait to retry", zap.Int64("collID", collID), zap.Int64("partID", partID),
+			if err := c.MetaTable.RemoveSegments(collID, part.PartitionID, recycledSegIDs); err != nil {
+				log.Warn("remove segments failed, wait to retry", zap.Int64("collID", collID), zap.Int64("partID", part.PartitionID),
 					zap.Int64s("segIDs", recycledSegIDs), zap.Error(err))
 				continue
 			}
@@ -2346,30 +2277,6 @@
 		}()
 	}
 
-<<<<<<< HEAD
-	if len(coll.FieldIDToIndexID) == 0 {
-		log.Debug("no index params on collection", zap.String("role", typeutil.RootCoordRole),
-			zap.String("collection_name", coll.Name), zap.Int64("msgID", in.Base.MsgID))
-	}
-
-	for _, t := range coll.FieldIDToIndexID {
-		fieldID := t.Key
-		indexID := t.Value
-		fieldSch, err := GetFieldSchemaByID(coll, fieldID)
-		if err != nil {
-			log.Warn("field schema not found", zap.String("role", typeutil.RootCoordRole),
-				zap.String("collection_name", coll.Name), zap.Int64("field id", fieldID),
-				zap.Int64("msgID", in.Base.MsgID), zap.Error(err))
-			continue
-		}
-
-		idxInfo, err := c.MetaTable.GetIndexByID(indexID)
-		if err != nil {
-			log.Warn("index not found", zap.String("role", typeutil.RootCoordRole),
-				zap.String("collection_name", coll.Name), zap.Int64("field id", fieldID),
-				zap.Int64("index id", indexID), zap.Int64("msgID", in.Base.MsgID), zap.Error(err))
-			continue
-=======
 	err = c.createIndexForSegment(ctx, in.Segment.CollectionID, in.Segment.PartitionID, in.Segment.ID, in.Segment.NumOfRows, in.Segment.Binlogs)
 	if err != nil {
 		log.Error("createIndexForSegment", zap.Int64("msgID", in.Base.MsgID), zap.Int64("collID", in.Segment.CollectionID),
@@ -2384,51 +2291,14 @@
 				zap.Int64("partID", in.Segment.PartitionID), zap.Int64("segID", in.Segment.ID),
 				zap.Int64s("compactFrom", in.Segment.CompactionFrom), zap.Int64s("buildIDs", buildIDs), zap.Error(err))
 			return failStatus(commonpb.ErrorCode_UnexpectedError, err.Error()), nil
->>>>>>> c1857475
-		}
-	}
-
-<<<<<<< HEAD
-		info := model.Index{
-			CollectionID: in.Segment.CollectionID,
-			FieldID:      fieldSch.FieldID,
-			IndexID:      idxInfo.IndexID,
-			SegmentIndexes: map[int64]model.SegmentIndex{
-				segID: {
-					Segment: model.Segment{
-						SegmentID:   segID,
-						PartitionID: in.Segment.PartitionID,
-					},
-					EnableIndex: false,
-				},
-			},
-		}
-
-		segmentIndex := info.SegmentIndexes[segID]
-		segmentIndex.BuildID, err = c.BuildIndex(ctx, segID, in.Segment.GetNumOfRows(), in.Segment.GetBinlogs(), fieldSch, idxInfo, true)
-		if err == nil && segmentIndex.BuildID != 0 {
-			segmentIndex.EnableIndex = true
-		} else {
-			log.Error("BuildIndex failed", zap.String("role", typeutil.RootCoordRole),
-				zap.String("collection_name", coll.Name), zap.Int64("field id", fieldID),
-				zap.Int64("index id", indexID), zap.Int64("build id", segmentIndex.BuildID),
-				zap.Int64("msgID", in.Base.MsgID), zap.Error(err))
-			continue
-		}
-		err = c.MetaTable.AlterIndex(&info)
-		if err != nil {
-			log.Error("AlterIndex failed", zap.String("role", typeutil.RootCoordRole),
-				zap.String("collection_name", coll.Name), zap.Int64("field id", fieldID),
-				zap.Int64("index id", indexID), zap.Int64("msgID", in.Base.MsgID), zap.Error(err))
-			continue
-		}
-=======
+		}
+	}
+
 	if err = c.MetaTable.RemoveSegments(in.Segment.CollectionID, in.Segment.PartitionID, in.Segment.CompactionFrom); err != nil {
 		log.Error("RemoveSegments failed", zap.Int64("msgID", in.Base.MsgID), zap.Int64("collID", in.Segment.CollectionID),
 			zap.Int64("partID", in.Segment.PartitionID), zap.Int64("segID", in.Segment.ID),
 			zap.Int64s("compactFrom", in.Segment.CompactionFrom), zap.Error(err))
 		return failStatus(commonpb.ErrorCode_UnexpectedError, err.Error()), nil
->>>>>>> c1857475
 	}
 
 	log.Debug("SegmentFlushCompleted success", zap.String("role", typeutil.RootCoordRole),
@@ -2867,17 +2737,12 @@
 	// Check if collection has any indexed fields. If so, start a loop to check segments' index states.
 	if colMeta, err := c.MetaTable.GetCollectionByID(colID, 0); err != nil {
 		log.Error("failed to find meta for collection",
-<<<<<<< HEAD
-			zap.Int64("collection ID", colID))
-	} else if len(colMeta.FieldIDToIndexID) != 0 {
-=======
 			zap.Int64("collection ID", colID),
 			zap.Error(err))
-	} else if len(colMeta.GetFieldIndexes()) == 0 {
+	} else if len(colMeta.FieldIDToIndexID) == 0 {
 		log.Info("no index field found for collection", zap.Int64("collection ID", colID))
 	} else {
 		log.Info("start checking index state", zap.Int64("collection ID", colID))
->>>>>>> c1857475
 		c.wg.Add(1)
 		go c.checkCompleteIndexLoop(ctx, taskID, colID, colName, segIDs)
 	}

// Licensed to the LF AI & Data foundation under one
// or more contributor license agreements. See the NOTICE file
// distributed with this work for additional information
// regarding copyright ownership. The ASF licenses this file
// to you under the Apache License, Version 2.0 (the
// "License"); you may not use this file except in compliance
// with the License. You may obtain a copy of the License at
//
//     http://www.apache.org/licenses/LICENSE-2.0
//
// Unless required by applicable law or agreed to in writing, software
// distributed under the License is distributed on an "AS IS" BASIS,
// WITHOUT WARRANTIES OR CONDITIONS OF ANY KIND, either express or implied.
// See the License for the specific language governing permissions and
// limitations under the License.

package rootcoord

import (
	"context"
	"encoding/json"
	"errors"
	"fmt"
	"math/rand"
	"os"
	"strconv"
	"strings"
	"sync"
	"sync/atomic"
	"syscall"
	"time"

	"github.com/golang/protobuf/proto"

	"github.com/milvus-io/milvus/internal/allocator"
	"github.com/milvus-io/milvus/internal/common"
	"github.com/milvus-io/milvus/internal/kv"
	etcdkv "github.com/milvus-io/milvus/internal/kv/etcd"
	"github.com/milvus-io/milvus/internal/log"
	kvmetestore "github.com/milvus-io/milvus/internal/metastore/kv"
	"github.com/milvus-io/milvus/internal/metastore/model"
	"github.com/milvus-io/milvus/internal/metrics"
	ms "github.com/milvus-io/milvus/internal/mq/msgstream"
	"github.com/milvus-io/milvus/internal/proto/commonpb"
	"github.com/milvus-io/milvus/internal/proto/datapb"
	"github.com/milvus-io/milvus/internal/proto/indexpb"
	"github.com/milvus-io/milvus/internal/proto/internalpb"
	"github.com/milvus-io/milvus/internal/proto/milvuspb"
	"github.com/milvus-io/milvus/internal/proto/proxypb"
	"github.com/milvus-io/milvus/internal/proto/querypb"
	"github.com/milvus-io/milvus/internal/proto/rootcoordpb"
	"github.com/milvus-io/milvus/internal/tso"
	"github.com/milvus-io/milvus/internal/types"
	"github.com/milvus-io/milvus/internal/util"
	"github.com/milvus-io/milvus/internal/util/crypto"
	"github.com/milvus-io/milvus/internal/util/dependency"
	"github.com/milvus-io/milvus/internal/util/metricsinfo"
	"github.com/milvus-io/milvus/internal/util/paramtable"
	"github.com/milvus-io/milvus/internal/util/retry"
	"github.com/milvus-io/milvus/internal/util/sessionutil"
	"github.com/milvus-io/milvus/internal/util/timerecord"
	"github.com/milvus-io/milvus/internal/util/trace"
	"github.com/milvus-io/milvus/internal/util/tsoutil"
	"github.com/milvus-io/milvus/internal/util/typeutil"
	clientv3 "go.etcd.io/etcd/client/v3"
	"go.uber.org/zap"
)

// UniqueID is an alias of typeutil.UniqueID.
type UniqueID = typeutil.UniqueID

const InvalidCollectionID = UniqueID(0)

// ------------------ struct -----------------------

// DdOperation used to save ddMsg into etcd
type DdOperation struct {
	Body []byte `json:"body"`
	Type string `json:"type"`
}

func metricProxy(v int64) string {
	return fmt.Sprintf("client_%d", v)
}

var Params paramtable.ComponentParam

// Core root coordinator core
type Core struct {
	MetaTable *MetaTable
	//id allocator
	IDAllocator       func(count uint32) (typeutil.UniqueID, typeutil.UniqueID, error)
	IDAllocatorUpdate func() error

	//tso allocator
	TSOAllocator        func(count uint32) (typeutil.Timestamp, error)
	TSOAllocatorUpdate  func() error
	TSOGetLastSavedTime func() time.Time

	//inner members
	ctx       context.Context
	cancel    context.CancelFunc
	wg        sync.WaitGroup
	etcdCli   *clientv3.Client
	kvBase    kv.TxnKV //*etcdkv.EtcdKV
	impTaskKv kv.MetaKv

	//DDL lock
	ddlLock sync.Mutex

	kvBaseCreate func(root string) (kv.TxnKV, error)

	metaKVCreate func(root string) (kv.MetaKv, error)

	//setMsgStreams, send time tick into dd channel and time tick channel
	SendTimeTick func(t typeutil.Timestamp, reason string) error

	//setMsgStreams, send create collection into dd channel
	//returns corresponding message id for each channel
	SendDdCreateCollectionReq func(ctx context.Context, req *internalpb.CreateCollectionRequest, channelNames []string) (map[string][]byte, error)

	//setMsgStreams, send drop collection into dd channel, and notify the proxy to delete this collection
	SendDdDropCollectionReq func(ctx context.Context, req *internalpb.DropCollectionRequest, channelNames []string) error

	//setMsgStreams, send create partition into dd channel
	SendDdCreatePartitionReq func(ctx context.Context, req *internalpb.CreatePartitionRequest, channelNames []string) error

	//setMsgStreams, send drop partition into dd channel
	SendDdDropPartitionReq func(ctx context.Context, req *internalpb.DropPartitionRequest, channelNames []string) error

	//get segment info from data service
	CallGetFlushedSegmentsService func(ctx context.Context, collID, partID typeutil.UniqueID) ([]typeutil.UniqueID, error)
	CallGetRecoveryInfoService    func(ctx context.Context, collID, partID UniqueID) ([]*datapb.SegmentBinlogs, error)

	//call index builder's client to build index, return build id or get index state.
	CallBuildIndexService     func(ctx context.Context, segID UniqueID, binlog []string, field *model.Field, idxInfo *model.Index, numRows int64) (typeutil.UniqueID, error)
	CallDropIndexService      func(ctx context.Context, indexID typeutil.UniqueID) error
	CallRemoveIndexService    func(ctx context.Context, buildIDs []UniqueID) error
	CallGetIndexStatesService func(ctx context.Context, IndexBuildIDs []int64) ([]*indexpb.IndexInfo, error)

	NewProxyClient func(sess *sessionutil.Session) (types.Proxy, error)

	//query service interface, notify query service to release collection
	CallReleaseCollectionService func(ctx context.Context, ts typeutil.Timestamp, dbID, collectionID typeutil.UniqueID) error
	CallReleasePartitionService  func(ctx context.Context, ts typeutil.Timestamp, dbID, collectionID typeutil.UniqueID, partitionIDs []typeutil.UniqueID) error

	// Communicates with queryCoord service for segments info.
	CallGetSegmentInfoService func(ctx context.Context, collectionID int64, segIDs []int64) (*querypb.GetSegmentInfoResponse, error)

	CallWatchChannels func(ctx context.Context, collectionID int64, channelNames []string) error

	//assign import task to data service
	CallImportService func(ctx context.Context, req *datapb.ImportTaskRequest) *datapb.ImportTaskResponse

	// Seals segments in collection cID, so they can get flushed later.
	CallFlushOnCollection func(ctx context.Context, cID int64, segIDs []int64) error

	// CallAddSegRefLock triggers AcquireSegmentLock method on DataCoord.
	CallAddSegRefLock func(ctx context.Context, taskID int64, segIDs []int64) (retErr error)

	// CallReleaseSegRefLock triggers ReleaseSegmentLock method on DataCoord.
	CallReleaseSegRefLock func(ctx context.Context, taskID int64, segIDs []int64) (retErr error)

	//Proxy manager
	proxyManager *proxyManager

	// proxy clients
	proxyClientManager *proxyClientManager

	// metrics cache manager
	metricsCacheManager *metricsinfo.MetricsCacheManager

	// channel timetick
	chanTimeTick *timetickSync

	//time tick loop
	lastTimeTick typeutil.Timestamp

	//states code
	stateCode atomic.Value

	//call once
	initOnce  sync.Once
	startOnce sync.Once
	//isInit    atomic.Value

	session *sessionutil.Session

	factory dependency.Factory

	//import manager
	importManager *importManager
}

// --------------------- function --------------------------

// NewCore creates a new rootcoord core
func NewCore(c context.Context, factory dependency.Factory) (*Core, error) {
	ctx, cancel := context.WithCancel(c)
	rand.Seed(time.Now().UnixNano())
	core := &Core{
		ctx:     ctx,
		cancel:  cancel,
		ddlLock: sync.Mutex{},
		factory: factory,
	}
	core.UpdateStateCode(internalpb.StateCode_Abnormal)
	return core, nil
}

// UpdateStateCode update state code
func (c *Core) UpdateStateCode(code internalpb.StateCode) {
	c.stateCode.Store(code)
}

func (c *Core) checkHealthy() (internalpb.StateCode, bool) {
	code := c.stateCode.Load().(internalpb.StateCode)
	ok := code == internalpb.StateCode_Healthy
	return code, ok
}

func failStatus(code commonpb.ErrorCode, reason string) *commonpb.Status {
	return &commonpb.Status{
		ErrorCode: code,
		Reason:    reason,
	}
}

func succStatus() *commonpb.Status {
	return &commonpb.Status{
		ErrorCode: commonpb.ErrorCode_Success,
		Reason:    "",
	}
}

func (c *Core) checkInit() error {
	if c.MetaTable == nil {
		return fmt.Errorf("metaTable is nil")
	}
	if c.IDAllocator == nil {
		return fmt.Errorf("idAllocator is nil")
	}
	if c.IDAllocatorUpdate == nil {
		return fmt.Errorf("idAllocatorUpdate is nil")
	}
	if c.TSOAllocator == nil {
		return fmt.Errorf("tsoAllocator is nil")
	}
	if c.TSOAllocatorUpdate == nil {
		return fmt.Errorf("tsoAllocatorUpdate is nil")
	}
	if c.etcdCli == nil {
		return fmt.Errorf("etcdCli is nil")
	}
	if c.kvBase == nil {
		return fmt.Errorf("kvBase is nil")
	}
	if c.impTaskKv == nil {
		return fmt.Errorf("impTaskKv is nil")
	}
	if c.SendDdCreateCollectionReq == nil {
		return fmt.Errorf("sendDdCreateCollectionReq is nil")
	}
	if c.SendDdDropCollectionReq == nil {
		return fmt.Errorf("sendDdDropCollectionReq is nil")
	}
	if c.SendDdCreatePartitionReq == nil {
		return fmt.Errorf("sendDdCreatePartitionReq is nil")
	}
	if c.SendDdDropPartitionReq == nil {
		return fmt.Errorf("sendDdDropPartitionReq is nil")
	}
	if c.CallGetFlushedSegmentsService == nil {
		return fmt.Errorf("callGetFlushedSegmentsService is nil")
	}
	if c.CallGetRecoveryInfoService == nil {
		return fmt.Errorf("CallGetRecoveryInfoService is nil")
	}
	if c.CallBuildIndexService == nil {
		return fmt.Errorf("callBuildIndexService is nil")
	}
	if c.CallDropIndexService == nil {
		return fmt.Errorf("callDropIndexService is nil")
	}
	if c.CallRemoveIndexService == nil {
		return fmt.Errorf("callDropIndexService is nil")
	}
	if c.CallWatchChannels == nil {
		return fmt.Errorf("callWatchChannels is nil")
	}
	if c.NewProxyClient == nil {
		return fmt.Errorf("newProxyClient is nil")
	}
	if c.CallReleaseCollectionService == nil {
		return fmt.Errorf("callReleaseCollectionService is nil")
	}
	if c.CallReleasePartitionService == nil {
		return fmt.Errorf("callReleasePartitionService is nil")
	}
	if c.CallImportService == nil {
		return fmt.Errorf("callImportService is nil")
	}
	if c.CallAddSegRefLock == nil {
		return fmt.Errorf("callAddSegRefLock is nil")
	}
	if c.CallReleaseSegRefLock == nil {
		return fmt.Errorf("callReleaseSegRefLock is nil")
	}

	return nil
}

func (c *Core) startTimeTickLoop() {
	defer c.wg.Done()
	ticker := time.NewTicker(Params.ProxyCfg.TimeTickInterval)
	for {
		select {
		case <-c.ctx.Done():
			log.Debug("rootcoord context closed", zap.Error(c.ctx.Err()))
			return
		case <-ticker.C:
			c.ddlLock.Lock()
			if ts, err := c.TSOAllocator(1); err == nil {
				err := c.SendTimeTick(ts, "timetick loop")
				if err != nil {
					log.Warn("Failed to send timetick", zap.Error(err))
				}
			}
			c.ddlLock.Unlock()
		}
	}
}

func (c *Core) tsLoop() {
	defer c.wg.Done()
	tsoTicker := time.NewTicker(tso.UpdateTimestampStep)
	defer tsoTicker.Stop()
	ctx, cancel := context.WithCancel(c.ctx)
	defer cancel()
	for {
		select {
		case <-tsoTicker.C:
			if err := c.TSOAllocatorUpdate(); err != nil {
				log.Warn("failed to update timestamp: ", zap.Error(err))
				continue
			}
			ts := c.TSOGetLastSavedTime()
			metrics.RootCoordTimestampSaved.Set(float64(ts.Unix()))
			if err := c.IDAllocatorUpdate(); err != nil {
				log.Warn("failed to update id: ", zap.Error(err))
				continue
			}
		case <-ctx.Done():
			// Server is closed and it should return nil.
			log.Debug("tsLoop is closed")
			return
		}
	}
}

func (c *Core) checkFlushedSegmentsLoop() {
	defer c.wg.Done()
	ticker := time.NewTicker(10 * time.Minute)
	for {
		select {
		case <-c.ctx.Done():
			log.Debug("RootCoord context done, exit check FlushedSegmentsLoop")
			return
		case <-ticker.C:
			log.Debug("check flushed segments")
			c.checkFlushedSegments(c.ctx)
		}
	}
}

func (c *Core) recycleDroppedIndex() {
	defer c.wg.Done()
	ticker := time.NewTicker(3 * time.Second)

	for {
		select {
		case <-c.ctx.Done():
			return
		case <-ticker.C:
			droppedIndex := c.MetaTable.GetDroppedIndex()
			for collID, idxIDs := range droppedIndex {
				for _, indexID := range idxIDs {
					if err := c.CallDropIndexService(c.ctx, indexID); err != nil {
						log.Warn("Notify IndexCoord to drop index failed, wait to retry",
							zap.Int64("collID", collID),
							zap.Int64("indexID", indexID))
					}
				}
			}
			err := c.MetaTable.RecycleDroppedIndex()
			if err != nil {
				log.Warn("Remove index meta failed, wait to retry", zap.Error(err))
			}
		}
	}
}

func (c *Core) createIndexForSegment(ctx context.Context, collID, partID, segID UniqueID, numRows int64, binlogs []*datapb.FieldBinlog) error {
	collID2Meta, _, indexID2Meta := c.MetaTable.dupMeta()
	collMeta, ok := collID2Meta[collID]
	if !ok {
		log.Error("collection meta is not exist", zap.Int64("collID", collID))
		return fmt.Errorf("collection meta is not exist with ID = %d", collID)
	}
	if len(collMeta.FieldIDToIndexID) == 0 {
		log.Info("collection has no index, no need to build index on segment", zap.Int64("collID", collID),
			zap.Int64("segID", segID))
		return nil
	}
	for _, t := range collMeta.FieldIDToIndexID {
		fieldID := t.Key
		indexID := t.Value
		indexMeta, ok := indexID2Meta[indexID]
		if !ok {
			log.Warn("index has no meta", zap.Int64("collID", collID), zap.Int64("indexID", indexID))
			return fmt.Errorf("index has no meta with ID = %d in collection %d", indexID, collID)
		}
		if indexMeta.IsDeleted {
			log.Info("index has been deleted, no need to build index on segment")
			continue
		}

		field, err := GetFieldSchemaByID(&collMeta, fieldID)
		if err != nil {
			log.Error("GetFieldSchemaByID failed",
				zap.Int64("collectionID", collID),
<<<<<<< HEAD
				zap.Int64("fieldID", fieldID))
=======
				zap.Int64("fieldID", fieldIndex.FiledID), zap.Error(err))
>>>>>>> fdccfb42
			return err
		}
		if c.MetaTable.IsSegmentIndexed(segID, field, indexMeta.IndexParams) {
			continue
		}
		createTS, err := c.TSOAllocator(1)
		if err != nil {
			log.Error("RootCoord alloc timestamp failed", zap.Int64("collectionID", collID), zap.Error(err))
			return err
		}

<<<<<<< HEAD
		indexInfo := model.Index{
			CollectionID: collMeta.CollectionID,
			FieldID:      fieldID,
			IndexID:      indexID,
			SegmentIndexes: map[int64]model.SegmentIndex{
				segID: {
					Segment: model.Segment{
						PartitionID: partID,
						SegmentID:   segID,
					},
					EnableIndex: false,
					ByAutoFlush: true,
				},
			},
=======
		segIndexInfo := etcdpb.SegmentIndexInfo{
			CollectionID: collMeta.ID,
			PartitionID:  partID,
			SegmentID:    segID,
			FieldID:      fieldIndex.FiledID,
			IndexID:      fieldIndex.IndexID,
			EnableIndex:  false,
			CreateTime:   createTS,
>>>>>>> fdccfb42
		}

		segIndexInfo := indexInfo.SegmentIndexes[segID]
		buildID, err := c.BuildIndex(ctx, segID, numRows, binlogs, field, &indexMeta, false)
		if err != nil {
			log.Debug("build index failed",
				zap.Int64("segmentID", segID),
				zap.Int64("fieldID", field.FieldID),
				zap.Int64("indexID", indexMeta.IndexID))
			return err
		}
		// if buildID == 0, means it's no need to build index.
		if buildID != 0 {
			segIndexInfo.BuildID = buildID
			segIndexInfo.EnableIndex = true
		}

		if err := c.MetaTable.AlterIndex(&indexInfo); err != nil {
			log.Error("alter index into meta table failed, need remove index with buildID",
				zap.Int64("collectionID", collID), zap.Int64("indexID", indexID),
				zap.Int64("buildID", buildID), zap.Error(err))
			if err = retry.Do(ctx, func() error {
				return c.CallRemoveIndexService(ctx, []UniqueID{buildID})
			}); err != nil {
				log.Error("remove index failed, need to be resolved manually", zap.Int64("collectionID", collID),
					zap.Int64("indexID", indexID), zap.Int64("buildID", buildID), zap.Error(err))
				return err
			}
			return err
		}
	}
	return nil
}

func (c *Core) checkFlushedSegments(ctx context.Context) {
	collID2Meta := c.MetaTable.dupCollectionMeta()
	for collID, collMeta := range collID2Meta {
		if len(collMeta.FieldIDToIndexID) == 0 {
			continue
		}
		for _, part := range collMeta.Partitions {
			segBinlogs, err := c.CallGetRecoveryInfoService(ctx, collMeta.CollectionID, part.PartitionID)
			if err != nil {
				log.Debug("failed to get flushed segments from dataCoord",
					zap.Int64("collection ID", collMeta.CollectionID),
					zap.Int64("partition ID", part.PartitionID),
					zap.Error(err))
				continue
			}
			segIDs := make(map[UniqueID]struct{})
			for _, segBinlog := range segBinlogs {
				segIDs[segBinlog.GetSegmentID()] = struct{}{}
				err = c.createIndexForSegment(ctx, collID, part.PartitionID, segBinlog.GetSegmentID(), segBinlog.GetNumOfRows(), segBinlog.GetFieldBinlogs())
				if err != nil {
					log.Error("createIndexForSegment failed, wait to retry", zap.Int64("collID", collID),
						zap.Int64("partID", part.PartitionID), zap.Int64("segID", segBinlog.GetSegmentID()), zap.Error(err))
					continue
				}
			}
			recycledSegIDs, recycledBuildIDs := c.MetaTable.AlignSegmentsMeta(collID, part.PartitionID, segIDs)
			log.Info("there buildIDs should be remove index", zap.Int64s("buildIDs", recycledBuildIDs))
			if len(recycledBuildIDs) > 0 {
				if err := c.CallRemoveIndexService(ctx, recycledBuildIDs); err != nil {
					log.Error("CallRemoveIndexService remove indexes on segments failed",
						zap.Int64s("need dropped buildIDs", recycledBuildIDs), zap.Error(err))
					continue
				}
			}
<<<<<<< HEAD
			if err := c.MetaTable.RemoveSegments(collID, part.PartitionID, recycledSegIDs); err != nil {
				log.Warn("remove segments failed, wait to retry", zap.Int64("collID", collID), zap.Int64("partID", part.PartitionID),
=======

			if err := c.MetaTable.RemoveSegments(collID, partID, recycledSegIDs); err != nil {
				log.Warn("remove segments failed, wait to retry", zap.Int64("collID", collID), zap.Int64("partID", partID),
>>>>>>> fdccfb42
					zap.Int64s("segIDs", recycledSegIDs), zap.Error(err))
				continue
			}
		}
	}
}

func (c *Core) getSegments(ctx context.Context, collID typeutil.UniqueID) (map[UniqueID]UniqueID, map[UniqueID]*datapb.SegmentBinlogs, error) {
	collMeta, err := c.MetaTable.GetCollectionByID(collID, 0)
	if err != nil {
		return nil, nil, err
	}
	segID2PartID := make(map[UniqueID]UniqueID)
	segID2Binlog := make(map[UniqueID]*datapb.SegmentBinlogs)
	for _, part := range collMeta.Partitions {
		if segs, err := c.CallGetRecoveryInfoService(ctx, collID, part.PartitionID); err == nil {
			for _, s := range segs {
				segID2PartID[s.SegmentID] = part.PartitionID
				segID2Binlog[s.SegmentID] = s
			}
		} else {
			log.Error("failed to get flushed segments info from dataCoord",
				zap.Int64("collection ID", collID),
				zap.Int64("partition ID", part.PartitionID),
				zap.Error(err))
			return nil, nil, err
		}
	}

	return segID2PartID, segID2Binlog, nil
}

func (c *Core) setMsgStreams() error {
	if Params.CommonCfg.RootCoordSubName == "" {
		return fmt.Errorf("RootCoordSubName is empty")
	}

	c.SendTimeTick = func(t typeutil.Timestamp, reason string) error {
		pc := c.chanTimeTick.listDmlChannels()
		pt := make([]uint64, len(pc))
		for i := 0; i < len(pt); i++ {
			pt[i] = t
		}
		ttMsg := internalpb.ChannelTimeTickMsg{
			Base: &commonpb.MsgBase{
				MsgType:   commonpb.MsgType_TimeTick,
				MsgID:     0, //TODO
				Timestamp: t,
				SourceID:  c.session.ServerID,
			},
			ChannelNames:     pc,
			Timestamps:       pt,
			DefaultTimestamp: t,
		}
		return c.chanTimeTick.updateTimeTick(&ttMsg, reason)
	}

	c.SendDdCreateCollectionReq = func(ctx context.Context, req *internalpb.CreateCollectionRequest, channelNames []string) (map[string][]byte, error) {
		msgPack := ms.MsgPack{}
		baseMsg := ms.BaseMsg{
			Ctx:            ctx,
			BeginTimestamp: req.Base.Timestamp,
			EndTimestamp:   req.Base.Timestamp,
			HashValues:     []uint32{0},
		}
		msg := &ms.CreateCollectionMsg{
			BaseMsg:                 baseMsg,
			CreateCollectionRequest: *req,
		}
		msgPack.Msgs = append(msgPack.Msgs, msg)
		return c.chanTimeTick.broadcastMarkDmlChannels(channelNames, &msgPack)
	}

	c.SendDdDropCollectionReq = func(ctx context.Context, req *internalpb.DropCollectionRequest, channelNames []string) error {
		msgPack := ms.MsgPack{}
		baseMsg := ms.BaseMsg{
			Ctx:            ctx,
			BeginTimestamp: req.Base.Timestamp,
			EndTimestamp:   req.Base.Timestamp,
			HashValues:     []uint32{0},
		}
		msg := &ms.DropCollectionMsg{
			BaseMsg:               baseMsg,
			DropCollectionRequest: *req,
		}
		msgPack.Msgs = append(msgPack.Msgs, msg)
		return c.chanTimeTick.broadcastDmlChannels(channelNames, &msgPack)
	}

	c.SendDdCreatePartitionReq = func(ctx context.Context, req *internalpb.CreatePartitionRequest, channelNames []string) error {
		msgPack := ms.MsgPack{}
		baseMsg := ms.BaseMsg{
			Ctx:            ctx,
			BeginTimestamp: req.Base.Timestamp,
			EndTimestamp:   req.Base.Timestamp,
			HashValues:     []uint32{0},
		}
		msg := &ms.CreatePartitionMsg{
			BaseMsg:                baseMsg,
			CreatePartitionRequest: *req,
		}
		msgPack.Msgs = append(msgPack.Msgs, msg)
		return c.chanTimeTick.broadcastDmlChannels(channelNames, &msgPack)
	}

	c.SendDdDropPartitionReq = func(ctx context.Context, req *internalpb.DropPartitionRequest, channelNames []string) error {
		msgPack := ms.MsgPack{}
		baseMsg := ms.BaseMsg{
			Ctx:            ctx,
			BeginTimestamp: req.Base.Timestamp,
			EndTimestamp:   req.Base.Timestamp,
			HashValues:     []uint32{0},
		}
		msg := &ms.DropPartitionMsg{
			BaseMsg:              baseMsg,
			DropPartitionRequest: *req,
		}
		msgPack.Msgs = append(msgPack.Msgs, msg)
		return c.chanTimeTick.broadcastDmlChannels(channelNames, &msgPack)
	}

	return nil
}

// SetNewProxyClient set client to create proxy
func (c *Core) SetNewProxyClient(f func(sess *sessionutil.Session) (types.Proxy, error)) {
	if c.NewProxyClient == nil {
		c.NewProxyClient = f
	} else {
		log.Debug("NewProxyClient has already set")
	}
}

// SetDataCoord set dataCoord.
func (c *Core) SetDataCoord(ctx context.Context, s types.DataCoord) error {
	initCh := make(chan struct{})
	go func() {
		for {
			if err := s.Init(); err == nil {
				if err := s.Start(); err == nil {
					close(initCh)
					log.Debug("RootCoord connected to DataCoord")
					return
				}
			}
			log.Debug("Retrying RootCoord connection to DataCoord")
		}
	}()

	c.CallGetFlushedSegmentsService = func(ctx context.Context, collID, partID typeutil.UniqueID) (retSegIDs []typeutil.UniqueID, retErr error) {
		defer func() {
			if err := recover(); err != nil {
				retErr = fmt.Errorf("get flushed segments from data coord panic, msg = %v", err)
			}
		}()
		<-initCh
		req := &datapb.GetFlushedSegmentsRequest{
			Base: &commonpb.MsgBase{
				MsgType:   0, //TODO,msg type
				MsgID:     0,
				Timestamp: 0,
				SourceID:  c.session.ServerID,
			},
			CollectionID: collID,
			PartitionID:  partID,
		}
		rsp, err := s.GetFlushedSegments(ctx, req)
		if err != nil {
			return nil, err
		}
		if rsp.Status.ErrorCode != commonpb.ErrorCode_Success {
			return nil, fmt.Errorf("get flushed segments from data coord failed, reason = %s", rsp.Status.Reason)
		}
		return rsp.Segments, nil
	}

	c.CallGetRecoveryInfoService = func(ctx context.Context, collID, partID typeutil.UniqueID) ([]*datapb.SegmentBinlogs, error) {
		getSegmentInfoReq := &datapb.GetRecoveryInfoRequest{
			Base: &commonpb.MsgBase{
				MsgType:   0, //TODO, msg type
				MsgID:     0,
				Timestamp: 0,
				SourceID:  c.session.ServerID,
			},
			CollectionID: collID,
			PartitionID:  partID,
		}
		resp, err := s.GetRecoveryInfo(ctx, getSegmentInfoReq)
		if err != nil {
			return nil, err
		}
		if resp.Status.ErrorCode != commonpb.ErrorCode_Success {
			return nil, errors.New(resp.Status.Reason)
		}
		return resp.Binlogs, nil
	}

	c.CallWatchChannels = func(ctx context.Context, collectionID int64, channelNames []string) (retErr error) {
		defer func() {
			if err := recover(); err != nil {
				retErr = fmt.Errorf("watch channels panic, msg = %v", err)
			}
		}()
		<-initCh
		req := &datapb.WatchChannelsRequest{
			CollectionID: collectionID,
			ChannelNames: channelNames,
		}
		rsp, err := s.WatchChannels(ctx, req)
		if err != nil {
			return err
		}
		if rsp.Status.ErrorCode != commonpb.ErrorCode_Success {
			return fmt.Errorf("data coord watch channels failed, reason = %s", rsp.Status.Reason)
		}
		return nil
	}

	c.CallImportService = func(ctx context.Context, req *datapb.ImportTaskRequest) *datapb.ImportTaskResponse {
		resp := &datapb.ImportTaskResponse{
			Status: &commonpb.Status{
				ErrorCode: commonpb.ErrorCode_Success,
			},
		}
		defer func() {
			if err := recover(); err != nil {
				resp.Status.ErrorCode = commonpb.ErrorCode_UnexpectedError
				resp.Status.Reason = "assign import task to data coord panic"
			}
		}()
		resp, _ = s.Import(ctx, req)
		return resp
	}

	c.CallFlushOnCollection = func(ctx context.Context, cID int64, segIDs []int64) error {
		resp, err := s.Flush(ctx, &datapb.FlushRequest{
			Base: &commonpb.MsgBase{
				MsgType:  commonpb.MsgType_Flush,
				SourceID: c.session.ServerID,
			},
			DbID:         0,
			SegmentIDs:   segIDs,
			CollectionID: cID,
		})
		if err != nil {
			return errors.New("failed to call flush to data coordinator: " + err.Error())
		}
		if resp.Status.ErrorCode != commonpb.ErrorCode_Success {
			return errors.New(resp.Status.Reason)
		}
		log.Info("flush on collection succeed", zap.Int64("collection ID", cID))
		return nil
	}

	c.CallAddSegRefLock = func(ctx context.Context, taskID int64, segIDs []int64) (retErr error) {
		defer func() {
			if err := recover(); err != nil {
				retErr = fmt.Errorf("add seg ref lock panic, msg = %v", err)
			}
		}()
		<-initCh
		log.Info("acquiring seg lock",
			zap.Int64s("segment IDs", segIDs),
			zap.Int64("node ID", c.session.ServerID))
		resp, _ := s.AcquireSegmentLock(ctx, &datapb.AcquireSegmentLockRequest{
			SegmentIDs: segIDs,
			NodeID:     c.session.ServerID,
			TaskID:     taskID,
		})
		if resp.GetErrorCode() != commonpb.ErrorCode_Success {
			return fmt.Errorf("failed to acquire segment lock %s", resp.GetReason())
		}
		log.Info("acquire seg lock succeed",
			zap.Int64s("segment IDs", segIDs),
			zap.Int64("node ID", c.session.ServerID))
		return nil
	}

	c.CallReleaseSegRefLock = func(ctx context.Context, taskID int64, segIDs []int64) (retErr error) {
		defer func() {
			if err := recover(); err != nil {
				retErr = fmt.Errorf("release seg ref lock panic, msg = %v", err)
			}
		}()
		<-initCh
		log.Info("releasing seg lock",
			zap.Int64s("segment IDs", segIDs),
			zap.Int64("node ID", c.session.ServerID))
		resp, _ := s.ReleaseSegmentLock(ctx, &datapb.ReleaseSegmentLockRequest{
			SegmentIDs: segIDs,
			NodeID:     c.session.ServerID,
			TaskID:     taskID,
		})
		if resp.GetErrorCode() != commonpb.ErrorCode_Success {
			return fmt.Errorf("failed to release segment lock %s", resp.GetReason())
		}
		log.Info("release seg lock succeed",
			zap.Int64s("segment IDs", segIDs),
			zap.Int64("node ID", c.session.ServerID))
		return nil
	}

	return nil
}

// SetIndexCoord sets IndexCoord.
func (c *Core) SetIndexCoord(s types.IndexCoord) error {
	initCh := make(chan struct{})
	go func() {
		for {
			if err := s.Init(); err == nil {
				if err := s.Start(); err == nil {
					close(initCh)
					log.Debug("RootCoord connected to IndexCoord")
					return
				}
			}
			log.Debug("Retrying RootCoord connection to IndexCoord")
		}
	}()

	c.CallBuildIndexService = func(ctx context.Context, segID UniqueID, binlog []string, field *model.Field, idxInfo *model.Index, numRows int64) (retID typeutil.UniqueID, retErr error) {
		defer func() {
			if err := recover(); err != nil {
				retErr = fmt.Errorf("build index panic, msg = %v", err)
			}
		}()
		<-initCh
		rsp, err := s.BuildIndex(ctx, &indexpb.BuildIndexRequest{
			DataPaths:   binlog,
			TypeParams:  field.TypeParams,
			IndexParams: idxInfo.IndexParams,
			IndexID:     idxInfo.IndexID,
			IndexName:   idxInfo.IndexName,
			NumRows:     numRows,
			FieldSchema: model.ConvertToFieldSchemaPB(field),
			SegmentID:   segID,
		})
		if err != nil {
			return retID, err
		}
		if rsp.Status.ErrorCode != commonpb.ErrorCode_Success {
			return retID, fmt.Errorf("buildIndex from index service failed, error = %s", rsp.Status.Reason)
		}
		return rsp.IndexBuildID, nil
	}

	c.CallDropIndexService = func(ctx context.Context, indexID typeutil.UniqueID) (retErr error) {
		defer func() {
			if err := recover(); err != nil {
				retErr = fmt.Errorf("drop index from index service panic, msg = %v", err)
			}
		}()
		<-initCh
		rsp, err := s.DropIndex(ctx, &indexpb.DropIndexRequest{
			IndexID: indexID,
		})
		if err != nil {
			return err
		}
		if rsp.ErrorCode != commonpb.ErrorCode_Success {
			return fmt.Errorf(rsp.Reason)
		}
		return nil
	}

	c.CallGetIndexStatesService = func(ctx context.Context, IndexBuildIDs []int64) (idxInfo []*indexpb.IndexInfo, retErr error) {
		defer func() {
			if err := recover(); err != nil {
				retErr = fmt.Errorf("get index state from index service panic, msg = %v", err)
			}
		}()
		<-initCh
		res, err := s.GetIndexStates(ctx, &indexpb.GetIndexStatesRequest{
			IndexBuildIDs: IndexBuildIDs,
		})
		if err != nil {
			log.Error("RootCoord failed to get index states from IndexCoord.", zap.Error(err))
			return nil, err
		}
		log.Debug("got index states", zap.String("get index state result", res.String()))
		if res.GetStatus().GetErrorCode() != commonpb.ErrorCode_Success {
			log.Error("Get index states failed.",
				zap.String("error_code", res.GetStatus().GetErrorCode().String()),
				zap.String("reason", res.GetStatus().GetReason()))
			return nil, fmt.Errorf(res.GetStatus().GetErrorCode().String())
		}
		return res.GetStates(), nil
	}

	c.CallRemoveIndexService = func(ctx context.Context, buildIDs []UniqueID) (retErr error) {
		defer func() {
			if err := recover(); err != nil {
				retErr = fmt.Errorf("remove index from index service panic, msg = %v", err)
			}
		}()
		<-initCh
		status, err := s.RemoveIndex(ctx, &indexpb.RemoveIndexRequest{
			BuildIDs: buildIDs,
		})
		if err != nil {
			return err
		}

		if status.GetErrorCode() != commonpb.ErrorCode_Success {
			return fmt.Errorf(status.Reason)
		}

		return nil
	}
	return nil
}

// SetQueryCoord sets up queryCoord and queryCoord related function calls.
func (c *Core) SetQueryCoord(s types.QueryCoord) error {
	initCh := make(chan struct{})
	go func() {
		for {
			if err := s.Init(); err == nil {
				if err := s.Start(); err == nil {
					close(initCh)
					log.Debug("RootCoord connected to QueryCoord")
					return
				}
			}
			log.Debug("Retrying RootCoord connection to QueryCoord")
		}
	}()
	c.CallReleaseCollectionService = func(ctx context.Context, ts typeutil.Timestamp, dbID typeutil.UniqueID, collectionID typeutil.UniqueID) (retErr error) {
		defer func() {
			if err := recover(); err != nil {
				retErr = fmt.Errorf("release collection from query service panic, msg = %v", err)
			}
		}()
		<-initCh
		req := &querypb.ReleaseCollectionRequest{
			Base: &commonpb.MsgBase{
				MsgType:   commonpb.MsgType_ReleaseCollection,
				MsgID:     0, //TODO, msg ID
				Timestamp: ts,
				SourceID:  c.session.ServerID,
			},
			DbID:         dbID,
			CollectionID: collectionID,
		}
		rsp, err := s.ReleaseCollection(ctx, req)
		if err != nil {
			return err
		}
		if rsp.ErrorCode != commonpb.ErrorCode_Success {
			return fmt.Errorf("releaseCollection from query service failed, error = %s", rsp.Reason)
		}
		return nil
	}
	c.CallReleasePartitionService = func(ctx context.Context, ts typeutil.Timestamp, dbID, collectionID typeutil.UniqueID, partitionIDs []typeutil.UniqueID) (retErr error) {
		defer func() {
			if err := recover(); err != nil {
				retErr = fmt.Errorf("release partition from query service panic, msg = %v", err)
			}
		}()
		<-initCh
		req := &querypb.ReleasePartitionsRequest{
			Base: &commonpb.MsgBase{
				MsgType:   commonpb.MsgType_ReleasePartitions,
				MsgID:     0, //TODO, msg ID
				Timestamp: ts,
				SourceID:  c.session.ServerID,
			},
			DbID:         dbID,
			CollectionID: collectionID,
			PartitionIDs: partitionIDs,
		}
		rsp, err := s.ReleasePartitions(ctx, req)
		if err != nil {
			return err
		}
		if rsp.ErrorCode != commonpb.ErrorCode_Success {
			return fmt.Errorf("releasePartitions from query service failed, error = %s", rsp.Reason)
		}
		return nil
	}
	c.CallGetSegmentInfoService = func(ctx context.Context, collectionID int64, segIDs []int64) (retResp *querypb.GetSegmentInfoResponse, retErr error) {
		defer func() {
			if err := recover(); err != nil {
				retErr = fmt.Errorf("call segment info service panic, msg = %v", err)
			}
		}()
		<-initCh
		resp, err := s.GetSegmentInfo(ctx, &querypb.GetSegmentInfoRequest{
			Base: &commonpb.MsgBase{
				MsgType:  commonpb.MsgType_GetSegmentState,
				SourceID: c.session.ServerID,
			},
			CollectionID: collectionID,
			SegmentIDs:   segIDs,
		})
		return resp, err
	}
	return nil
}

// BuildIndex will check row num and call build index service
func (c *Core) BuildIndex(ctx context.Context, segID UniqueID, numRows int64, binlogs []*datapb.FieldBinlog, field *model.Field, idxInfo *model.Index, isFlush bool) (typeutil.UniqueID, error) {
	log.Debug("start build index", zap.String("index name", idxInfo.IndexName),
		zap.String("field name", field.Name), zap.Int64("segment id", segID))
	sp, ctx := trace.StartSpanFromContext(ctx)
	defer sp.Finish()
	if c.MetaTable.IsSegmentIndexed(segID, field, idxInfo.IndexParams) {
		info, err := c.MetaTable.GetSegmentIndexInfoByID(segID, field.FieldID, idxInfo.IndexName)
		return info.SegmentIndexes[segID].BuildID, err
	}
	var bldID UniqueID
	var err error
	if numRows < Params.RootCoordCfg.MinSegmentSizeToEnableIndex {
		log.Debug("num of rows is less than MinSegmentSizeToEnableIndex", zap.Int64("num rows", numRows))
	} else {
		binLogs := make([]string, 0)
		for _, fieldBinLog := range binlogs {
			if fieldBinLog.GetFieldID() == field.FieldID {
				for _, binLog := range fieldBinLog.GetBinlogs() {
					binLogs = append(binLogs, binLog.LogPath)
				}
				break
			}
		}
		bldID, err = c.CallBuildIndexService(ctx, segID, binLogs, field, idxInfo, numRows)
	}

	return bldID, err
}

// RemoveIndex will call drop index service
func (c *Core) RemoveIndex(ctx context.Context, collName string, indexName string) error {
	_, indexInfos, err := c.MetaTable.GetIndexByName(collName, indexName)
	if err != nil {
		log.Error("GetIndexByName failed,", zap.String("collection name", collName),
			zap.String("index name", indexName), zap.Error(err))
		return err
	}
	for _, indexInfo := range indexInfos {
		if err = c.CallDropIndexService(ctx, indexInfo.IndexID); err != nil {
			log.Error("CallDropIndexService failed,", zap.String("collection name", collName), zap.Error(err))
			return err
		}
	}
	return nil
}

// ExpireMetaCache will call invalidate collection meta cache
func (c *Core) ExpireMetaCache(ctx context.Context, collNames []string, collectionID UniqueID, ts typeutil.Timestamp) error {
	// if collectionID is specified, invalidate all the collection meta cache with the specified collectionID and return
	if collectionID != InvalidCollectionID {
		req := proxypb.InvalidateCollMetaCacheRequest{
			Base: &commonpb.MsgBase{
				Timestamp: ts,
				SourceID:  c.session.ServerID,
			},
			CollectionID: collectionID,
		}
		return c.proxyClientManager.InvalidateCollectionMetaCache(ctx, &req)
	}

	// if only collNames are specified, invalidate the collection meta cache with the specified collectionName
	for _, collName := range collNames {
		req := proxypb.InvalidateCollMetaCacheRequest{
			Base: &commonpb.MsgBase{
				MsgType:   0, //TODO, msg type
				MsgID:     0, //TODO, msg id
				Timestamp: ts,
				SourceID:  c.session.ServerID,
			},
			CollectionName: collName,
		}
		err := c.proxyClientManager.InvalidateCollectionMetaCache(ctx, &req)
		if err != nil {
			// TODO: try to expire all or directly return err?
			return err
		}
	}
	return nil
}

// Register register rootcoord at etcd
func (c *Core) Register() error {
	c.session.Register()
	go c.session.LivenessCheck(c.ctx, func() {
		log.Error("Root Coord disconnected from etcd, process will exit", zap.Int64("Server Id", c.session.ServerID))
		if err := c.Stop(); err != nil {
			log.Fatal("failed to stop server", zap.Error(err))
		}
		// manually send signal to starter goroutine
		if c.session.TriggerKill {
			if p, err := os.FindProcess(os.Getpid()); err == nil {
				p.Signal(syscall.SIGINT)
			}
		}
	})

	c.UpdateStateCode(internalpb.StateCode_Healthy)
	log.Debug("RootCoord start successfully ", zap.String("State Code", internalpb.StateCode_Healthy.String()))
	return nil
}

// SetEtcdClient sets the etcdCli of Core
func (c *Core) SetEtcdClient(etcdClient *clientv3.Client) {
	c.etcdCli = etcdClient
}

func (c *Core) initSession() error {
	c.session = sessionutil.NewSession(c.ctx, Params.EtcdCfg.MetaRootPath, c.etcdCli)
	if c.session == nil {
		return fmt.Errorf("session is nil, the etcd client connection may have failed")
	}
	c.session.Init(typeutil.RootCoordRole, Params.RootCoordCfg.Address, true, true)
	Params.SetLogger(c.session.ServerID)
	return nil
}

// Init initialize routine
func (c *Core) Init() error {
	var initError error
	if c.kvBaseCreate == nil {
		c.kvBaseCreate = func(root string) (kv.TxnKV, error) {
			return etcdkv.NewEtcdKV(c.etcdCli, root), nil
		}
	}
	if c.metaKVCreate == nil {
		c.metaKVCreate = func(root string) (kv.MetaKv, error) {
			return etcdkv.NewEtcdKV(c.etcdCli, root), nil
		}
	}
	c.initOnce.Do(func() {
		if err := c.initSession(); err != nil {
			initError = err
			log.Error("RootCoord init session failed", zap.Error(err))
			return
		}
		connectEtcdFn := func() error {
			if c.kvBase, initError = c.kvBaseCreate(Params.EtcdCfg.KvRootPath); initError != nil {
				log.Error("RootCoord failed to new EtcdKV for kvBase", zap.Any("reason", initError))
				return initError
			}
			if c.impTaskKv, initError = c.metaKVCreate(Params.EtcdCfg.KvRootPath); initError != nil {
				log.Error("RootCoord failed to new EtcdKV for MetaKV", zap.Any("reason", initError))
				return initError
			}
			var metaKV kv.TxnKV
			metaKV, initError = c.kvBaseCreate(Params.EtcdCfg.MetaRootPath)
			if initError != nil {
				log.Error("RootCoord failed to new EtcdKV", zap.Any("reason", initError))
				return initError
			}

			var ss *kvmetestore.SuffixSnapshot
			if ss, initError = kvmetestore.NewSuffixSnapshot(metaKV, "_ts", Params.EtcdCfg.MetaRootPath, "snapshots"); initError != nil {
				log.Error("RootCoord failed to new suffixSnapshot", zap.Error(initError))
				return initError
			}
			if c.MetaTable, initError = NewMetaTable(c.ctx, metaKV, ss); initError != nil {
				log.Error("RootCoord failed to new MetaTable", zap.Any("reason", initError))
				return initError
			}

			return nil
		}
		log.Debug("RootCoord, Connecting to Etcd", zap.String("kv root", Params.EtcdCfg.KvRootPath), zap.String("meta root", Params.EtcdCfg.MetaRootPath))
		err := retry.Do(c.ctx, connectEtcdFn, retry.Attempts(100))
		if err != nil {
			return
		}

		log.Debug("RootCoord, Setting TSO and ID Allocator")
		kv := tsoutil.NewTSOKVBase(c.etcdCli, Params.EtcdCfg.KvRootPath, "gid")
		idAllocator := allocator.NewGlobalIDAllocator("idTimestamp", kv)
		if initError = idAllocator.Initialize(); initError != nil {
			return
		}
		c.IDAllocator = func(count uint32) (typeutil.UniqueID, typeutil.UniqueID, error) {
			return idAllocator.Alloc(count)
		}
		c.IDAllocatorUpdate = func() error {
			return idAllocator.UpdateID()
		}

		kv = tsoutil.NewTSOKVBase(c.etcdCli, Params.EtcdCfg.KvRootPath, "tso")
		tsoAllocator := tso.NewGlobalTSOAllocator("timestamp", kv)
		if initError = tsoAllocator.Initialize(); initError != nil {
			return
		}
		c.TSOAllocator = func(count uint32) (typeutil.Timestamp, error) {
			return tsoAllocator.Alloc(count)
		}
		c.TSOAllocatorUpdate = func() error {
			return tsoAllocator.UpdateTSO()
		}
		c.TSOGetLastSavedTime = func() time.Time {
			return tsoAllocator.GetLastSavedTime()
		}

		c.factory.Init(&Params)

		chanMap := c.MetaTable.ListCollectionPhysicalChannels()
		c.chanTimeTick = newTimeTickSync(c.ctx, c.session.ServerID, c.factory, chanMap)
		c.chanTimeTick.addSession(c.session)
		c.proxyClientManager = newProxyClientManager(c)

		log.Debug("RootCoord, set proxy manager")
		c.proxyManager = newProxyManager(
			c.ctx,
			c.etcdCli,
			c.chanTimeTick.initSessions,
			c.proxyClientManager.GetProxyClients,
		)
		c.proxyManager.AddSessionFunc(c.chanTimeTick.addSession, c.proxyClientManager.AddProxyClient)
		c.proxyManager.DelSessionFunc(c.chanTimeTick.delSession, c.proxyClientManager.DelProxyClient)

		c.metricsCacheManager = metricsinfo.NewMetricsCacheManager()

		initError = c.setMsgStreams()
		if initError != nil {
			return
		}

		c.importManager = newImportManager(
			c.ctx,
			c.impTaskKv,
			c.IDAllocator,
			c.CallImportService,
			c.getCollectionName,
		)
		c.importManager.init(c.ctx)

		// init data
		initError = c.initData()
		if initError != nil {
			return
		}
	})
	if initError != nil {
		log.Debug("RootCoord init error", zap.Error(initError))
	}
	log.Debug("RootCoord init done")
	return initError
}

func (c *Core) initData() error {
	credInfo, _ := c.MetaTable.getCredential(util.UserRoot)
	if credInfo == nil {
		log.Debug("RootCoord init user root")
		encryptedRootPassword, _ := crypto.PasswordEncrypt(util.DefaultRootPassword)
		err := c.MetaTable.AddCredential(&internalpb.CredentialInfo{Username: util.UserRoot, EncryptedPassword: encryptedRootPassword})
		return err
	}
	return nil
}

func (c *Core) reSendDdMsg(ctx context.Context, force bool) error {
	if !force {
		flag, err := c.MetaTable.txn.Load(DDMsgSendPrefix)
		if err != nil {
			// TODO, this is super ugly hack but our kv interface does not support loadWithExist
			// leave it for later
			if strings.Contains(err.Error(), "there is no value on key") {
				log.Debug("skip reSendDdMsg with no dd-msg-send key")
				return nil
			}
			return err
		}
		value, err := strconv.ParseBool(flag)
		if err != nil {
			return err
		}
		if value {
			log.Debug("skip reSendDdMsg with dd-msg-send set to true")
			return nil
		}
	}

	ddOpStr, err := c.MetaTable.txn.Load(DDOperationPrefix)
	if err != nil {
		log.Debug("DdOperation key does not exist")
		return nil
	}
	var ddOp DdOperation
	if err = json.Unmarshal([]byte(ddOpStr), &ddOp); err != nil {
		return err
	}

	invalidateCache := false
	var ts typeutil.Timestamp
	var collName string
	var collectionID UniqueID

	switch ddOp.Type {
	// TODO remove create collection resend
	// since create collection needs a start position to succeed
	case CreateCollectionDDType:
		var ddReq = internalpb.CreateCollectionRequest{}
		if err = proto.Unmarshal(ddOp.Body, &ddReq); err != nil {
			return err
		}
		if _, err := c.MetaTable.GetCollectionByName(ddReq.CollectionName, 0); err != nil {
			if _, err = c.SendDdCreateCollectionReq(ctx, &ddReq, ddReq.PhysicalChannelNames); err != nil {
				return err
			}
		} else {
			log.Debug("collection has been created, skip re-send CreateCollection",
				zap.String("collection name", collName))
		}
	case DropCollectionDDType:
		var ddReq = internalpb.DropCollectionRequest{}
		if err = proto.Unmarshal(ddOp.Body, &ddReq); err != nil {
			return err
		}
		ts = ddReq.Base.Timestamp
		collName = ddReq.CollectionName
		if collInfo, err := c.MetaTable.GetCollectionByName(ddReq.CollectionName, 0); err == nil {
			if err = c.SendDdDropCollectionReq(ctx, &ddReq, collInfo.PhysicalChannelNames); err != nil {
				return err
			}
			invalidateCache = true
			collectionID = ddReq.CollectionID
		} else {
			log.Debug("collection has been removed, skip re-send DropCollection",
				zap.String("collection name", collName))
		}
	case CreatePartitionDDType:
		var ddReq = internalpb.CreatePartitionRequest{}
		if err = proto.Unmarshal(ddOp.Body, &ddReq); err != nil {
			return err
		}
		ts = ddReq.Base.Timestamp
		collName = ddReq.CollectionName
		collInfo, err := c.MetaTable.GetCollectionByName(ddReq.CollectionName, 0)
		if err != nil {
			return err
		}
		if _, err = c.MetaTable.GetPartitionByName(collInfo.CollectionID, ddReq.PartitionName, 0); err != nil {
			if err = c.SendDdCreatePartitionReq(ctx, &ddReq, collInfo.PhysicalChannelNames); err != nil {
				return err
			}
			invalidateCache = true
			collectionID = ddReq.CollectionID
		} else {
			log.Debug("partition has been created, skip re-send CreatePartition",
				zap.String("collection name", collName), zap.String("partition name", ddReq.PartitionName))
		}
	case DropPartitionDDType:
		var ddReq = internalpb.DropPartitionRequest{}
		if err = proto.Unmarshal(ddOp.Body, &ddReq); err != nil {
			return err
		}
		ts = ddReq.Base.Timestamp
		collName = ddReq.CollectionName
		collInfo, err := c.MetaTable.GetCollectionByName(ddReq.CollectionName, 0)
		if err != nil {
			return err
		}
		if _, err = c.MetaTable.GetPartitionByName(collInfo.CollectionID, ddReq.PartitionName, 0); err == nil {
			if err = c.SendDdDropPartitionReq(ctx, &ddReq, collInfo.PhysicalChannelNames); err != nil {
				return err
			}
			invalidateCache = true
			collectionID = ddReq.CollectionID
		} else {
			log.Debug("partition has been removed, skip re-send DropPartition",
				zap.String("collection name", collName), zap.String("partition name", ddReq.PartitionName))
		}
	default:
		return fmt.Errorf("invalid DdOperation %s", ddOp.Type)
	}

	if invalidateCache {
		if err = c.ExpireMetaCache(ctx, nil, collectionID, ts); err != nil {
			return err
		}
	}

	// Update DDOperation in etcd
	return c.MetaTable.txn.Save(DDMsgSendPrefix, strconv.FormatBool(true))
}

func (c *Core) getCollectionName(collID, partitionID typeutil.UniqueID) (string, string, error) {
	colName, err := c.MetaTable.GetCollectionNameByID(collID)
	if err != nil {
		log.Error("RootCoord failed to get collection name by id", zap.Int64("ID", collID), zap.Error(err))
		return "", "", err
	}

	partName, err := c.MetaTable.GetPartitionNameByID(collID, partitionID, 0)
	if err != nil {
		log.Error("RootCoord failed to get partition name by id", zap.Int64("ID", partitionID), zap.Error(err))
		return colName, "", err
	}

	return colName, partName, nil
}

// Start starts RootCoord.
func (c *Core) Start() error {
	if err := c.checkInit(); err != nil {
		log.Debug("RootCoord Start checkInit failed", zap.Error(err))
		return err
	}

	log.Debug("starting service",
		zap.String("service role", typeutil.RootCoordRole),
		zap.Int64("node id", c.session.ServerID))

	c.startOnce.Do(func() {
		if err := c.proxyManager.WatchProxy(); err != nil {
			log.Fatal("RootCoord Start WatchProxy failed", zap.Error(err))
			// you can not just stuck here,
			panic(err)
		}
		if err := c.reSendDdMsg(c.ctx, false); err != nil {
			log.Fatal("RootCoord Start reSendDdMsg failed", zap.Error(err))
			panic(err)
		}
		c.wg.Add(7)
		go c.startTimeTickLoop()
		go c.tsLoop()
		go c.chanTimeTick.startWatch(&c.wg)
		go c.checkFlushedSegmentsLoop()
		go c.importManager.expireOldTasksLoop(&c.wg, c.CallReleaseSegRefLock)
		go c.importManager.sendOutTasksLoop(&c.wg)
		go c.recycleDroppedIndex()
		Params.RootCoordCfg.CreatedTime = time.Now()
		Params.RootCoordCfg.UpdatedTime = time.Now()
	})

	return nil
}

// Stop stops rootCoord.
func (c *Core) Stop() error {
	c.UpdateStateCode(internalpb.StateCode_Abnormal)

	c.cancel()
	c.wg.Wait()
	// wait at most one second to revoke
	c.session.Revoke(time.Second)
	return nil
}

// GetComponentStates get states of components
func (c *Core) GetComponentStates(ctx context.Context) (*internalpb.ComponentStates, error) {
	code := c.stateCode.Load().(internalpb.StateCode)
	log.Debug("GetComponentStates", zap.String("State Code", internalpb.StateCode_name[int32(code)]))

	nodeID := common.NotRegisteredID
	if c.session != nil && c.session.Registered() {
		nodeID = c.session.ServerID
	}

	return &internalpb.ComponentStates{
		State: &internalpb.ComponentInfo{
			// NodeID:    c.session.ServerID, // will race with Core.Register()
			NodeID:    nodeID,
			Role:      typeutil.RootCoordRole,
			StateCode: code,
			ExtraInfo: nil,
		},
		Status: &commonpb.Status{
			ErrorCode: commonpb.ErrorCode_Success,
			Reason:    "",
		},
		SubcomponentStates: []*internalpb.ComponentInfo{
			{
				NodeID:    nodeID,
				Role:      typeutil.RootCoordRole,
				StateCode: code,
				ExtraInfo: nil,
			},
		},
	}, nil
}

// GetTimeTickChannel get timetick channel name
func (c *Core) GetTimeTickChannel(ctx context.Context) (*milvuspb.StringResponse, error) {
	return &milvuspb.StringResponse{
		Status: &commonpb.Status{
			ErrorCode: commonpb.ErrorCode_Success,
			Reason:    "",
		},
		Value: Params.CommonCfg.RootCoordTimeTick,
	}, nil
}

// GetStatisticsChannel get statistics channel name
func (c *Core) GetStatisticsChannel(ctx context.Context) (*milvuspb.StringResponse, error) {
	return &milvuspb.StringResponse{
		Status: &commonpb.Status{
			ErrorCode: commonpb.ErrorCode_Success,
			Reason:    "",
		},
		Value: Params.CommonCfg.RootCoordStatistics,
	}, nil
}

// CreateCollection create collection
func (c *Core) CreateCollection(ctx context.Context, in *milvuspb.CreateCollectionRequest) (*commonpb.Status, error) {
	metrics.RootCoordDDLReqCounter.WithLabelValues("CreateCollection", metrics.TotalLabel).Inc()
	if code, ok := c.checkHealthy(); !ok {
		return failStatus(commonpb.ErrorCode_UnexpectedError, "StateCode="+internalpb.StateCode_name[int32(code)]), nil
	}

	tr := timerecord.NewTimeRecorder("CreateCollection")

	log.Debug("CreateCollection", zap.String("role", typeutil.RootCoordRole),
		zap.String("collection name", in.CollectionName), zap.Int64("msgID", in.Base.MsgID))
	t := &CreateCollectionReqTask{
		baseReqTask: baseReqTask{
			ctx:  ctx,
			core: c,
		},
		Req: in,
	}
	err := executeTask(t)
	if err != nil {
		log.Error("CreateCollection failed", zap.String("role", typeutil.RootCoordRole),
			zap.String("collection name", in.CollectionName), zap.Int64("msgID", in.Base.MsgID), zap.Error(err))
		metrics.RootCoordDDLReqCounter.WithLabelValues("CreateCollection", metrics.FailLabel).Inc()
		return failStatus(commonpb.ErrorCode_UnexpectedError, "CreateCollection failed: "+err.Error()), nil
	}
	log.Debug("CreateCollection success", zap.String("role", typeutil.RootCoordRole),
		zap.String("collection name", in.CollectionName), zap.Int64("msgID", in.Base.MsgID))

	metrics.RootCoordDDLReqCounter.WithLabelValues("CreateCollection", metrics.SuccessLabel).Inc()
	metrics.RootCoordDDLReqLatency.WithLabelValues("CreateCollection").Observe(float64(tr.ElapseSpan().Milliseconds()))
	metrics.RootCoordNumOfCollections.Inc()
	return succStatus(), nil
}

// DropCollection drop collection
func (c *Core) DropCollection(ctx context.Context, in *milvuspb.DropCollectionRequest) (*commonpb.Status, error) {
	metrics.RootCoordDDLReqCounter.WithLabelValues("DropCollection", metrics.TotalLabel).Inc()
	if code, ok := c.checkHealthy(); !ok {
		return failStatus(commonpb.ErrorCode_UnexpectedError, "StateCode="+internalpb.StateCode_name[int32(code)]), nil
	}
	tr := timerecord.NewTimeRecorder("DropCollection")
	log.Debug("DropCollection", zap.String("role", typeutil.RootCoordRole),
		zap.String("collection name", in.CollectionName), zap.Int64("msgID", in.Base.MsgID))
	t := &DropCollectionReqTask{
		baseReqTask: baseReqTask{
			ctx:  ctx,
			core: c,
		},
		Req: in,
	}
	err := executeTask(t)
	if err != nil {
		log.Error("DropCollection failed", zap.String("role", typeutil.RootCoordRole),
			zap.String("collection name", in.CollectionName), zap.Int64("msgID", in.Base.MsgID), zap.Error(err))
		metrics.RootCoordDDLReqCounter.WithLabelValues("DropCollection", metrics.FailLabel).Inc()
		return failStatus(commonpb.ErrorCode_UnexpectedError, "DropCollection failed: "+err.Error()), nil
	}
	log.Debug("DropCollection success", zap.String("role", typeutil.RootCoordRole),
		zap.String("collection name", in.CollectionName), zap.Int64("msgID", in.Base.MsgID))

	metrics.RootCoordDDLReqCounter.WithLabelValues("DropCollection", metrics.SuccessLabel).Inc()
	metrics.RootCoordDDLReqLatency.WithLabelValues("DropCollection").Observe(float64(tr.ElapseSpan().Milliseconds()))
	metrics.RootCoordNumOfCollections.Dec()
	return succStatus(), nil
}

// HasCollection check collection existence
func (c *Core) HasCollection(ctx context.Context, in *milvuspb.HasCollectionRequest) (*milvuspb.BoolResponse, error) {
	metrics.RootCoordDDLReqCounter.WithLabelValues("HasCollection", metrics.TotalLabel).Inc()
	if code, ok := c.checkHealthy(); !ok {
		return &milvuspb.BoolResponse{
			Status: failStatus(commonpb.ErrorCode_UnexpectedError, "StateCode="+internalpb.StateCode_name[int32(code)]),
			Value:  false,
		}, nil
	}
	tr := timerecord.NewTimeRecorder("HasCollection")

	log.Debug("HasCollection", zap.String("role", typeutil.RootCoordRole),
		zap.String("collection name", in.CollectionName), zap.Int64("msgID", in.Base.MsgID))
	t := &HasCollectionReqTask{
		baseReqTask: baseReqTask{
			ctx:  ctx,
			core: c,
		},
		Req:           in,
		HasCollection: false,
	}
	err := executeTask(t)
	if err != nil {
		log.Error("HasCollection failed", zap.String("role", typeutil.RootCoordRole),
			zap.String("collection name", in.CollectionName), zap.Int64("msgID", in.Base.MsgID), zap.Error(err))
		metrics.RootCoordDDLReqCounter.WithLabelValues("HasCollection", metrics.FailLabel).Inc()
		return &milvuspb.BoolResponse{
			Status: failStatus(commonpb.ErrorCode_UnexpectedError, "HasCollection failed: "+err.Error()),
			Value:  false,
		}, nil
	}
	log.Debug("HasCollection success", zap.String("role", typeutil.RootCoordRole),
		zap.String("collection name", in.CollectionName), zap.Int64("msgID", in.Base.MsgID), zap.Bool("hasCollection", t.HasCollection))

	metrics.RootCoordDDLReqCounter.WithLabelValues("HasCollection", metrics.SuccessLabel).Inc()
	metrics.RootCoordDDLReqLatency.WithLabelValues("HasCollection").Observe(float64(tr.ElapseSpan().Milliseconds()))
	return &milvuspb.BoolResponse{
		Status: succStatus(),
		Value:  t.HasCollection,
	}, nil
}

// DescribeCollection return collection info
func (c *Core) DescribeCollection(ctx context.Context, in *milvuspb.DescribeCollectionRequest) (*milvuspb.DescribeCollectionResponse, error) {
	metrics.RootCoordDDLReqCounter.WithLabelValues("DescribeCollection", metrics.TotalLabel).Inc()
	if code, ok := c.checkHealthy(); !ok {
		return &milvuspb.DescribeCollectionResponse{
			Status: failStatus(commonpb.ErrorCode_UnexpectedError, "StateCode"+internalpb.StateCode_name[int32(code)]),
		}, nil
	}
	tr := timerecord.NewTimeRecorder("DescribeCollection")

	log.Debug("DescribeCollection", zap.String("role", typeutil.RootCoordRole),
		zap.String("collection name", in.CollectionName), zap.Int64("id", in.CollectionID), zap.Int64("msgID", in.Base.MsgID))
	t := &DescribeCollectionReqTask{
		baseReqTask: baseReqTask{
			ctx:  ctx,
			core: c,
		},
		Req: in,
		Rsp: &milvuspb.DescribeCollectionResponse{},
	}
	err := executeTask(t)
	if err != nil {
		log.Error("DescribeCollection failed", zap.String("role", typeutil.RootCoordRole),
			zap.String("collection name", in.CollectionName), zap.Int64("id", in.CollectionID), zap.Int64("msgID", in.Base.MsgID), zap.Error(err))
		metrics.RootCoordDDLReqCounter.WithLabelValues("DescribeCollection", metrics.FailLabel).Inc()
		return &milvuspb.DescribeCollectionResponse{
			Status: failStatus(commonpb.ErrorCode_UnexpectedError, "DescribeCollection failed: "+err.Error()),
		}, nil
	}
	log.Debug("DescribeCollection success", zap.String("role", typeutil.RootCoordRole),
		zap.String("collection name", in.CollectionName), zap.Int64("id", in.CollectionID), zap.Int64("msgID", in.Base.MsgID))

	metrics.RootCoordDDLReqCounter.WithLabelValues("DescribeCollection", metrics.SuccessLabel).Inc()
	metrics.RootCoordDDLReqLatency.WithLabelValues("DescribeCollection").Observe(float64(tr.ElapseSpan().Milliseconds()))
	t.Rsp.Status = succStatus()
	return t.Rsp, nil
}

// ShowCollections list all collection names
func (c *Core) ShowCollections(ctx context.Context, in *milvuspb.ShowCollectionsRequest) (*milvuspb.ShowCollectionsResponse, error) {
	metrics.RootCoordDDLReqCounter.WithLabelValues("ShowCollections", metrics.TotalLabel).Inc()
	if code, ok := c.checkHealthy(); !ok {
		return &milvuspb.ShowCollectionsResponse{
			Status: failStatus(commonpb.ErrorCode_UnexpectedError, "StateCode="+internalpb.StateCode_name[int32(code)]),
		}, nil
	}
	tr := timerecord.NewTimeRecorder("ShowCollections")

	log.Debug("ShowCollections", zap.String("role", typeutil.RootCoordRole),
		zap.String("dbname", in.DbName), zap.Int64("msgID", in.Base.MsgID))
	t := &ShowCollectionReqTask{
		baseReqTask: baseReqTask{
			ctx:  ctx,
			core: c,
		},
		Req: in,
		Rsp: &milvuspb.ShowCollectionsResponse{},
	}
	err := executeTask(t)
	if err != nil {
		log.Error("ShowCollections failed", zap.String("role", typeutil.RootCoordRole),
			zap.String("dbname", in.DbName), zap.Int64("msgID", in.Base.MsgID), zap.Error(err))
		metrics.RootCoordDDLReqCounter.WithLabelValues("ShowCollections", metrics.FailLabel).Inc()
		return &milvuspb.ShowCollectionsResponse{
			Status: failStatus(commonpb.ErrorCode_UnexpectedError, "ShowCollections failed: "+err.Error()),
		}, nil
	}
	log.Debug("ShowCollections success", zap.String("role", typeutil.RootCoordRole),
		zap.String("dbname", in.DbName), zap.Int("num of collections", len(t.Rsp.CollectionNames)),
		zap.Int64("msgID", in.Base.MsgID))

	metrics.RootCoordDDLReqCounter.WithLabelValues("ShowCollections", metrics.SuccessLabel).Inc()
	t.Rsp.Status = succStatus()
	metrics.RootCoordDDLReqLatency.WithLabelValues("ShowCollections").Observe(float64(tr.ElapseSpan().Milliseconds()))
	return t.Rsp, nil
}

// CreatePartition create partition
func (c *Core) CreatePartition(ctx context.Context, in *milvuspb.CreatePartitionRequest) (*commonpb.Status, error) {
	metrics.RootCoordDDLReqCounter.WithLabelValues("CreatePartition", metrics.TotalLabel).Inc()
	if code, ok := c.checkHealthy(); !ok {
		return failStatus(commonpb.ErrorCode_UnexpectedError, "StateCode="+internalpb.StateCode_name[int32(code)]), nil
	}
	tr := timerecord.NewTimeRecorder("CreatePartition")
	log.Debug("CreatePartition", zap.String("role", typeutil.RootCoordRole),
		zap.String("collection name", in.CollectionName), zap.String("partition name", in.PartitionName),
		zap.Int64("msgID", in.Base.MsgID))
	t := &CreatePartitionReqTask{
		baseReqTask: baseReqTask{
			ctx:  ctx,
			core: c,
		},
		Req: in,
	}
	err := executeTask(t)
	if err != nil {
		log.Error("CreatePartition failed", zap.String("role", typeutil.RootCoordRole),
			zap.String("collection name", in.CollectionName), zap.String("partition name", in.PartitionName),
			zap.Int64("msgID", in.Base.MsgID), zap.Error(err))
		metrics.RootCoordDDLReqCounter.WithLabelValues("CreatePartition", metrics.FailLabel).Inc()
		return failStatus(commonpb.ErrorCode_UnexpectedError, "CreatePartition failed: "+err.Error()), nil
	}
	log.Debug("CreatePartition success", zap.String("role", typeutil.RootCoordRole),
		zap.String("collection name", in.CollectionName), zap.String("partition name", in.PartitionName),
		zap.Int64("msgID", in.Base.MsgID))

	metrics.RootCoordDDLReqCounter.WithLabelValues("CreatePartition", metrics.SuccessLabel).Inc()
	metrics.RootCoordDDLReqLatency.WithLabelValues("CreatePartition").Observe(float64(tr.ElapseSpan().Milliseconds()))
	metrics.RootCoordNumOfPartitions.WithLabelValues().Inc()
	return succStatus(), nil
}

// DropPartition drop partition
func (c *Core) DropPartition(ctx context.Context, in *milvuspb.DropPartitionRequest) (*commonpb.Status, error) {
	metrics.RootCoordDDLReqCounter.WithLabelValues("DropPartition", metrics.TotalLabel).Inc()
	if code, ok := c.checkHealthy(); !ok {
		return failStatus(commonpb.ErrorCode_UnexpectedError, "StateCode="+internalpb.StateCode_name[int32(code)]), nil
	}
	tr := timerecord.NewTimeRecorder("DropPartition")
	log.Debug("DropPartition", zap.String("role", typeutil.RootCoordRole),
		zap.String("collection name", in.CollectionName), zap.String("partition name", in.PartitionName),
		zap.Int64("msgID", in.Base.MsgID))
	t := &DropPartitionReqTask{
		baseReqTask: baseReqTask{
			ctx:  ctx,
			core: c,
		},
		Req: in,
	}
	err := executeTask(t)
	if err != nil {
		log.Error("DropPartition failed", zap.String("role", typeutil.RootCoordRole),
			zap.String("collection name", in.CollectionName), zap.String("partition name", in.PartitionName),
			zap.Int64("msgID", in.Base.MsgID), zap.Error(err))
		metrics.RootCoordDDLReqCounter.WithLabelValues("DropPartition", metrics.FailLabel).Inc()
		return failStatus(commonpb.ErrorCode_UnexpectedError, "DropPartition failed: "+err.Error()), nil
	}
	log.Debug("DropPartition success", zap.String("role", typeutil.RootCoordRole),
		zap.String("collection name", in.CollectionName), zap.String("partition name", in.PartitionName),
		zap.Int64("msgID", in.Base.MsgID))

	metrics.RootCoordDDLReqCounter.WithLabelValues("DropPartition", metrics.SuccessLabel).Inc()
	metrics.RootCoordDDLReqLatency.WithLabelValues("DropPartition").Observe(float64(tr.ElapseSpan().Milliseconds()))
	metrics.RootCoordNumOfPartitions.WithLabelValues().Dec()
	return succStatus(), nil
}

// HasPartition check partition existence
func (c *Core) HasPartition(ctx context.Context, in *milvuspb.HasPartitionRequest) (*milvuspb.BoolResponse, error) {
	metrics.RootCoordDDLReqCounter.WithLabelValues("HasPartition", metrics.TotalLabel).Inc()
	if code, ok := c.checkHealthy(); !ok {
		return &milvuspb.BoolResponse{
			Status: failStatus(commonpb.ErrorCode_UnexpectedError, "StateCode="+internalpb.StateCode_name[int32(code)]),
			Value:  false,
		}, nil
	}
	tr := timerecord.NewTimeRecorder("HasPartition")

	log.Debug("HasPartition", zap.String("role", typeutil.RootCoordRole),
		zap.String("collection name", in.CollectionName), zap.String("partition name", in.PartitionName),
		zap.Int64("msgID", in.Base.MsgID))
	t := &HasPartitionReqTask{
		baseReqTask: baseReqTask{
			ctx:  ctx,
			core: c,
		},
		Req:          in,
		HasPartition: false,
	}
	err := executeTask(t)
	if err != nil {
		log.Error("HasPartition failed", zap.String("role", typeutil.RootCoordRole),
			zap.String("collection name", in.CollectionName), zap.String("partition name", in.PartitionName),
			zap.Int64("msgID", in.Base.MsgID), zap.Error(err))
		metrics.RootCoordDDLReqCounter.WithLabelValues("HasPartition", metrics.FailLabel).Inc()
		return &milvuspb.BoolResponse{
			Status: failStatus(commonpb.ErrorCode_UnexpectedError, "HasPartition failed: "+err.Error()),
			Value:  false,
		}, nil
	}
	log.Debug("HasPartition success", zap.String("role", typeutil.RootCoordRole),
		zap.String("collection name", in.CollectionName), zap.String("partition name", in.PartitionName),
		zap.Int64("msgID", in.Base.MsgID))

	metrics.RootCoordDDLReqCounter.WithLabelValues("HasPartition", metrics.SuccessLabel).Inc()
	metrics.RootCoordDDLReqLatency.WithLabelValues("HasPartition").Observe(float64(tr.ElapseSpan().Milliseconds()))
	return &milvuspb.BoolResponse{
		Status: succStatus(),
		Value:  t.HasPartition,
	}, nil
}

// ShowPartitions list all partition names
func (c *Core) ShowPartitions(ctx context.Context, in *milvuspb.ShowPartitionsRequest) (*milvuspb.ShowPartitionsResponse, error) {
	metrics.RootCoordDDLReqCounter.WithLabelValues("ShowPartitions", metrics.TotalLabel).Inc()
	if code, ok := c.checkHealthy(); !ok {
		return &milvuspb.ShowPartitionsResponse{
			Status: failStatus(commonpb.ErrorCode_UnexpectedError, "StateCode="+internalpb.StateCode_name[int32(code)]),
		}, nil
	}

	tr := timerecord.NewTimeRecorder("ShowPartitions")
	log.Debug("ShowPartitions", zap.String("role", typeutil.RootCoordRole),
		zap.String("collection name", in.CollectionName), zap.Int64("msgID", in.Base.MsgID))
	t := &ShowPartitionReqTask{
		baseReqTask: baseReqTask{
			ctx:  ctx,
			core: c,
		},
		Req: in,
		Rsp: &milvuspb.ShowPartitionsResponse{},
	}
	err := executeTask(t)
	if err != nil {
		log.Error("ShowPartitions failed", zap.String("role", typeutil.RootCoordRole),
			zap.String("collection name", in.CollectionName), zap.Int64("msgID", in.Base.MsgID), zap.Error(err))
		metrics.RootCoordDDLReqCounter.WithLabelValues("ShowPartitions", metrics.FailLabel).Inc()
		return &milvuspb.ShowPartitionsResponse{
			Status: failStatus(commonpb.ErrorCode_UnexpectedError, "ShowPartitions failed: "+err.Error()),
		}, nil
	}
	log.Debug("ShowPartitions success", zap.String("role", typeutil.RootCoordRole),
		zap.String("collection name", in.CollectionName), zap.Int("num of partitions", len(t.Rsp.PartitionNames)),
		zap.Int64("msgID", t.Req.Base.MsgID))

	metrics.RootCoordDDLReqCounter.WithLabelValues("ShowPartitions", metrics.SuccessLabel).Inc()
	t.Rsp.Status = succStatus()
	metrics.RootCoordDDLReqLatency.WithLabelValues("ShowPartitions").Observe(float64(tr.ElapseSpan().Milliseconds()))
	return t.Rsp, nil
}

// CreateIndex create index
func (c *Core) CreateIndex(ctx context.Context, in *milvuspb.CreateIndexRequest) (*commonpb.Status, error) {
	metrics.RootCoordDDLReqCounter.WithLabelValues("CreateIndex", metrics.TotalLabel).Inc()
	if code, ok := c.checkHealthy(); !ok {
		return failStatus(commonpb.ErrorCode_UnexpectedError, "StateCode="+internalpb.StateCode_name[int32(code)]), nil
	}
	tr := timerecord.NewTimeRecorder("CreateIndex")
	log.Debug("CreateIndex", zap.String("role", typeutil.RootCoordRole),
		zap.String("collection name", in.CollectionName), zap.String("field name", in.FieldName),
		zap.Int64("msgID", in.Base.MsgID))
	t := &CreateIndexReqTask{
		baseReqTask: baseReqTask{
			ctx:  ctx,
			core: c,
		},
		Req: in,
	}
	err := executeTask(t)
	if err != nil {
		log.Error("CreateIndex failed", zap.String("role", typeutil.RootCoordRole),
			zap.String("collection name", in.CollectionName), zap.String("field name", in.FieldName),
			zap.Int64("msgID", in.Base.MsgID), zap.Error(err))
		metrics.RootCoordDDLReqCounter.WithLabelValues("CreateIndex", metrics.FailLabel).Inc()
		return failStatus(commonpb.ErrorCode_UnexpectedError, "CreateIndex failed: "+err.Error()), nil
	}
	log.Debug("CreateIndex success", zap.String("role", typeutil.RootCoordRole),
		zap.String("collection name", in.CollectionName), zap.String("field name", in.FieldName),
		zap.Int64("msgID", in.Base.MsgID))

	metrics.RootCoordDDLReqCounter.WithLabelValues("CreateIndex", metrics.SuccessLabel).Inc()
	metrics.RootCoordDDLReqLatency.WithLabelValues("CreateIndex").Observe(float64(tr.ElapseSpan().Milliseconds()))
	return succStatus(), nil
}

// DescribeIndex return index info
func (c *Core) DescribeIndex(ctx context.Context, in *milvuspb.DescribeIndexRequest) (*milvuspb.DescribeIndexResponse, error) {
	metrics.RootCoordDDLReqCounter.WithLabelValues("DescribeIndex", metrics.TotalLabel).Inc()
	if code, ok := c.checkHealthy(); !ok {
		return &milvuspb.DescribeIndexResponse{
			Status: failStatus(commonpb.ErrorCode_UnexpectedError, "StateCode="+internalpb.StateCode_name[int32(code)]),
		}, nil
	}
	tr := timerecord.NewTimeRecorder("DescribeIndex")
	log.Debug("DescribeIndex", zap.String("role", typeutil.RootCoordRole),
		zap.String("collection name", in.CollectionName), zap.String("field name", in.FieldName),
		zap.Int64("msgID", in.Base.MsgID))
	t := &DescribeIndexReqTask{
		baseReqTask: baseReqTask{
			ctx:  ctx,
			core: c,
		},
		Req: in,
		Rsp: &milvuspb.DescribeIndexResponse{},
	}
	err := executeTask(t)
	if err != nil {
		log.Error("DescribeIndex failed", zap.String("role", typeutil.RootCoordRole),
			zap.String("collection name", in.CollectionName), zap.String("field name", in.FieldName),
			zap.Int64("msgID", in.Base.MsgID), zap.Error(err))
		metrics.RootCoordDDLReqCounter.WithLabelValues("DescribeIndex", metrics.FailLabel).Inc()
		return &milvuspb.DescribeIndexResponse{
			Status: failStatus(commonpb.ErrorCode_UnexpectedError, "DescribeIndex failed: "+err.Error()),
		}, nil
	}
	idxNames := make([]string, 0, len(t.Rsp.IndexDescriptions))
	for _, i := range t.Rsp.IndexDescriptions {
		idxNames = append(idxNames, i.IndexName)
	}
	log.Debug("DescribeIndex success", zap.String("role", typeutil.RootCoordRole),
		zap.String("collection name", in.CollectionName), zap.String("field name", in.FieldName),
		zap.Strings("index names", idxNames), zap.Int64("msgID", in.Base.MsgID))

	metrics.RootCoordDDLReqCounter.WithLabelValues("DescribeIndex", metrics.SuccessLabel).Inc()
	if len(t.Rsp.IndexDescriptions) == 0 {
		t.Rsp.Status = failStatus(commonpb.ErrorCode_IndexNotExist, "index not exist")
	} else {
		t.Rsp.Status = succStatus()
	}
	metrics.RootCoordDDLReqLatency.WithLabelValues("DescribeIndex").Observe(float64(tr.ElapseSpan().Milliseconds()))
	return t.Rsp, nil
}

func (c *Core) GetIndexState(ctx context.Context, in *milvuspb.GetIndexStateRequest) (*indexpb.GetIndexStatesResponse, error) {
	if code, ok := c.checkHealthy(); !ok {
		log.Error("RootCoord GetIndexState failed, RootCoord is not healthy")
		return &indexpb.GetIndexStatesResponse{
			Status: failStatus(commonpb.ErrorCode_UnexpectedError, "StateCode="+internalpb.StateCode_name[int32(code)]),
		}, nil
	}
	log.Info("RootCoord GetIndexState", zap.String("collName", in.GetCollectionName()),
		zap.String("fieldName", in.GetFieldName()), zap.String("indexName", in.GetIndexName()))

	// initBuildIDs are the buildIDs generated when CreateIndex is called.
	initBuildIDs, err := c.MetaTable.GetInitBuildIDs(in.GetCollectionName(), in.GetIndexName())
	if err != nil {
		log.Error("RootCoord GetIndexState failed", zap.String("collName", in.GetCollectionName()),
			zap.String("fieldName", in.GetFieldName()), zap.String("indexName", in.GetIndexName()), zap.Error(err))
		return &indexpb.GetIndexStatesResponse{
			Status: failStatus(commonpb.ErrorCode_UnexpectedError, err.Error()),
		}, nil
	}

	ret := &indexpb.GetIndexStatesResponse{
		Status: succStatus(),
	}
	if len(initBuildIDs) == 0 {
		log.Warn("RootCoord GetIndexState successful, all segments generated when CreateIndex is called have been compacted")
		return ret, nil
	}

	states, err := c.CallGetIndexStatesService(ctx, initBuildIDs)
	if err != nil {
		log.Error("RootCoord GetIndexState CallGetIndexStatesService failed", zap.String("collName", in.GetCollectionName()),
			zap.String("fieldName", in.GetFieldName()), zap.String("indexName", in.GetIndexName()), zap.Error(err))
		ret.Status = failStatus(commonpb.ErrorCode_UnexpectedError, err.Error())
		return ret, err
	}

	log.Info("RootCoord GetIndexState successful", zap.String("collName", in.GetCollectionName()),
		zap.String("fieldName", in.GetFieldName()), zap.String("indexName", in.GetIndexName()))
	return &indexpb.GetIndexStatesResponse{
		Status: succStatus(),
		States: states,
	}, nil
}

// DropIndex drop index
func (c *Core) DropIndex(ctx context.Context, in *milvuspb.DropIndexRequest) (*commonpb.Status, error) {
	metrics.RootCoordDDLReqCounter.WithLabelValues("DropIndex", metrics.TotalLabel).Inc()
	if code, ok := c.checkHealthy(); !ok {
		return failStatus(commonpb.ErrorCode_UnexpectedError, "StateCode="+internalpb.StateCode_name[int32(code)]), nil
	}
	tr := timerecord.NewTimeRecorder("DropIndex")
	log.Debug("DropIndex", zap.String("role", typeutil.RootCoordRole),
		zap.String("collection name", in.CollectionName), zap.String("field name", in.FieldName),
		zap.String("index name", in.IndexName), zap.Int64("msgID", in.Base.MsgID))
	t := &DropIndexReqTask{
		baseReqTask: baseReqTask{
			ctx:  ctx,
			core: c,
		},
		Req: in,
	}
	err := executeTask(t)
	if err != nil {
		log.Error("DropIndex failed", zap.String("role", typeutil.RootCoordRole),
			zap.String("collection name", in.CollectionName), zap.String("field name", in.FieldName),
			zap.String("index name", in.IndexName), zap.Int64("msgID", in.Base.MsgID), zap.Error(err))
		metrics.RootCoordDDLReqCounter.WithLabelValues("DropIndex", metrics.FailLabel).Inc()
		return failStatus(commonpb.ErrorCode_UnexpectedError, "DropIndex failed: "+err.Error()), nil
	}
	log.Debug("DropIndex success", zap.String("role", typeutil.RootCoordRole),
		zap.String("collection name", in.CollectionName), zap.String("field name", in.FieldName),
		zap.String("index name", in.IndexName), zap.Int64("msgID", in.Base.MsgID))

	metrics.RootCoordDDLReqCounter.WithLabelValues("DropIndex", metrics.SuccessLabel).Inc()
	metrics.RootCoordDDLReqLatency.WithLabelValues("DropIndex").Observe(float64(tr.ElapseSpan().Milliseconds()))
	return succStatus(), nil
}

// DescribeSegment return segment info
func (c *Core) DescribeSegment(ctx context.Context, in *milvuspb.DescribeSegmentRequest) (*milvuspb.DescribeSegmentResponse, error) {
	metrics.RootCoordDDLReqCounter.WithLabelValues("DescribeSegment", metrics.TotalLabel).Inc()
	if code, ok := c.checkHealthy(); !ok {
		return &milvuspb.DescribeSegmentResponse{
			Status: failStatus(commonpb.ErrorCode_UnexpectedError, "StateCode="+internalpb.StateCode_name[int32(code)]),
		}, nil
	}
	tr := timerecord.NewTimeRecorder("DescribeSegment")
	log.Debug("DescribeSegment", zap.String("role", typeutil.RootCoordRole),
		zap.Int64("collection id", in.CollectionID), zap.Int64("segment id", in.SegmentID),
		zap.Int64("msgID", in.Base.MsgID))
	t := &DescribeSegmentReqTask{
		baseReqTask: baseReqTask{
			ctx:  ctx,
			core: c,
		},
		Req: in,
		Rsp: &milvuspb.DescribeSegmentResponse{},
	}
	err := executeTask(t)
	if err != nil {
		log.Error("DescribeSegment failed", zap.String("role", typeutil.RootCoordRole),
			zap.Int64("collection id", in.CollectionID), zap.Int64("segment id", in.SegmentID),
			zap.Int64("msgID", in.Base.MsgID), zap.Error(err))
		metrics.RootCoordDDLReqCounter.WithLabelValues("DescribeSegment", metrics.FailLabel).Inc()
		return &milvuspb.DescribeSegmentResponse{
			Status: failStatus(commonpb.ErrorCode_UnexpectedError, "DescribeSegment failed: "+err.Error()),
		}, nil
	}
	log.Debug("DescribeSegment success", zap.String("role", typeutil.RootCoordRole),
		zap.Int64("collection id", in.CollectionID), zap.Int64("segment id", in.SegmentID),
		zap.Int64("msgID", in.Base.MsgID))

	metrics.RootCoordDDLReqCounter.WithLabelValues("DescribeSegment", metrics.SuccessLabel).Inc()
	metrics.RootCoordDDLReqLatency.WithLabelValues("DescribeSegment").Observe(float64(tr.ElapseSpan().Milliseconds()))
	t.Rsp.Status = succStatus()
	return t.Rsp, nil
}

func (c *Core) DescribeSegments(ctx context.Context, in *rootcoordpb.DescribeSegmentsRequest) (*rootcoordpb.DescribeSegmentsResponse, error) {
	metrics.RootCoordDDLReqCounter.WithLabelValues("DescribeSegments", metrics.TotalLabel).Inc()
	if code, ok := c.checkHealthy(); !ok {
		log.Error("failed to describe segments, rootcoord not healthy",
			zap.String("role", typeutil.RootCoordRole),
			zap.Int64("msgID", in.GetBase().GetMsgID()),
			zap.Int64("collection", in.GetCollectionID()),
			zap.Int64s("segments", in.GetSegmentIDs()))

		return &rootcoordpb.DescribeSegmentsResponse{
			Status: failStatus(commonpb.ErrorCode_UnexpectedError, "StateCode="+internalpb.StateCode_name[int32(code)]),
		}, nil
	}

	tr := timerecord.NewTimeRecorder("DescribeSegments")

	log.Debug("received request to describe segments",
		zap.String("role", typeutil.RootCoordRole),
		zap.Int64("msgID", in.GetBase().GetMsgID()),
		zap.Int64("collection", in.GetCollectionID()),
		zap.Int64s("segments", in.GetSegmentIDs()))

	t := &DescribeSegmentsReqTask{
		baseReqTask: baseReqTask{
			ctx:  ctx,
			core: c,
		},
		Req: in,
		Rsp: &rootcoordpb.DescribeSegmentsResponse{},
	}

	if err := executeTask(t); err != nil {
		log.Error("failed to describe segments",
			zap.Error(err),
			zap.String("role", typeutil.RootCoordRole),
			zap.Int64("msgID", in.GetBase().GetMsgID()),
			zap.Int64("collection", in.GetCollectionID()),
			zap.Int64s("segments", in.GetSegmentIDs()))

		metrics.RootCoordDDLReqCounter.WithLabelValues("DescribeSegments", metrics.FailLabel).Inc()
		return &rootcoordpb.DescribeSegmentsResponse{
			Status: failStatus(commonpb.ErrorCode_UnexpectedError, "DescribeSegments failed: "+err.Error()),
		}, nil
	}

	log.Debug("succeed to describe segments",
		zap.String("role", typeutil.RootCoordRole),
		zap.Int64("msgID", in.GetBase().GetMsgID()),
		zap.Int64("collection", in.GetCollectionID()),
		zap.Int64s("segments", in.GetSegmentIDs()))

	metrics.RootCoordDDLReqCounter.WithLabelValues("DescribeSegments", metrics.SuccessLabel).Inc()
	metrics.RootCoordDDLReqLatency.WithLabelValues("DescribeSegments").Observe(float64(tr.ElapseSpan().Milliseconds()))

	t.Rsp.Status = succStatus()
	return t.Rsp, nil
}

// ShowSegments list all segments
func (c *Core) ShowSegments(ctx context.Context, in *milvuspb.ShowSegmentsRequest) (*milvuspb.ShowSegmentsResponse, error) {
	metrics.RootCoordDDLReqCounter.WithLabelValues("ShowSegments", metrics.TotalLabel).Inc()
	if code, ok := c.checkHealthy(); !ok {
		return &milvuspb.ShowSegmentsResponse{
			Status: failStatus(commonpb.ErrorCode_UnexpectedError, "StateCode="+internalpb.StateCode_name[int32(code)]),
		}, nil
	}
	tr := timerecord.NewTimeRecorder("ShowSegments")

	log.Debug("ShowSegments", zap.String("role", typeutil.RootCoordRole),
		zap.Int64("collection id", in.CollectionID), zap.Int64("partition id", in.PartitionID),
		zap.Int64("msgID", in.Base.MsgID))
	t := &ShowSegmentReqTask{
		baseReqTask: baseReqTask{
			ctx:  ctx,
			core: c,
		},
		Req: in,
		Rsp: &milvuspb.ShowSegmentsResponse{},
	}
	err := executeTask(t)
	if err != nil {
		log.Debug("ShowSegments failed", zap.String("role", typeutil.RootCoordRole),
			zap.Int64("collection id", in.CollectionID), zap.Int64("partition id", in.PartitionID),
			zap.Int64("msgID", in.Base.MsgID), zap.Error(err))
		metrics.RootCoordDDLReqCounter.WithLabelValues("ShowSegments", metrics.FailLabel).Inc()
		return &milvuspb.ShowSegmentsResponse{
			Status: failStatus(commonpb.ErrorCode_UnexpectedError, "ShowSegments failed: "+err.Error()),
		}, nil
	}
	log.Debug("ShowSegments success", zap.String("role", typeutil.RootCoordRole),
		zap.Int64("collection id", in.CollectionID), zap.Int64("partition id", in.PartitionID),
		zap.Int64s("segments ids", t.Rsp.SegmentIDs),
		zap.Int64("msgID", in.Base.MsgID))

	metrics.RootCoordDDLReqCounter.WithLabelValues("ShowSegments", metrics.SuccessLabel).Inc()
	metrics.RootCoordDDLReqLatency.WithLabelValues("ShowSegments").Observe(float64(tr.ElapseSpan().Milliseconds()))
	t.Rsp.Status = succStatus()
	return t.Rsp, nil
}

// AllocTimestamp alloc timestamp
func (c *Core) AllocTimestamp(ctx context.Context, in *rootcoordpb.AllocTimestampRequest) (*rootcoordpb.AllocTimestampResponse, error) {
	if code, ok := c.checkHealthy(); !ok {
		return &rootcoordpb.AllocTimestampResponse{
			Status: failStatus(commonpb.ErrorCode_UnexpectedError, "StateCode="+internalpb.StateCode_name[int32(code)]),
		}, nil
	}
	ts, err := c.TSOAllocator(in.Count)
	if err != nil {
		log.Error("AllocTimestamp failed", zap.String("role", typeutil.RootCoordRole),
			zap.Int64("msgID", in.Base.MsgID), zap.Error(err))
		return &rootcoordpb.AllocTimestampResponse{
			Status: failStatus(commonpb.ErrorCode_UnexpectedError, "AllocTimestamp failed: "+err.Error()),
		}, nil
	}

	//return first available  time stamp
	ts = ts - uint64(in.Count) + 1
	metrics.RootCoordTimestamp.Set(float64(ts))
	return &rootcoordpb.AllocTimestampResponse{
		Status:    succStatus(),
		Timestamp: ts,
		Count:     in.Count,
	}, nil
}

// AllocID alloc ids
func (c *Core) AllocID(ctx context.Context, in *rootcoordpb.AllocIDRequest) (*rootcoordpb.AllocIDResponse, error) {
	if code, ok := c.checkHealthy(); !ok {
		return &rootcoordpb.AllocIDResponse{
			Status: failStatus(commonpb.ErrorCode_UnexpectedError, "StateCode="+internalpb.StateCode_name[int32(code)]),
		}, nil
	}
	start, _, err := c.IDAllocator(in.Count)
	if err != nil {
		log.Error("AllocID failed", zap.String("role", typeutil.RootCoordRole),
			zap.Int64("msgID", in.Base.MsgID), zap.Error(err))
		return &rootcoordpb.AllocIDResponse{
			Status: failStatus(commonpb.ErrorCode_UnexpectedError, "AllocID failed: "+err.Error()),
			Count:  in.Count,
		}, nil
	}
	metrics.RootCoordIDAllocCounter.Add(float64(in.Count))
	return &rootcoordpb.AllocIDResponse{
		Status: succStatus(),
		ID:     start,
		Count:  in.Count,
	}, nil
}

// UpdateChannelTimeTick used to handle ChannelTimeTickMsg
func (c *Core) UpdateChannelTimeTick(ctx context.Context, in *internalpb.ChannelTimeTickMsg) (*commonpb.Status, error) {
	if code, ok := c.checkHealthy(); !ok {
		log.Warn("failed to updateTimeTick because rootcoord is not healthy", zap.Any("state", code))
		return failStatus(commonpb.ErrorCode_UnexpectedError, "StateCode="+internalpb.StateCode_name[int32(code)]), nil
	}
	if in.Base.MsgType != commonpb.MsgType_TimeTick {
		log.Warn("failed to updateTimeTick because base messasge is not timetick, state", zap.Any("base message type", in.Base.MsgType))
		msgTypeName := commonpb.MsgType_name[int32(in.Base.GetMsgType())]
		return failStatus(commonpb.ErrorCode_UnexpectedError, "invalid message type "+msgTypeName), nil
	}
	err := c.chanTimeTick.updateTimeTick(in, "gRPC")
	if err != nil {
		log.Warn("failed to updateTimeTick", zap.String("role", typeutil.RootCoordRole),
			zap.Int64("msgID", in.Base.MsgID), zap.Error(err))
		return failStatus(commonpb.ErrorCode_UnexpectedError, "UpdateTimeTick failed: "+err.Error()), nil
	}
	return succStatus(), nil
}

// ReleaseDQLMessageStream release DQL msgstream
func (c *Core) ReleaseDQLMessageStream(ctx context.Context, in *proxypb.ReleaseDQLMessageStreamRequest) (*commonpb.Status, error) {
	if code, ok := c.checkHealthy(); !ok {
		return failStatus(commonpb.ErrorCode_UnexpectedError, "StateCode="+internalpb.StateCode_name[int32(code)]), nil
	}
	err := c.proxyClientManager.ReleaseDQLMessageStream(ctx, in)
	if err != nil {
		return failStatus(commonpb.ErrorCode_UnexpectedError, err.Error()), nil
	}
	return succStatus(), nil
}

// InvalidateCollectionMetaCache notifies RootCoord to release the collection cache in Proxies.
func (c *Core) InvalidateCollectionMetaCache(ctx context.Context, in *proxypb.InvalidateCollMetaCacheRequest) (*commonpb.Status, error) {
	if code, ok := c.checkHealthy(); !ok {
		return failStatus(commonpb.ErrorCode_UnexpectedError, "StateCode="+internalpb.StateCode_name[int32(code)]), nil
	}
	err := c.proxyClientManager.InvalidateCollectionMetaCache(ctx, in)
	if err != nil {
		return failStatus(commonpb.ErrorCode_UnexpectedError, err.Error()), nil
	}
	return succStatus(), nil
}

// SegmentFlushCompleted check whether segment flush has completed
func (c *Core) SegmentFlushCompleted(ctx context.Context, in *datapb.SegmentFlushCompletedMsg) (status *commonpb.Status, err error) {
	if code, ok := c.checkHealthy(); !ok {
		return failStatus(commonpb.ErrorCode_UnexpectedError, "StateCode="+internalpb.StateCode_name[int32(code)]), nil
	}
	if in.Base.MsgType != commonpb.MsgType_SegmentFlushDone {
		return failStatus(commonpb.ErrorCode_UnexpectedError, "invalid msg type "+commonpb.MsgType_name[int32(in.Base.MsgType)]), nil
	}

	log.Info("SegmentFlushCompleted received", zap.Int64("msgID", in.Base.MsgID), zap.Int64("collID", in.Segment.CollectionID),
		zap.Int64("partID", in.Segment.PartitionID), zap.Int64("segID", in.Segment.ID), zap.Int64s("compactFrom", in.Segment.CompactionFrom))
	// acquire reference lock before building index
	if in.Segment.CreatedByCompaction {
		log.Debug("try to acquire segment reference lock", zap.Int64("task id", in.Base.MsgID), zap.Int64s("segmentIDs", in.Segment.CompactionFrom))
		if err := c.CallAddSegRefLock(ctx, in.Base.MsgID, in.Segment.CompactionFrom); err != nil {
			log.Warn("acquire segment reference lock failed", zap.Int64("task id", in.Base.MsgID), zap.Int64s("segmentIDs", in.Segment.CompactionFrom))
			return failStatus(commonpb.ErrorCode_UnexpectedError, "AcquireSegRefLock failed: "+err.Error()), nil
		}
		defer func() {
			if err := c.CallReleaseSegRefLock(ctx, in.Base.MsgID, in.Segment.CompactionFrom); err != nil {
				log.Warn("release segment reference lock failed", zap.Int64("task id", in.Base.MsgID), zap.Int64s("segmentIDs", in.Segment.CompactionFrom))
				// panic to let ref manager detect release failure
				panic(err)
			}
		}()
	}

	err = c.createIndexForSegment(ctx, in.Segment.CollectionID, in.Segment.PartitionID, in.Segment.ID, in.Segment.NumOfRows, in.Segment.Binlogs)
	if err != nil {
		log.Error("createIndexForSegment", zap.Int64("msgID", in.Base.MsgID), zap.Int64("collID", in.Segment.CollectionID),
			zap.Int64("partID", in.Segment.PartitionID), zap.Int64("segID", in.Segment.ID), zap.Error(err))
		return failStatus(commonpb.ErrorCode_UnexpectedError, err.Error()), nil
	}

	buildIDs := c.MetaTable.GetBuildIDsBySegIDs(in.Segment.CompactionFrom)
	if len(buildIDs) != 0 {
		if err = c.CallRemoveIndexService(ctx, buildIDs); err != nil {
			log.Error("CallRemoveIndexService failed", zap.Int64("msgID", in.Base.MsgID), zap.Int64("collID", in.Segment.CollectionID),
				zap.Int64("partID", in.Segment.PartitionID), zap.Int64("segID", in.Segment.ID),
				zap.Int64s("compactFrom", in.Segment.CompactionFrom), zap.Int64s("buildIDs", buildIDs), zap.Error(err))
			return failStatus(commonpb.ErrorCode_UnexpectedError, err.Error()), nil
		}
	}

	if err = c.MetaTable.RemoveSegments(in.Segment.CollectionID, in.Segment.PartitionID, in.Segment.CompactionFrom); err != nil {
		log.Error("RemoveSegments failed", zap.Int64("msgID", in.Base.MsgID), zap.Int64("collID", in.Segment.CollectionID),
			zap.Int64("partID", in.Segment.PartitionID), zap.Int64("segID", in.Segment.ID),
			zap.Int64s("compactFrom", in.Segment.CompactionFrom), zap.Error(err))
		return failStatus(commonpb.ErrorCode_UnexpectedError, err.Error()), nil
	}

	log.Debug("SegmentFlushCompleted success", zap.String("role", typeutil.RootCoordRole),
		zap.Int64("collection id", in.Segment.CollectionID), zap.Int64("partition id", in.Segment.PartitionID),
		zap.Int64("segment id", in.Segment.ID), zap.Int64("msgID", in.Base.MsgID))
	return succStatus(), nil
}

// GetMetrics get metrics
func (c *Core) GetMetrics(ctx context.Context, in *milvuspb.GetMetricsRequest) (*milvuspb.GetMetricsResponse, error) {
	if code, ok := c.checkHealthy(); !ok {
		return &milvuspb.GetMetricsResponse{
			Status:   failStatus(commonpb.ErrorCode_UnexpectedError, "StateCode="+internalpb.StateCode_name[int32(code)]),
			Response: "",
		}, nil
	}

	metricType, err := metricsinfo.ParseMetricType(in.Request)
	if err != nil {
		log.Error("ParseMetricType failed", zap.String("role", typeutil.RootCoordRole),
			zap.Int64("node_id", c.session.ServerID), zap.String("req", in.Request), zap.Error(err))
		return &milvuspb.GetMetricsResponse{
			Status:   failStatus(commonpb.ErrorCode_UnexpectedError, "ParseMetricType failed: "+err.Error()),
			Response: "",
		}, nil
	}

	log.Debug("GetMetrics success", zap.String("role", typeutil.RootCoordRole),
		zap.String("metric_type", metricType), zap.Int64("msgID", in.Base.MsgID))

	if metricType == metricsinfo.SystemInfoMetrics {
		ret, err := c.metricsCacheManager.GetSystemInfoMetrics()
		if err == nil && ret != nil {
			return ret, nil
		}

		log.Warn("GetSystemInfoMetrics from cache failed", zap.String("role", typeutil.RootCoordRole),
			zap.Int64("msgID", in.Base.MsgID), zap.Error(err))

		systemInfoMetrics, err := c.getSystemInfoMetrics(ctx, in)
		if err != nil {
			log.Error("GetSystemInfoMetrics failed", zap.String("role", typeutil.RootCoordRole),
				zap.String("metric_type", metricType), zap.Int64("msgID", in.Base.MsgID), zap.Error(err))
			return nil, err
		}

		c.metricsCacheManager.UpdateSystemInfoMetrics(systemInfoMetrics)
		return systemInfoMetrics, err
	}

	log.Error("GetMetrics failed, metric type not implemented", zap.String("role", typeutil.RootCoordRole),
		zap.String("metric_type", metricType), zap.Int64("msgID", in.Base.MsgID))

	return &milvuspb.GetMetricsResponse{
		Status:   failStatus(commonpb.ErrorCode_UnexpectedError, metricsinfo.MsgUnimplementedMetric),
		Response: "",
	}, nil
}

// CreateAlias create collection alias
func (c *Core) CreateAlias(ctx context.Context, in *milvuspb.CreateAliasRequest) (*commonpb.Status, error) {
	metrics.RootCoordDDLReqCounter.WithLabelValues("CreateAlias", metrics.TotalLabel).Inc()
	if code, ok := c.checkHealthy(); !ok {
		return failStatus(commonpb.ErrorCode_UnexpectedError, "StateCode="+internalpb.StateCode_name[int32(code)]), nil
	}
	tr := timerecord.NewTimeRecorder("CreateAlias")
	log.Debug("CreateAlias", zap.String("role", typeutil.RootCoordRole),
		zap.String("alias", in.Alias), zap.String("collection name", in.CollectionName),
		zap.Int64("msgID", in.Base.MsgID))
	t := &CreateAliasReqTask{
		baseReqTask: baseReqTask{
			ctx:  ctx,
			core: c,
		},
		Req: in,
	}
	err := executeTask(t)
	if err != nil {
		log.Error("CreateAlias failed", zap.String("role", typeutil.RootCoordRole),
			zap.String("alias", in.Alias), zap.String("collection name", in.CollectionName),
			zap.Int64("msgID", in.Base.MsgID), zap.Error(err))
		metrics.RootCoordDDLReqCounter.WithLabelValues("CreateAlias", metrics.FailLabel).Inc()
		return failStatus(commonpb.ErrorCode_UnexpectedError, "CreateAlias failed: "+err.Error()), nil
	}
	log.Debug("CreateAlias success", zap.String("role", typeutil.RootCoordRole),
		zap.String("alias", in.Alias), zap.String("collection name", in.CollectionName),
		zap.Int64("msgID", in.Base.MsgID))

	metrics.RootCoordDDLReqCounter.WithLabelValues("CreateAlias", metrics.SuccessLabel).Inc()
	metrics.RootCoordDDLReqLatency.WithLabelValues("CreateAlias").Observe(float64(tr.ElapseSpan().Milliseconds()))
	return succStatus(), nil
}

// DropAlias drop collection alias
func (c *Core) DropAlias(ctx context.Context, in *milvuspb.DropAliasRequest) (*commonpb.Status, error) {
	metrics.RootCoordDDLReqCounter.WithLabelValues("DropAlias", metrics.TotalLabel).Inc()
	if code, ok := c.checkHealthy(); !ok {
		return failStatus(commonpb.ErrorCode_UnexpectedError, "StateCode="+internalpb.StateCode_name[int32(code)]), nil
	}
	tr := timerecord.NewTimeRecorder("DropAlias")
	log.Debug("DropAlias", zap.String("role", typeutil.RootCoordRole),
		zap.String("alias", in.Alias), zap.Int64("msgID", in.Base.MsgID))
	t := &DropAliasReqTask{
		baseReqTask: baseReqTask{
			ctx:  ctx,
			core: c,
		},
		Req: in,
	}
	err := executeTask(t)
	if err != nil {
		log.Error("DropAlias failed", zap.String("role", typeutil.RootCoordRole),
			zap.String("alias", in.Alias), zap.Int64("msgID", in.Base.MsgID), zap.Error(err))
		metrics.RootCoordDDLReqCounter.WithLabelValues("DropAlias", metrics.FailLabel).Inc()
		return failStatus(commonpb.ErrorCode_UnexpectedError, "DropAlias failed: "+err.Error()), nil
	}
	log.Debug("DropAlias success", zap.String("role", typeutil.RootCoordRole),
		zap.String("alias", in.Alias), zap.Int64("msgID", in.Base.MsgID))

	metrics.RootCoordDDLReqCounter.WithLabelValues("DropAlias", metrics.SuccessLabel).Inc()
	metrics.RootCoordDDLReqLatency.WithLabelValues("DropAlias").Observe(float64(tr.ElapseSpan().Milliseconds()))
	return succStatus(), nil
}

// AlterAlias alter collection alias
func (c *Core) AlterAlias(ctx context.Context, in *milvuspb.AlterAliasRequest) (*commonpb.Status, error) {
	metrics.RootCoordDDLReqCounter.WithLabelValues("DropAlias", metrics.TotalLabel).Inc()
	if code, ok := c.checkHealthy(); !ok {
		return failStatus(commonpb.ErrorCode_UnexpectedError, "StateCode="+internalpb.StateCode_name[int32(code)]), nil
	}
	tr := timerecord.NewTimeRecorder("AlterAlias")
	log.Debug("AlterAlias", zap.String("role", typeutil.RootCoordRole),
		zap.String("alias", in.Alias), zap.String("collection name", in.CollectionName),
		zap.Int64("msgID", in.Base.MsgID))
	t := &AlterAliasReqTask{
		baseReqTask: baseReqTask{
			ctx:  ctx,
			core: c,
		},
		Req: in,
	}
	err := executeTask(t)
	if err != nil {
		log.Error("AlterAlias failed", zap.String("role", typeutil.RootCoordRole),
			zap.String("alias", in.Alias), zap.String("collection name", in.CollectionName),
			zap.Int64("msgID", in.Base.MsgID), zap.Error(err))
		metrics.RootCoordDDLReqCounter.WithLabelValues("AlterAlias", metrics.FailLabel).Inc()
		return failStatus(commonpb.ErrorCode_UnexpectedError, "AlterAlias failed: "+err.Error()), nil
	}
	log.Debug("AlterAlias success", zap.String("role", typeutil.RootCoordRole),
		zap.String("alias", in.Alias), zap.String("collection name", in.CollectionName),
		zap.Int64("msgID", in.Base.MsgID))

	metrics.RootCoordDDLReqCounter.WithLabelValues("AlterAlias", metrics.SuccessLabel).Inc()
	metrics.RootCoordDDLReqLatency.WithLabelValues("AlterAlias").Observe(float64(tr.ElapseSpan().Milliseconds()))
	return succStatus(), nil
}

// Import imports large files (json, numpy, etc.) on MinIO/S3 storage into Milvus storage.
func (c *Core) Import(ctx context.Context, req *milvuspb.ImportRequest) (*milvuspb.ImportResponse, error) {
	if code, ok := c.checkHealthy(); !ok {
		return &milvuspb.ImportResponse{
			Status: failStatus(commonpb.ErrorCode_UnexpectedError, "StateCode="+internalpb.StateCode_name[int32(code)]),
		}, nil
	}

	// Get collection/partition ID from collection/partition name.
	var cID UniqueID
	var err error
	if cID, err = c.MetaTable.GetCollectionIDByName(req.GetCollectionName()); err != nil {
		log.Error("failed to find collection ID from its name",
			zap.String("collection name", req.GetCollectionName()),
			zap.Error(err))
		return nil, err
	}
	var pID UniqueID
	if pID, err = c.MetaTable.getPartitionByName(cID, req.GetPartitionName(), 0); err != nil {
		log.Error("failed to get partition ID from its name",
			zap.String("partition name", req.GetPartitionName()),
			zap.Error(err))
		return nil, err
	}
	log.Info("RootCoord receive import request",
		zap.String("collection name", req.GetCollectionName()),
		zap.Int64("collection ID", cID),
		zap.String("partition name", req.GetPartitionName()),
		zap.Int64("partition ID", pID),
		zap.Int("# of files = ", len(req.GetFiles())),
		zap.Bool("row-based", req.GetRowBased()),
	)
	resp := c.importManager.importJob(ctx, req, cID, pID)
	return resp, nil
}

// GetImportState returns the current state of an import task.
func (c *Core) GetImportState(ctx context.Context, req *milvuspb.GetImportStateRequest) (*milvuspb.GetImportStateResponse, error) {
	if code, ok := c.checkHealthy(); !ok {
		return &milvuspb.GetImportStateResponse{
			Status: failStatus(commonpb.ErrorCode_UnexpectedError, "StateCode="+internalpb.StateCode_name[int32(code)]),
		}, nil
	}
	return c.importManager.getTaskState(req.GetTask()), nil
}

// ListImportTasks returns id array of all import tasks.
func (c *Core) ListImportTasks(ctx context.Context, req *milvuspb.ListImportTasksRequest) (*milvuspb.ListImportTasksResponse, error) {
	if code, ok := c.checkHealthy(); !ok {
		return &milvuspb.ListImportTasksResponse{
			Status: failStatus(commonpb.ErrorCode_UnexpectedError, "StateCode="+internalpb.StateCode_name[int32(code)]),
		}, nil
	}

	resp := &milvuspb.ListImportTasksResponse{
		Status: &commonpb.Status{
			ErrorCode: commonpb.ErrorCode_Success,
		},
		Tasks: c.importManager.listAllTasks(),
	}
	return resp, nil
}

// ReportImport reports import task state to RootCoord.
func (c *Core) ReportImport(ctx context.Context, ir *rootcoordpb.ImportResult) (*commonpb.Status, error) {
	log.Info("RootCoord receive import state report",
		zap.Int64("task ID", ir.GetTaskId()),
		zap.Any("import state", ir.GetState()))
	if code, ok := c.checkHealthy(); !ok {
		return failStatus(commonpb.ErrorCode_UnexpectedError, "StateCode="+internalpb.StateCode_name[int32(code)]), nil
	}
	// Special case for ImportState_ImportAllocSegment state, where we shall only add segment ref lock and do no other
	// operations.
	// TODO: This is inelegant and must get re-structured.
	if ir.GetState() == commonpb.ImportState_ImportAllocSegment {
		// Lock the segments, so we don't lose track of them when compaction happens.
		// Note that these locks will be unlocked in c.postImportPersistLoop() -> checkSegmentLoadedLoop().
		if err := c.CallAddSegRefLock(ctx, ir.GetTaskId(), ir.GetSegments()); err != nil {
			log.Error("failed to acquire segment ref lock", zap.Error(err))
			return &commonpb.Status{
				ErrorCode: commonpb.ErrorCode_UnexpectedError,
				Reason:    fmt.Sprintf("failed to acquire segment ref lock %s", err.Error()),
			}, nil
		}
		// Update task store with new segments.
		c.importManager.appendTaskSegments(ir.GetTaskId(), ir.GetSegments())
		return &commonpb.Status{
			ErrorCode: commonpb.ErrorCode_Success,
		}, nil
	}
	// Upon receiving ReportImport request, update the related task's state in task store.
	ti, err := c.importManager.updateTaskState(ir)
	if err != nil {
		return &commonpb.Status{
			ErrorCode: commonpb.ErrorCode_UpdateImportTaskFailure,
			Reason:    err.Error(),
		}, nil
	}

	// This method update a busy node to idle node, and send import task to idle node
	resendTaskFunc := func() {
		func() {
			c.importManager.busyNodesLock.Lock()
			defer c.importManager.busyNodesLock.Unlock()
			delete(c.importManager.busyNodes, ir.GetDatanodeId())
			log.Info("DataNode is no longer busy",
				zap.Int64("dataNode ID", ir.GetDatanodeId()),
				zap.Int64("task ID", ir.GetTaskId()))

		}()
		c.importManager.sendOutTasks(c.importManager.ctx)
	}

	// If task failed, send task to idle datanode
	if ir.GetState() == commonpb.ImportState_ImportFailed {
		// Release segments when task fails.
		log.Info("task failed, release segment ref locks")
		err := retry.Do(ctx, func() error {
			return c.CallReleaseSegRefLock(ctx, ir.GetTaskId(), ir.GetSegments())
		}, retry.Attempts(100))
		if err != nil {
			log.Error("failed to release lock, about to panic!")
			panic(err)
		}
		resendTaskFunc()
	}

	// So much for reporting, unless the task just reached `ImportPersisted` state.
	if ir.GetState() != commonpb.ImportState_ImportPersisted {
		log.Debug("non import-persisted state received, return immediately",
			zap.Any("task ID", ir.GetTaskId()),
			zap.Any("import state", ir.GetState()))
		return &commonpb.Status{
			ErrorCode: commonpb.ErrorCode_Success,
		}, nil
	}

	// Look up collection name on collection ID.
	var colName string
	var colMeta *model.Collection
	if colMeta, err = c.MetaTable.GetCollectionByID(ti.GetCollectionId(), 0); err != nil {
		log.Error("failed to get collection name",
			zap.Int64("collection ID", ti.GetCollectionId()),
			zap.Error(err))
		// In some unexpected cases, user drop collection when bulkload task still in pending list, the datanode become idle.
		// If we directly return, the pending tasks will remain in pending list. So we call resendTaskFunc() to push next pending task to idle datanode.
		resendTaskFunc()
		return &commonpb.Status{
			ErrorCode: commonpb.ErrorCode_CollectionNameNotFound,
			Reason:    "failed to get collection name for collection ID" + strconv.FormatInt(ti.GetCollectionId(), 10),
		}, nil
	}
	colName = colMeta.Name

	// When DataNode has done its thing, remove it from the busy node list. And send import task again
	resendTaskFunc()

	// Flush all import data segments.
	c.CallFlushOnCollection(ctx, ti.GetCollectionId(), ir.GetSegments())
	// Check if data are "queryable" and if indices are built on all segments.
	go c.postImportPersistLoop(c.ctx, ir.GetTaskId(), ti.GetCollectionId(), colName, ir.GetSegments())

	return &commonpb.Status{
		ErrorCode: commonpb.ErrorCode_Success,
	}, nil
}

// CountCompleteIndex checks indexing status of the given segments.
// It returns an error if error occurs. It also returns a boolean indicating whether indexing is done (or if no index
// is needed).
func (c *Core) CountCompleteIndex(ctx context.Context, collectionName string, collectionID UniqueID,
	allSegmentIDs []UniqueID) (bool, error) {
	// Note: Index name is always Params.CommonCfg.DefaultIndexName in current Milvus designs as of today.
	indexName := Params.CommonCfg.DefaultIndexName

	// Retrieve index status and detailed index information.
	describeIndexReq := &milvuspb.DescribeIndexRequest{
		Base: &commonpb.MsgBase{
			MsgType: commonpb.MsgType_DescribeIndex,
		},
		CollectionName: collectionName,
		IndexName:      indexName,
	}
	indexDescriptionResp, err := c.DescribeIndex(ctx, describeIndexReq)
	if err != nil {
		return false, err
	}
	if len(indexDescriptionResp.GetIndexDescriptions()) == 0 {
		log.Info("no index needed for collection, consider indexing done",
			zap.Int64("collection ID", collectionID))
		return true, nil
	}
	log.Debug("got index description",
		zap.Any("index description", indexDescriptionResp))

	// Check if the target index name exists.
	matchIndexID := int64(-1)
	foundIndexID := false
	for _, desc := range indexDescriptionResp.GetIndexDescriptions() {
		if desc.GetIndexName() == indexName {
			matchIndexID = desc.GetIndexID()
			foundIndexID = true
			break
		}
	}
	if !foundIndexID {
		return false, fmt.Errorf("no index is created")
	}
	log.Debug("found match index ID",
		zap.Int64("match index ID", matchIndexID))

	getIndexStatesRequest := &indexpb.GetIndexStatesRequest{
		IndexBuildIDs: make([]UniqueID, 0),
	}

	// Fetch index build IDs from segments.
	var seg2Check []UniqueID
	for _, segmentID := range allSegmentIDs {
		describeSegmentRequest := &milvuspb.DescribeSegmentRequest{
			Base: &commonpb.MsgBase{
				MsgType: commonpb.MsgType_DescribeSegment,
			},
			CollectionID: collectionID,
			SegmentID:    segmentID,
		}
		segmentDesc, _ := c.DescribeSegment(ctx, describeSegmentRequest)
		if segmentDesc.GetStatus().GetErrorCode() != commonpb.ErrorCode_Success {
			// Describe failed, since the segment could get compacted, simply log and ignore the error.
			log.Error("failed to describe segment",
				zap.Int64("collection ID", collectionID),
				zap.Int64("segment ID", segmentID),
				zap.String("error", segmentDesc.GetStatus().GetReason()))
		}
		if segmentDesc.GetIndexID() == matchIndexID {
			if segmentDesc.GetEnableIndex() {
				seg2Check = append(seg2Check, segmentID)
				getIndexStatesRequest.IndexBuildIDs = append(getIndexStatesRequest.GetIndexBuildIDs(), segmentDesc.GetBuildID())
			}
		}
	}
	if len(getIndexStatesRequest.GetIndexBuildIDs()) == 0 {
		log.Info("none index build IDs returned, perhaps no index is needed",
			zap.String("collection name", collectionName),
			zap.Int64("collection ID", collectionID))
		return true, nil
	}

	log.Debug("working on GetIndexState",
		zap.Int("# of IndexBuildIDs", len(getIndexStatesRequest.GetIndexBuildIDs())))

	states, err := c.CallGetIndexStatesService(ctx, getIndexStatesRequest.GetIndexBuildIDs())
	if err != nil {
		log.Error("failed to get index state in checkSegmentIndexStates", zap.Error(err))
		return false, err
	}

	// Count the # of segments with finished index.
	ct := 0
	for _, s := range states {
		if s.State == commonpb.IndexState_Finished {
			ct++
		}
	}
	log.Info("segment indexing state checked",
		zap.Int64s("segments checked", seg2Check),
		zap.Int("# of checked segment", len(seg2Check)),
		zap.Int("# of segments with complete index", ct),
		zap.String("collection name", collectionName),
		zap.Int64("collection ID", collectionID),
	)
	return len(seg2Check) == ct, nil
}

func (c *Core) postImportPersistLoop(ctx context.Context, taskID int64, colID int64, colName string, segIDs []UniqueID) {
	// Loop and check if segments are loaded in queryNodes.
	c.wg.Add(1)
	go c.checkSegmentLoadedLoop(ctx, taskID, colID, segIDs)
	// Check if collection has any indexed fields. If so, start a loop to check segments' index states.
	if colMeta, err := c.MetaTable.GetCollectionByID(colID, 0); err != nil {
		log.Error("failed to find meta for collection",
			zap.Int64("collection ID", colID),
			zap.Error(err))
	} else if len(colMeta.FieldIDToIndexID) == 0 {
		log.Info("no index field found for collection", zap.Int64("collection ID", colID))
	} else {
		log.Info("start checking index state", zap.Int64("collection ID", colID))
		c.wg.Add(1)
		go c.checkCompleteIndexLoop(ctx, taskID, colID, colName, segIDs)
	}
}

// checkSegmentLoadedLoop loops and checks if all segments in `segIDs` are loaded in queryNodes.
func (c *Core) checkSegmentLoadedLoop(ctx context.Context, taskID int64, colID int64, segIDs []UniqueID) {
	defer c.wg.Done()
	ticker := time.NewTicker(time.Duration(Params.RootCoordCfg.ImportSegmentStateCheckInterval*1000) * time.Millisecond)
	defer ticker.Stop()
	expireTicker := time.NewTicker(time.Duration(Params.RootCoordCfg.ImportSegmentStateWaitLimit*1000) * time.Millisecond)
	defer expireTicker.Stop()
	defer func() {
		log.Info("we are done checking segment loading state, release segment ref locks")
		err := retry.Do(ctx, func() error {
			return c.CallReleaseSegRefLock(ctx, taskID, segIDs)
		}, retry.Attempts(100))
		if err != nil {
			log.Error("failed to release lock, about to panic!")
			panic(err)
		}
	}()
	for {
		select {
		case <-c.ctx.Done():
			log.Info("(in check segment loaded loop) context done, exiting checkSegmentLoadedLoop")
			return
		case <-ticker.C:
			resp, err := c.CallGetSegmentInfoService(ctx, colID, segIDs)
			log.Debug("(in check segment loaded loop)",
				zap.Int64("task ID", taskID),
				zap.Int64("collection ID", colID),
				zap.Int64s("segment IDs expected", segIDs),
				zap.Int("# of segments found", len(resp.GetInfos())))
			if err != nil {
				log.Warn("(in check segment loaded loop) failed to call get segment info on queryCoord",
					zap.Int64("task ID", taskID),
					zap.Int64("collection ID", colID),
					zap.Int64s("segment IDs", segIDs))
			} else if len(resp.GetInfos()) == len(segIDs) {
				// Check if all segment info are loaded in queryNodes.
				log.Info("(in check segment loaded loop) all import data segments loaded in queryNodes",
					zap.Int64("task ID", taskID),
					zap.Int64("collection ID", colID),
					zap.Int64s("segment IDs", segIDs))
				c.importManager.setTaskDataQueryable(taskID)
				return
			}
		case <-expireTicker.C:
			log.Warn("(in check segment loaded loop) segments still not loaded after max wait time",
				zap.Int64("task ID", taskID),
				zap.Int64("collection ID", colID),
				zap.Int64s("segment IDs", segIDs))
			return
		}
	}
}

// checkCompleteIndexLoop loops and checks if all indices are built for an import task's segments.
func (c *Core) checkCompleteIndexLoop(ctx context.Context, taskID int64, colID int64, colName string, segIDs []UniqueID) {
	defer c.wg.Done()
	ticker := time.NewTicker(time.Duration(Params.RootCoordCfg.ImportIndexCheckInterval*1000) * time.Millisecond)
	defer ticker.Stop()
	expireTicker := time.NewTicker(time.Duration(Params.RootCoordCfg.ImportIndexWaitLimit*1000) * time.Millisecond)
	defer expireTicker.Stop()
	for {
		select {
		case <-c.ctx.Done():
			log.Info("(in check complete index loop) context done, exiting checkCompleteIndexLoop")
			return
		case <-ticker.C:
			if done, err := c.CountCompleteIndex(ctx, colName, colID, segIDs); err == nil && done {
				log.Info("(in check complete index loop) indices are built or no index needed",
					zap.Int64("task ID", taskID))
				c.importManager.setTaskDataIndexed(taskID)
				return
			} else if err != nil {
				log.Error("(in check complete index loop) an error occurs",
					zap.Error(err))
			}
		case <-expireTicker.C:
			log.Warn("(in check complete index loop) indexing is taken too long",
				zap.Int64("task ID", taskID),
				zap.Int64("collection ID", colID),
				zap.Int64s("segment IDs", segIDs))
			return
		}
	}
}

// ExpireCredCache will call invalidate credential cache
func (c *Core) ExpireCredCache(ctx context.Context, username string) error {
	req := proxypb.InvalidateCredCacheRequest{
		Base: &commonpb.MsgBase{
			MsgType:  0, //TODO, msg type
			MsgID:    0, //TODO, msg id
			SourceID: c.session.ServerID,
		},
		Username: username,
	}
	return c.proxyClientManager.InvalidateCredentialCache(ctx, &req)
}

// UpdateCredCache will call update credential cache
func (c *Core) UpdateCredCache(ctx context.Context, credInfo *internalpb.CredentialInfo) error {
	req := proxypb.UpdateCredCacheRequest{
		Base: &commonpb.MsgBase{
			MsgType:  0, //TODO, msg type
			MsgID:    0, //TODO, msg id
			SourceID: c.session.ServerID,
		},
		Username: credInfo.Username,
		Password: credInfo.EncryptedPassword,
	}
	return c.proxyClientManager.UpdateCredentialCache(ctx, &req)
}

// ClearCredUsersCache will call clear credential usernames cache
func (c *Core) ClearCredUsersCache(ctx context.Context) error {
	req := internalpb.ClearCredUsersCacheRequest{}
	return c.proxyClientManager.ClearCredUsersCache(ctx, &req)
}

// CreateCredential create new user and password
// 	1. decode ciphertext password to raw password
// 	2. encrypt raw password
// 	3. save in to etcd
func (c *Core) CreateCredential(ctx context.Context, credInfo *internalpb.CredentialInfo) (*commonpb.Status, error) {
	method := "CreateCredential"
	metrics.RootCoordDDLReqCounter.WithLabelValues(method, metrics.TotalLabel).Inc()
	tr := timerecord.NewTimeRecorder(method)
	log.Debug("CreateCredential", zap.String("role", typeutil.RootCoordRole),
		zap.String("username", credInfo.Username))

	if cred, _ := c.MetaTable.getCredential(credInfo.Username); cred != nil {
		return failStatus(commonpb.ErrorCode_CreateCredentialFailure, "user already exists:"+credInfo.Username), nil
	}
	// update proxy's local cache
	err := c.ClearCredUsersCache(ctx)
	if err != nil {
		log.Error("CreateCredential clear credential username list cache failed", zap.String("role", typeutil.RootCoordRole),
			zap.String("username", credInfo.Username), zap.Error(err))
		metrics.RootCoordDDLReqCounter.WithLabelValues(method, metrics.FailLabel).Inc()
		return failStatus(commonpb.ErrorCode_CreateCredentialFailure, "CreateCredential failed: "+err.Error()), nil
	}
	// insert to db
	err = c.MetaTable.AddCredential(credInfo)
	if err != nil {
		log.Error("CreateCredential save credential failed", zap.String("role", typeutil.RootCoordRole),
			zap.String("username", credInfo.Username), zap.Error(err))
		metrics.RootCoordDDLReqCounter.WithLabelValues(method, metrics.FailLabel).Inc()
		return failStatus(commonpb.ErrorCode_CreateCredentialFailure, "CreateCredential failed: "+err.Error()), nil
	}
	log.Debug("CreateCredential success", zap.String("role", typeutil.RootCoordRole),
		zap.String("username", credInfo.Username))

	metrics.RootCoordDDLReqCounter.WithLabelValues(method, metrics.SuccessLabel).Inc()
	metrics.RootCoordDDLReqLatency.WithLabelValues(method).Observe(float64(tr.ElapseSpan().Milliseconds()))
	metrics.RootCoordNumOfCredentials.Inc()
	return succStatus(), nil
}

// GetCredential get credential by username
func (c *Core) GetCredential(ctx context.Context, in *rootcoordpb.GetCredentialRequest) (*rootcoordpb.GetCredentialResponse, error) {
	method := "GetCredential"
	metrics.RootCoordDDLReqCounter.WithLabelValues(method, metrics.TotalLabel).Inc()
	tr := timerecord.NewTimeRecorder(method)
	log.Debug("GetCredential", zap.String("role", typeutil.RootCoordRole),
		zap.String("username", in.Username))

	credInfo, err := c.MetaTable.getCredential(in.Username)
	if err != nil {
		log.Error("GetCredential query credential failed", zap.String("role", typeutil.RootCoordRole),
			zap.String("username", in.Username), zap.Error(err))
		metrics.RootCoordDDLReqCounter.WithLabelValues(method, metrics.FailLabel).Inc()
		return &rootcoordpb.GetCredentialResponse{
			Status: failStatus(commonpb.ErrorCode_GetCredentialFailure, "GetCredential failed: "+err.Error()),
		}, err
	}
	log.Debug("GetCredential success", zap.String("role", typeutil.RootCoordRole),
		zap.String("username", in.Username))

	metrics.RootCoordDDLReqCounter.WithLabelValues(method, metrics.SuccessLabel).Inc()
	metrics.RootCoordDDLReqLatency.WithLabelValues(method).Observe(float64(tr.ElapseSpan().Milliseconds()))
	return &rootcoordpb.GetCredentialResponse{
		Status:   succStatus(),
		Username: credInfo.Username,
		Password: credInfo.EncryptedPassword,
	}, nil
}

// UpdateCredential update password for a user
func (c *Core) UpdateCredential(ctx context.Context, credInfo *internalpb.CredentialInfo) (*commonpb.Status, error) {
	method := "UpdateCredential"
	metrics.RootCoordDDLReqCounter.WithLabelValues(method, metrics.TotalLabel).Inc()
	tr := timerecord.NewTimeRecorder(method)
	log.Debug("UpdateCredential", zap.String("role", typeutil.RootCoordRole),
		zap.String("username", credInfo.Username))
	// update proxy's local cache
	err := c.UpdateCredCache(ctx, credInfo)
	if err != nil {
		log.Error("UpdateCredential update credential cache failed", zap.String("role", typeutil.RootCoordRole),
			zap.String("username", credInfo.Username), zap.Error(err))
		metrics.RootCoordDDLReqCounter.WithLabelValues(method, metrics.FailLabel).Inc()
		return failStatus(commonpb.ErrorCode_UpdateCredentialFailure, "UpdateCredential failed: "+err.Error()), nil
	}
	// update data on storage
	err = c.MetaTable.AddCredential(credInfo)
	if err != nil {
		log.Error("UpdateCredential save credential failed", zap.String("role", typeutil.RootCoordRole),
			zap.String("username", credInfo.Username), zap.Error(err))
		metrics.RootCoordDDLReqCounter.WithLabelValues(method, metrics.FailLabel).Inc()
		return failStatus(commonpb.ErrorCode_UpdateCredentialFailure, "UpdateCredential failed: "+err.Error()), nil
	}
	log.Debug("UpdateCredential success", zap.String("role", typeutil.RootCoordRole),
		zap.String("username", credInfo.Username))

	metrics.RootCoordDDLReqCounter.WithLabelValues(method, metrics.SuccessLabel).Inc()
	metrics.RootCoordDDLReqLatency.WithLabelValues(method).Observe(float64(tr.ElapseSpan().Milliseconds()))
	return succStatus(), nil
}

// DeleteCredential delete a user
func (c *Core) DeleteCredential(ctx context.Context, in *milvuspb.DeleteCredentialRequest) (*commonpb.Status, error) {
	method := "DeleteCredential"
	metrics.RootCoordDDLReqCounter.WithLabelValues(method, metrics.TotalLabel).Inc()
	tr := timerecord.NewTimeRecorder(method)

	log.Debug("DeleteCredential", zap.String("role", typeutil.RootCoordRole),
		zap.String("username", in.Username))
	// invalidate proxy's local cache
	err := c.ExpireCredCache(ctx, in.Username)
	if err != nil {
		log.Error("DeleteCredential expire credential cache failed", zap.String("role", typeutil.RootCoordRole),
			zap.String("username", in.Username), zap.Error(err))
		metrics.RootCoordDDLReqCounter.WithLabelValues(method, metrics.FailLabel).Inc()
		return failStatus(commonpb.ErrorCode_DeleteCredentialFailure, "DeleteCredential failed: "+err.Error()), nil
	}
	// delete data on storage
	err = c.MetaTable.DeleteCredential(in.Username)
	if err != nil {
		log.Error("DeleteCredential remove credential failed", zap.String("role", typeutil.RootCoordRole),
			zap.String("username", in.Username), zap.Error(err))
		metrics.RootCoordDDLReqCounter.WithLabelValues(method, metrics.FailLabel).Inc()
		return failStatus(commonpb.ErrorCode_DeleteCredentialFailure, "DeleteCredential failed: "+err.Error()), err
	}
	log.Debug("DeleteCredential success", zap.String("role", typeutil.RootCoordRole),
		zap.String("username", in.Username))

	metrics.RootCoordDDLReqCounter.WithLabelValues(method, metrics.SuccessLabel).Inc()
	metrics.RootCoordDDLReqLatency.WithLabelValues(method).Observe(float64(tr.ElapseSpan().Milliseconds()))
	metrics.RootCoordNumOfCredentials.Dec()
	return succStatus(), nil
}

// ListCredUsers list all usernames
func (c *Core) ListCredUsers(ctx context.Context, in *milvuspb.ListCredUsersRequest) (*milvuspb.ListCredUsersResponse, error) {
	method := "ListCredUsers"
	metrics.RootCoordDDLReqCounter.WithLabelValues(method, metrics.TotalLabel).Inc()
	tr := timerecord.NewTimeRecorder(method)

	credInfo, err := c.MetaTable.ListCredentialUsernames()
	if err != nil {
		log.Error("ListCredUsers query usernames failed", zap.String("role", typeutil.RootCoordRole),
			zap.Int64("msgID", in.Base.MsgID), zap.Error(err))
		metrics.RootCoordDDLReqCounter.WithLabelValues(method, metrics.FailLabel).Inc()
		return &milvuspb.ListCredUsersResponse{
			Status: failStatus(commonpb.ErrorCode_ListCredUsersFailure, "ListCredUsers failed: "+err.Error()),
		}, err
	}
	log.Debug("ListCredUsers success", zap.String("role", typeutil.RootCoordRole))

	metrics.RootCoordDDLReqCounter.WithLabelValues(method, metrics.SuccessLabel).Inc()
	metrics.RootCoordDDLReqLatency.WithLabelValues(method).Observe(float64(tr.ElapseSpan().Milliseconds()))
	return &milvuspb.ListCredUsersResponse{
		Status:    succStatus(),
		Usernames: credInfo.Usernames,
	}, nil
}<|MERGE_RESOLUTION|>--- conflicted
+++ resolved
@@ -429,11 +429,7 @@
 		if err != nil {
 			log.Error("GetFieldSchemaByID failed",
 				zap.Int64("collectionID", collID),
-<<<<<<< HEAD
 				zap.Int64("fieldID", fieldID))
-=======
-				zap.Int64("fieldID", fieldIndex.FiledID), zap.Error(err))
->>>>>>> fdccfb42
 			return err
 		}
 		if c.MetaTable.IsSegmentIndexed(segID, field, indexMeta.IndexParams) {
@@ -445,7 +441,6 @@
 			return err
 		}
 
-<<<<<<< HEAD
 		indexInfo := model.Index{
 			CollectionID: collMeta.CollectionID,
 			FieldID:      fieldID,
@@ -457,19 +452,9 @@
 						SegmentID:   segID,
 					},
 					EnableIndex: false,
-					ByAutoFlush: true,
+					CreateTime:   createTS,
 				},
 			},
-=======
-		segIndexInfo := etcdpb.SegmentIndexInfo{
-			CollectionID: collMeta.ID,
-			PartitionID:  partID,
-			SegmentID:    segID,
-			FieldID:      fieldIndex.FiledID,
-			IndexID:      fieldIndex.IndexID,
-			EnableIndex:  false,
-			CreateTime:   createTS,
->>>>>>> fdccfb42
 		}
 
 		segIndexInfo := indexInfo.SegmentIndexes[segID]
@@ -538,14 +523,8 @@
 					continue
 				}
 			}
-<<<<<<< HEAD
 			if err := c.MetaTable.RemoveSegments(collID, part.PartitionID, recycledSegIDs); err != nil {
 				log.Warn("remove segments failed, wait to retry", zap.Int64("collID", collID), zap.Int64("partID", part.PartitionID),
-=======
-
-			if err := c.MetaTable.RemoveSegments(collID, partID, recycledSegIDs); err != nil {
-				log.Warn("remove segments failed, wait to retry", zap.Int64("collID", collID), zap.Int64("partID", partID),
->>>>>>> fdccfb42
 					zap.Int64s("segIDs", recycledSegIDs), zap.Error(err))
 				continue
 			}

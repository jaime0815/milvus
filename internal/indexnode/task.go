--- conflicted
+++ resolved
@@ -505,11 +505,8 @@
 		return err
 	}
 
-<<<<<<< HEAD
-=======
 	defer it.releaseMemory()
 
->>>>>>> ac3e30db
 	var err error
 	it.index, err = NewCIndex(it.newTypeParams, it.newIndexParams)
 	if err != nil {
@@ -532,30 +529,16 @@
 	blobs, err = it.executeStepBuild(ctx)
 	if err != nil {
 		return err
-<<<<<<< HEAD
 	}
 
 	err = it.executeSave(ctx, blobs)
 	if err != nil {
 		return err
 	}
-=======
-	}
-
-	err = it.executeSave(ctx, blobs)
-	if err != nil {
-		return err
-	}
->>>>>>> ac3e30db
 	it.tr.Record("index file save done")
 	it.tr.Elapse("index building all done")
 	log.Info("IndexNode CreateIndex successfully ", zap.Int64("collect", it.collectionID),
 		zap.Int64("partition", it.partitionID), zap.Int64("segment", it.segmentID))
 
-<<<<<<< HEAD
-	it.releaseMemory()
-
-=======
->>>>>>> ac3e30db
 	return nil
 }